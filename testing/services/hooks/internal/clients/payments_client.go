--- conflicted
+++ resolved
@@ -136,25 +136,6 @@
 }
 
 type PaymentInfo struct {
-<<<<<<< HEAD
-	Id                   string     `json:"id,omitempty"`
-	ItemId               string     `json:"item_id,omitempty"`
-	ItemType             string     `json:"item_type,omitempty"`
-	AmountCents          int64      `json:"amount,omitempty"`
-	DepositedAmountCents int64      `json:"deposited_amount,omitempty"`
-	Currency             string     `json:"currency,omitempty"`
-	PaymentMethod        string     `json:"payment_method,omitempty"`
-	PaidAt               *time.Time `json:"paid_at,omitempty"`
-	PayerName            string     `json:"payer_name,omitempty"`
-	PayerEmail           string     `json:"payer_email,omitempty"`
-	PayerPhone           string     `json:"payer_phone,omitempty"`
-	Correspondent        string     `json:"correspondent,omitempty"`
-	Country              string     `json:"country,omitempty"`
-	Description          string     `json:"description,omitempty"`
-	Status               string     `json:"status,omitempty"`
-	FailureReason        string     `json:"failure_reason,omitempty"`
-	CreatedAt            time.Time  `json:"created_at,omitempty"`
-=======
 	Id              string  `json:"id,omitempty"`
 	ItemId          string  `json:"item_id,omitempty"`
 	ItemType        string  `json:"item_type,omitempty"`
@@ -181,5 +162,4 @@
 
 func (e *ErrorResponse) Error() string {
 	return fmt.Sprintf("{error: %s, reason: %s}", e.Err, e.Reason)
->>>>>>> 3107d88e
 }