--- conflicted
+++ resolved
@@ -34,10 +34,6 @@
 	paymentsClient clients.PaymentsClient
 	webhooksClient clients.WebhooksClient
 	cdrScheduler   scheduler.HookScheduler
-<<<<<<< HEAD
-	baseRoutingKey msgbus.RoutingKeyBuilder
-=======
->>>>>>> 3107d88e
 	pb.UnimplementedHookServiceServer
 }
 
@@ -49,11 +45,6 @@
 		paymentsClient: paymentsClient,
 		webhooksClient: webhooksClient,
 		cdrScheduler:   cdrScheduler,
-<<<<<<< HEAD
-		baseRoutingKey: msgbus.NewRoutingKeyBuilder().SetCloudSource().
-			SetSystem(internal.SystemName).SetOrgName(orgName).SetService(internal.ServiceName),
-=======
->>>>>>> 3107d88e
 	}
 
 	_, err := h.startScheduler()
