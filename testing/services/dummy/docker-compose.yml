services:
 postgresd-dummy:
  image: postgres:13.3
  ports:
   - 5421:5432
  environment:
   - POSTGRES_USER=postgres
   - POSTGRES_PASSWORD=Pass2020!
  networks:
   - ukama-net

 dnode:
  build: ./dnode
  ports:
   - 8085:8085
  environment:
   - DEBUGMODE=true
   - ORGID=${ORGID}
   - ORGNAME=${ORGNAME}
   - AMQPCONFIG_URI=http://rabbitmq:15672
   - AMQPCONFIG_USERNAME=guest
   - AMQPCONFIG_PASSWORD=guest
  restart: always
  networks:
   - ukama-net

 dcontroller:
  build: ./dcontroller
  ports:
   - 2112:2112
   - 9090:9090
  environment:
   - DEBUGMODE=true
   - ORGID=${ORGID}
   - ORGNAME=${ORGNAME}
   - QUEUE_URI=amqp://guest:guest@${LOCAL_HOST_IP}:5672
   - DCONTROLLER_SERVICE_HOST=dcontroller
   - DCONTROLLER_SERVICE_PORT=9090
   - MSGCLIENT_HOST=msgclient-dummy:9095
   - PORT=2112
   - DNODEURL=http://dnode:8085
   - REGISTRYHOST=http://api-gateway-registry:8080
  restart: always
  networks:
   - ukama-net

 dsimfactory:
  build: ./dsimfactory
  environment:
   - DB_HOST=postgresd-dummy
   - DB_PASSWORD=Pass2020!
   - DB_USER=postgres
   - DEBUGMODE=true
   - ORGID=${ORGID}
   - ORGNAME=${ORGNAME}
   - DSIMFACTORY_SERVICE_PORT=9090
   - DSIMFACTORY_SERVICE_HOST=dsimfactory
   - MSGCLIENT_HOST=msgclient-dummy:9095
   - QUEUE_URI=amqp://guest:guest@${LOCAL_HOST_IP}:5672
  restart: always
  networks:
   - ukama-net

 dsubscriber:
  build: ./dsubscriber
  environment:
   - DEBUGMODE=true
   - ORGID=${ORGID}
   - ORGNAME=${ORGNAME}
   - DSUBSCRIBER_SERVICE_PORT=9090
   - DSUBSCRIBER_SERVICE_HOST=dsubscriber
   - MSGCLIENT_HOST=msgclient-dummy:9095
   - QUEUE_URI=amqp://guest:guest@${LOCAL_HOST_IP}:5672
   - HTTP_INITCLIENT=http://api-gateway-init:8080
   - HTTP_AGENTNODEGATEWAY=http://node-gateway-ukama-agent:8080
  restart: always
  networks:
   - ukama-net

<<<<<<< HEAD
  api-gateway-dummy:
    build: ./api-gateway
    ports:
      - 8083:8080
    networks:
      - ukama-net
    environment:
      - DEBUGMODE=true
      - BYPASS_AUTH_MODE=true
=======
 api-gateway-dummy:
  build: ./api-gateway
  ports:
   - 8083:8080
  networks:
   - ukama-net
  environment:
   - DEBUGMODE=true
   - BYPASS_AUTH_MODE=true
>>>>>>> 7b48b14b

 msgclient-dummy:
  build: ../../../systems/services/msgClient
  environment:
   - SYSTEM=dummy
   - GRPC_PORT=9095
   - DEBUGMODE=true
   - DB_USER=postgres
   - DB_PASSWORD=Pass2020!
   - DB_HOST=postgresd-dummy
   - QUEUE_URI=amqp://guest:guest@${LOCAL_HOST_IP}:5672
  restart: always
  networks:
   - ukama-net
  depends_on:
   - postgresd-dummy

networks:
 ukama-net:
  external: true
  name: services_ukama-net

volumes:
 postgress-data:<|MERGE_RESOLUTION|>--- conflicted
+++ resolved
@@ -1,4 +1,4 @@
-services:
+ervices:
  postgresd-dummy:
   image: postgres:13.3
   ports:
@@ -77,17 +77,6 @@
   networks:
    - ukama-net
 
-<<<<<<< HEAD
-  api-gateway-dummy:
-    build: ./api-gateway
-    ports:
-      - 8083:8080
-    networks:
-      - ukama-net
-    environment:
-      - DEBUGMODE=true
-      - BYPASS_AUTH_MODE=true
-=======
  api-gateway-dummy:
   build: ./api-gateway
   ports:
@@ -97,7 +86,6 @@
   environment:
    - DEBUGMODE=true
    - BYPASS_AUTH_MODE=true
->>>>>>> 7b48b14b
 
  msgclient-dummy:
   build: ../../../systems/services/msgClient
