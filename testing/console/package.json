--- conflicted
+++ resolved
@@ -8,14 +8,9 @@
     "lint-fix": "eslint --fix .",
     "lighthouse:audit": "pnpm playwright test tests/lighthouse.spec.ts",
     "patch-tests": "pnpm playwright test tests/apply_patches.spec.ts && pnpm prettier",
-<<<<<<< HEAD
     "clean-up": "rm -rf test-temp && rm -rf playwright-report && rm -rf test-results && rm -rf tests/patched",
     "test": "pnpm clean-up && playwright test tests/apply_patches.spec.ts && playwright test tests/patched/**/**/*.spec.ts --grep-invert \"Onboarding Test\" && pnpm exec playwright show-report",
     "test-ci": "pnpm clean-up && playwright test tests/apply_patches.spec.ts && playwright test tests/patched/v1.0.0/network/create-network.spec.ts"
-=======
-    "clean-up": "rm -rf test-temp && rm -rf playwright-report && rm -rf test-results && rm -rf tests/patched && rm -rf lighthouse-reports",
-    "test": "pnpm clean-up && playwright test tests/apply_patches.spec.ts && playwright test tests/patched/**/**/*.spec.ts --grep-invert \"Onboarding Test\" && pnpm exec playwright show-report"
->>>>>>> d6b07df5
   },
   "keywords": [],
   "author": "",
@@ -28,10 +23,6 @@
     "@types/chrome-remote-interface": "^0.31.14",
     "@types/json2csv": "^5.0.7",
     "@types/node": "^20",
-<<<<<<< HEAD
-=======
-    "chrome-launcher": "^1.2.0",
->>>>>>> d6b07df5
     "dotenv": "^16.5.0",
     "eslint": "^8",
     "eslint-config-next": "14.2.3",
@@ -39,11 +30,6 @@
     "lighthouse": "^12.6.0",
     "next": "^15.3.2",
     "prettier": "^3.3.2",
-<<<<<<< HEAD
     "typescript": "^5.8.3"
-=======
-    "typescript": "^5.8.3",
-    "chrome-remote-interface": "^0.33.3"
->>>>>>> d6b07df5
   }
 }