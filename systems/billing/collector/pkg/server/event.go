--- conflicted
+++ resolved
@@ -36,28 +36,6 @@
 }
 
 type BillingCollectorEventServer struct {
-<<<<<<< HEAD
-	client  client.BillingClient
-	bMetric BillableMetric
-	epb.UnimplementedEventNotificationServiceServer
-}
-
-func NewBillingCollectorEventServer(client client.BillingClient) *BillingCollectorEventServer {
-	bm, err := initBillableMetric(client, DefaultBillableMetricCode)
-
-	if err != nil {
-		log.Fatalf("Failed to initialize billable metric: %v", err)
-	}
-
-	bMetric := BillableMetric{
-		Id:   bm,
-		Code: DefaultBillableMetricCode,
-	}
-
-	return &BillingCollectorEventServer{
-		client:  client,
-		bMetric: bMetric,
-=======
 	org    string
 	client client.BillingClient
 	epb.UnimplementedEventNotificationServiceServer
@@ -67,7 +45,6 @@
 	return &BillingCollectorEventServer{
 		client: client,
 		org:    org,
->>>>>>> ca7ed916
 	}
 }
 
@@ -136,27 +113,9 @@
 			return nil, err
 		}
 
-<<<<<<< HEAD
-	// add subscrition to customer
-	case "event.cloud.simmanager.sim.allocate":
-		msg, err := unmarshalSimAllocation(e.Msg)
-		if err != nil {
-			return nil, err
-		}
-
-		err = handleSimManagerAllocateSimEvent(e.RoutingKey, msg, b)
-		if err != nil {
-			return nil, err
-		}
-
-	// update subscrition to customer
-	case "event.cloud.simmanager.sim.activepackage":
-		msg, err := unmarshalSimAcivePackage(e.Msg)
-=======
 	// add or update subscrition to customer
 	case msgbus.PrepareRoute(b.org, "event.cloud.local.{{ .Org}}.subscriber.simmanager.package.activate"):
 		msg, err := unmarshalSim(e.Msg)
->>>>>>> ca7ed916
 		if err != nil {
 			return nil, err
 		}
