package server_test

import (
	"context"
	"testing"
	"time"

	pb "github.com/ukama/ukama/systems/billing/invoice/pb/gen"
	mbmocks "github.com/ukama/ukama/systems/common/mocks"

	"github.com/stretchr/testify/mock"
	"github.com/tj/assert"
	"github.com/ukama/ukama/systems/billing/invoice/mocks"
	"github.com/ukama/ukama/systems/billing/invoice/pkg/db"
	"github.com/ukama/ukama/systems/billing/invoice/pkg/server"
	"github.com/ukama/ukama/systems/common/uuid"
	"gorm.io/datatypes"
	"gorm.io/gorm"
)

<<<<<<< HEAD
const raw = `{
	"lago_id": "5eb02857-a71e-4ea2-bcf9-57d3a41bc6ba",
	"sequential_id": 2,
	"number": "LAG-1234-001-002",
	"issuing_date": "2022-04-30",
	"status": "finalized",
	"payment_status": "succeeded",
	"amount_cents": 100,
	"amount_currency": "EUR",
	"vat_amount_cents": 20,
	"vat_amount_currency": "EUR",
	"credit_amount_cents": 10,
	"credit_amount_currency": "EUR",
	"total_amount_cents": 110,
	"total_amount_currency": "EUR",
	"file_url": "https://getlago.com/invoice/file",
	"legacy": false,
	"customer": {
	"lago_id": "99a6094e-199b-4101-896a-54e927ce7bd7",
	"external_id": "5eb02857-a71e-4ea2-bcf9-57d3a41bc6ba",
	"address_line1": "5230 Penfield Ave",
	"address_line2": null,
	"city": "Woodland Hills",
	"country": "US",
	"created_at": "2022-04-29T08:59:51Z",
	"email": "dinesh@piedpiper.test",
	"legal_name": "Coleman-Blair",
	"legal_number": "49-008-2965",
	"logo_url": "http://hooli.com/logo.png",
	"name": "Gavin Belson",
	"phone": "1-171-883-3711 x245",
	"state": "CA",
	"url": "http://hooli.com",
	"vat_rate": 20.0,
	"zipcode": "91364"
	},
	"subscriptions": [
	{
	"lago_id": "b7ab2926-1de8-4428-9bcd-779314ac129b",
	"external_id": "susbcription_external_id",
	"lago_customer_id": "99a6094e-199b-4101-896a-54e927ce7bd7",
	"external_customer_id": "5eb02857-a71e-4ea2-bcf9-57d3a41bc6ba",
	"canceled_at": "2022-04-29T08:59:51Z",
	"created_at": "2022-04-29T08:59:51Z",
	"plan_code": "new_code",
	"started_at": "2022-04-29T08:59:51Z",
	"status": "active",
	"terminated_at": null
	}
	],
	"fees": [
	{
	"lago_id": "6be23c42-47d2-45a3-9770-5b3572f225c3",
	"lago_group_id": null,
	"item": {
	"type": "subscription",
	"code": "plan_code",
	"name": "Plan"
	},
	"amount_cents": 100,
	"amount_currency": "EUR",
	"vat_amount_cents": 20,
	"vat_amount_currency": "EUR",
	"total_amount_cents": 120,
	"total_amount_currency": "EUR",
	"units": "0.32",
	"events_count": 23
	}
	],
	"credits": [
	{
	"lago_id": "b7ab2926-1de8-4428-9bcd-779314ac129b",
	"item": {
	"lago_id": "b7ab2926-1de8-4428-9bcd-779314ac129b",
	"type": "coupon",
	"code": "coupon_code",
	"name": "Coupon"
	},
	"amount_cents": 100,
	"amount_currency": "EUR"
	}
	],
	"metadata": [
	{
	"lago_id": "27f12d13-4ae0-437b-b822-8771bcd62e3a",
	"key": "digital_ref_id",
	"value": "INV-0123456-98765",
	"created_at": "2022-04-29T08:59:51Z"
	}
	]
	}`
=======
const OrgName = "testorg"
>>>>>>> ca7ed916

func TestInvoiceServer_Add(t *testing.T) {
	t.Run("SubscriberIsValid", func(t *testing.T) {
		// Arrange
		var subscriberId = "5eb02857-a71e-4ea2-bcf9-57d3a41bc6ba"

		invoiceRepo := &mocks.InvoiceRepo{}
		msgbusClient := &mbmocks.MsgBusServiceClient{}

		invoiceRepo.On("Add", mock.Anything, mock.Anything).Return(nil).Once()

		msgbusClient.On("PublishRequest", mock.Anything, mock.Anything).Return(nil).Once()

		s := server.NewInvoiceServer(OrgName, invoiceRepo, msgbusClient)

		// Act
		res, err := s.Add(context.TODO(), &pb.AddRequest{
			RawInvoice: raw,
		})

		// Assert
		assert.NoError(t, err)
		assert.NotNil(t, res)
		assert.Equal(t, subscriberId, res.Invoice.SubscriberId)
		invoiceRepo.AssertExpectations(t)
	})

	t.Run("SubscriberIsNotValid", func(t *testing.T) {
		// Arrange

		var raw = `{
	"lago_id": "5eb02857-a71e-4ea2-bcf9-57d3a41bc6ba",
	"sequential_id": 2,
	"number": "LAG-1234-001-002",
	"issuing_date": "2022-04-30",
	"status": "finalized",
	"payment_status": "succeeded",
	"amount_cents": 100,
	"amount_currency": "EUR",
	"vat_amount_cents": 20,
	"vat_amount_currency": "EUR",
	"credit_amount_cents": 10,
	"credit_amount_currency": "EUR",
	"total_amount_cents": 110,
	"total_amount_currency": "EUR",
	"file_url": "https://getlago.com/invoice/file",
	"legacy": false,
	"customer": {
	"lago_id": "99a6094e-199b-4101-896a-54e927ce7bd7",
	"external_id": "5eb02857-a71e-4ea2-bcf9-57d3a41bc6baX",
	"address_line1": "5230 Penfield Ave",
	"address_line2": null,
	"city": "Woodland Hills",
	"country": "US",
	"created_at": "2022-04-29T08:59:51Z",
	"email": "dinesh@piedpiper.test",
	"legal_name": "Coleman-Blair",
	"legal_number": "49-008-2965",
	"logo_url": "http://hooli.com/logo.png",
	"name": "Gavin Belson",
	"phone": "1-171-883-3711 x245",
	"state": "CA",
	"url": "http://hooli.com",
	"vat_rate": 20.0,
	"zipcode": "91364"
	},
	"subscriptions": [
	{
	"lago_id": "b7ab2926-1de8-4428-9bcd-779314ac129b",
	"external_id": "susbcription_external_id",
	"lago_customer_id": "99a6094e-199b-4101-896a-54e927ce7bd7",
	"external_customer_id": "5eb02857-a71e-4ea2-bcf9-57d3a41bc6ba",
	"canceled_at": "2022-04-29T08:59:51Z",
	"created_at": "2022-04-29T08:59:51Z",
	"plan_code": "new_code",
	"started_at": "2022-04-29T08:59:51Z",
	"status": "active",
	"terminated_at": null
	}
	],
	"fees": [
	{
	"lago_id": "6be23c42-47d2-45a3-9770-5b3572f225c3",
	"lago_group_id": null,
	"item": {
	"type": "subscription",
	"code": "plan_code",
	"name": "Plan"
	},
	"amount_cents": 100,
	"amount_currency": "EUR",
	"vat_amount_cents": 20,
	"vat_amount_currency": "EUR",
	"total_amount_cents": 120,
	"total_amount_currency": "EUR",
	"units": "0.32",
	"events_count": 23
	}
	],
	"credits": [
	{
	"lago_id": "b7ab2926-1de8-4428-9bcd-779314ac129b",
	"item": {
	"lago_id": "b7ab2926-1de8-4428-9bcd-779314ac129b",
	"type": "coupon",
	"code": "coupon_code",
	"name": "Coupon"
	},
	"amount_cents": 100,
	"amount_currency": "EUR"
	}
	],
	"metadata": [
	{
	"lago_id": "27f12d13-4ae0-437b-b822-8771bcd62e3a",
	"key": "digital_ref_id",
	"value": "INV-0123456-98765",
	"created_at": "2022-04-29T08:59:51Z"
	}
	]
	}`

		invoiceRepo := &mocks.InvoiceRepo{}

		s := server.NewInvoiceServer(invoiceRepo, nil)

		// Act
		res, err := s.Add(context.TODO(), &pb.AddRequest{
			RawInvoice: raw,
		})

		// Assert
		assert.Error(t, err)
		assert.Nil(t, res)
		invoiceRepo.AssertExpectations(t)
	})

	t.Run("RawInvoiceIsNotValid", func(t *testing.T) {
		// Arrange
		var raw = "+{}"

		invoiceRepo := &mocks.InvoiceRepo{}

		s := server.NewInvoiceServer(OrgName, invoiceRepo, nil)

		// Act
		res, err := s.Add(context.TODO(), &pb.AddRequest{
			RawInvoice: raw,
		})

		// Assert
		assert.Error(t, err)
		assert.Nil(t, res)
		invoiceRepo.AssertExpectations(t)
	})
}

func TestInvoiceServer_Get(t *testing.T) {
	t.Run("InvoiceFound", func(t *testing.T) {
		var invoiceId = uuid.NewV4()
		var subscriberId = uuid.NewV4()
		var period = time.Now().UTC()

		invoiceRepo := &mocks.InvoiceRepo{}

		invoice := invoiceRepo.On("Get", invoiceId).
			Return(&db.Invoice{
				Id:           invoiceId,
				SubscriberId: subscriberId,
				Period:       period,
				RawInvoice:   datatypes.JSON([]byte(raw)),
				IsPaid:       false,
			}, nil).
			Once().
			ReturnArguments.Get(0).(*db.Invoice)

		s := server.NewInvoiceServer(OrgName, invoiceRepo, nil)
		res, err := s.Get(context.TODO(), &pb.GetRequest{
			InvoiceId: invoiceId.String()})

		assert.NoError(t, err)
		assert.NotNil(t, res)
		assert.Equal(t, invoice.Id.String(), res.GetInvoice().GetId())
		assert.Equal(t, false, res.GetInvoice().IsPaid)
		invoiceRepo.AssertExpectations(t)
	})

	t.Run("InvoiceNotFound", func(t *testing.T) {
		var invoiceId = uuid.Nil

		invoiceRepo := &mocks.InvoiceRepo{}

		invoiceRepo.On("Get", invoiceId).Return(nil, gorm.ErrRecordNotFound).Once()

		s := server.NewInvoiceServer(OrgName, invoiceRepo, nil)
		resp, err := s.Get(context.TODO(), &pb.GetRequest{
			InvoiceId: invoiceId.String()})

		assert.Error(t, err)
		assert.Nil(t, resp)
		invoiceRepo.AssertExpectations(t)
	})

	t.Run("InvoiceUUIDInvalid", func(t *testing.T) {
		var invoiceId = "1"

		invoiceRepo := &mocks.InvoiceRepo{}

		s := server.NewInvoiceServer(OrgName, invoiceRepo, nil)
		res, err := s.Get(context.TODO(), &pb.GetRequest{
			InvoiceId: invoiceId})

		assert.Error(t, err)
		assert.Nil(t, res)
		invoiceRepo.AssertExpectations(t)
	})
}

func TestInvoiceServer_GetInvoiceBySubscriber(t *testing.T) {
	t.Run("SubscriberFound", func(t *testing.T) {
		var invoiceId = uuid.NewV4()
		var subscriberId = uuid.NewV4()

		invoiceRepo := &mocks.InvoiceRepo{}

		invoiceRepo.On("GetBySubscriber", subscriberId).Return(
			[]db.Invoice{
				{Id: invoiceId,
					SubscriberId: subscriberId,
					IsPaid:       false,
				}}, nil).Once()

		s := server.NewInvoiceServer(OrgName, invoiceRepo, nil)

		res, err := s.GetBySubscriber(context.TODO(),
			&pb.GetBySubscriberRequest{SubscriberId: subscriberId.String()})

		assert.NoError(t, err)
		assert.NotNil(t, res)
		assert.Equal(t, invoiceId.String(), res.GetInvoices()[0].GetId())
		assert.Equal(t, subscriberId.String(), res.SubscriberId)
		invoiceRepo.AssertExpectations(t)
	})

	t.Run("SubscriberNotFound", func(t *testing.T) {
		var subscriberId = uuid.Nil

		invoiceRepo := &mocks.InvoiceRepo{}

		invoiceRepo.On("GetBySubscriber", subscriberId).Return(nil, gorm.ErrRecordNotFound).Once()

		s := server.NewInvoiceServer(OrgName, invoiceRepo, nil)

		res, err := s.GetBySubscriber(context.TODO(), &pb.GetBySubscriberRequest{
			SubscriberId: subscriberId.String()})

		assert.Error(t, err)
		assert.Nil(t, res)
		invoiceRepo.AssertExpectations(t)
	})

	t.Run("SubscriberUUIDInvalid", func(t *testing.T) {
		var subscriberID = "1"

		invoiceRepo := &mocks.InvoiceRepo{}

		s := server.NewInvoiceServer(OrgName, invoiceRepo, nil)

		res, err := s.GetBySubscriber(context.TODO(), &pb.GetBySubscriberRequest{
			SubscriberId: subscriberID})

		assert.Error(t, err)
		assert.Nil(t, res)
		invoiceRepo.AssertExpectations(t)
	})
}

func TestInvoiceServer_Delete(t *testing.T) {
	t.Run("InvoiceFound", func(t *testing.T) {
		var invoiceId = uuid.NewV4()

		invoiceRepo := &mocks.InvoiceRepo{}
		msgbusClient := &mbmocks.MsgBusServiceClient{}

		invoiceRepo.On("Delete", invoiceId, mock.Anything).Return(nil).Once()
		msgbusClient.On("PublishRequest", mock.Anything, mock.Anything).Return(nil).Once()

		s := server.NewInvoiceServer(OrgName, invoiceRepo, msgbusClient)

		res, err := s.Delete(context.TODO(), &pb.DeleteRequest{
			InvoiceId: invoiceId.String(),
		})

		assert.NoError(t, err)
		assert.NotNil(t, res)
		invoiceRepo.AssertExpectations(t)
	})

	t.Run("InvoiceNotFound", func(t *testing.T) {
		var invoiceId = uuid.NewV4()

		invoiceRepo := &mocks.InvoiceRepo{}

		invoiceRepo.On("Delete", invoiceId, mock.Anything).Return(gorm.ErrRecordNotFound).Once()

		s := server.NewInvoiceServer(OrgName, invoiceRepo, nil)

		res, err := s.Delete(context.TODO(), &pb.DeleteRequest{
			InvoiceId: invoiceId.String(),
		})

		assert.Error(t, err)
		assert.Nil(t, res)
		invoiceRepo.AssertExpectations(t)
	})

	t.Run("InvoiceUUIDInvalid", func(t *testing.T) {
		var invoiceId = "1"

		invoiceRepo := &mocks.InvoiceRepo{}

		s := server.NewInvoiceServer(OrgName, invoiceRepo, nil)

		res, err := s.Delete(context.TODO(), &pb.DeleteRequest{
			InvoiceId: invoiceId,
		})

		assert.Error(t, err)
		assert.Nil(t, res)
		invoiceRepo.AssertExpectations(t)
	})

}<|MERGE_RESOLUTION|>--- conflicted
+++ resolved
@@ -18,101 +18,7 @@
 	"gorm.io/gorm"
 )
 
-<<<<<<< HEAD
-const raw = `{
-	"lago_id": "5eb02857-a71e-4ea2-bcf9-57d3a41bc6ba",
-	"sequential_id": 2,
-	"number": "LAG-1234-001-002",
-	"issuing_date": "2022-04-30",
-	"status": "finalized",
-	"payment_status": "succeeded",
-	"amount_cents": 100,
-	"amount_currency": "EUR",
-	"vat_amount_cents": 20,
-	"vat_amount_currency": "EUR",
-	"credit_amount_cents": 10,
-	"credit_amount_currency": "EUR",
-	"total_amount_cents": 110,
-	"total_amount_currency": "EUR",
-	"file_url": "https://getlago.com/invoice/file",
-	"legacy": false,
-	"customer": {
-	"lago_id": "99a6094e-199b-4101-896a-54e927ce7bd7",
-	"external_id": "5eb02857-a71e-4ea2-bcf9-57d3a41bc6ba",
-	"address_line1": "5230 Penfield Ave",
-	"address_line2": null,
-	"city": "Woodland Hills",
-	"country": "US",
-	"created_at": "2022-04-29T08:59:51Z",
-	"email": "dinesh@piedpiper.test",
-	"legal_name": "Coleman-Blair",
-	"legal_number": "49-008-2965",
-	"logo_url": "http://hooli.com/logo.png",
-	"name": "Gavin Belson",
-	"phone": "1-171-883-3711 x245",
-	"state": "CA",
-	"url": "http://hooli.com",
-	"vat_rate": 20.0,
-	"zipcode": "91364"
-	},
-	"subscriptions": [
-	{
-	"lago_id": "b7ab2926-1de8-4428-9bcd-779314ac129b",
-	"external_id": "susbcription_external_id",
-	"lago_customer_id": "99a6094e-199b-4101-896a-54e927ce7bd7",
-	"external_customer_id": "5eb02857-a71e-4ea2-bcf9-57d3a41bc6ba",
-	"canceled_at": "2022-04-29T08:59:51Z",
-	"created_at": "2022-04-29T08:59:51Z",
-	"plan_code": "new_code",
-	"started_at": "2022-04-29T08:59:51Z",
-	"status": "active",
-	"terminated_at": null
-	}
-	],
-	"fees": [
-	{
-	"lago_id": "6be23c42-47d2-45a3-9770-5b3572f225c3",
-	"lago_group_id": null,
-	"item": {
-	"type": "subscription",
-	"code": "plan_code",
-	"name": "Plan"
-	},
-	"amount_cents": 100,
-	"amount_currency": "EUR",
-	"vat_amount_cents": 20,
-	"vat_amount_currency": "EUR",
-	"total_amount_cents": 120,
-	"total_amount_currency": "EUR",
-	"units": "0.32",
-	"events_count": 23
-	}
-	],
-	"credits": [
-	{
-	"lago_id": "b7ab2926-1de8-4428-9bcd-779314ac129b",
-	"item": {
-	"lago_id": "b7ab2926-1de8-4428-9bcd-779314ac129b",
-	"type": "coupon",
-	"code": "coupon_code",
-	"name": "Coupon"
-	},
-	"amount_cents": 100,
-	"amount_currency": "EUR"
-	}
-	],
-	"metadata": [
-	{
-	"lago_id": "27f12d13-4ae0-437b-b822-8771bcd62e3a",
-	"key": "digital_ref_id",
-	"value": "INV-0123456-98765",
-	"created_at": "2022-04-29T08:59:51Z"
-	}
-	]
-	}`
-=======
 const OrgName = "testorg"
->>>>>>> ca7ed916
 
 func TestInvoiceServer_Add(t *testing.T) {
 	t.Run("SubscriberIsValid", func(t *testing.T) {
@@ -237,7 +143,7 @@
 
 		invoiceRepo := &mocks.InvoiceRepo{}
 
-		s := server.NewInvoiceServer(invoiceRepo, nil)
+		s := server.NewInvoiceServer(OrgName, invoiceRepo, nil)
 
 		// Act
 		res, err := s.Add(context.TODO(), &pb.AddRequest{
@@ -256,7 +162,7 @@
 
 		invoiceRepo := &mocks.InvoiceRepo{}
 
-		s := server.NewInvoiceServer(OrgName, invoiceRepo, nil)
+		s := server.NewInvoiceServer(invoiceRepo, nil)
 
 		// Act
 		res, err := s.Add(context.TODO(), &pb.AddRequest{
