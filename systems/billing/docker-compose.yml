version: "3.9"

services:
  postgresd-billing:
    image: postgres:13.3
    ports:
      - 5413:5432
    environment:
      - POSTGRES_USER=postgres
      - POSTGRES_PASSWORD=Pass2020!
    networks:
      - ukama-net
    volumes:
      - postgress-data:/var/lib/postgresql

<<<<<<< HEAD

 # Billing System

 api-gateway-billing:
  build: ./api-gateway
  ports:
   - 8680:8080
  environment:
   - DEBUGMODE=true
   - BYPASS_AUTH_MODE=true
  restart: always
  networks:
   - ukama-net
  depends_on:
   - postgresd-billing
   - billing-report
   - billing-collector
=======
  # Billing System

  api-gateway-billing:
    build: ./api-gateway
    ports:
      - 8680:8080
    environment:
      - DEBUGMODE=true
      - BYPASS_AUTH_MODE=true
    restart: always
    networks:
      - ukama-net
    depends_on:
      - postgresd-billing
      - billing-report
      - billing-collector
>>>>>>> 46a3e590

  msg-client-billing:
    build: ../services/msgClient
    environment:
      - DEBUGMODE=true
      - DB_HOST=postgresd-billing
      - DB_PASSWORD=Pass2020!
      - DB_USER=postgres
      - GRPC_PORT=9095
      - QUEUE_URI=amqp://guest:guest@${LOCAL_HOST_IP}:5672
      - SYSTEM=billing
    restart: always
    networks:
      - ukama-net
    depends_on:
      - postgresd-billing

  billing-collector:
    build: ./collector
    environment:
      - DEBUGMODE=true
      - DB_HOST=postgresd-billing
      - DB_PASSWORD=Pass2020!
      - DB_USER=postgres
      - QUEUE_URI=amqp://guest:guest@${LOCAL_HOST_IP}:5672
      - MSGCLIENT_HOST=msg-client-billing:9095
      - COLLECTOR_SERVICE_HOST=billing-collector
      - COLLECTOR_SERVICE_PORT=9090
      - LAGOAPIKEY=${LAGO_API_KEY}
      - LAGOHOST=${LOCAL_HOST_IP}
      - ORGNAME=${ORGNAME}
      - ORGID=${ORGID}
      - WEBHOOKURL=http://${LOCAL_HOST_IP}:8680/v1/reports
    restart: always
    networks:
      - ukama-net
    depends_on:
      - postgresd-billing

  billing-report:
    build: ./report
    environment:
      - DEBUGMODE=true
      - DB_HOST=postgresd-billing
      - DB_PASSWORD=Pass2020!
      - DB_USER=postgres
      - QUEUE_URI=amqp://guest:guest@${LOCAL_HOST_IP}:5672
      - MSGCLIENT_HOST=msg-client-billing:9095
      - REPORT_SERVICE_HOST=billing-report
      - REPORT_SERVICE_PORT=9090
      - ORGNAME=${ORGNAME}
      - ORGID=${ORGID}
    restart: always
    networks:
      - ukama-net
    depends_on:
      - postgresd-billing

  initclient-billing:
    build: ../services/initClient
    environment:
      - ENV_SYSTEM_ORG=${ORGNAME}
      - ENV_SYSTEM_NAME=billing
      - ENV_DNS_REFRESH_TIME_PERIOD=30
      - ENV_SYSTEM_DNS=api-gateway-billing
      - ENV_DNS_SERVER=false
      - ENV_SYSTEM_PORT=8080
      - ENV_SYSTEM_CERT=This-is-a-certificate
      - ENV_INIT_SYSTEM_ADDR=${LOCAL_HOST_IP}
      - ENV_INIT_SYSTEM_PORT=8071
      - ENV_INIT_CLIENT_ADDR=initclient-billing
      - ENV_INIT_CLIENT_PORT=8080
      - ENV_INIT_CLIENT_TEMP_FILE=/tmp/tmpfile
    restart: always
    networks:
      - ukama-net

networks:
  ukama-net:
    external: true
    name: services_ukama-net

volumes:
  postgress-data:<|MERGE_RESOLUTION|>--- conflicted
+++ resolved
@@ -13,25 +13,8 @@
     volumes:
       - postgress-data:/var/lib/postgresql
 
-<<<<<<< HEAD
 
- # Billing System
 
- api-gateway-billing:
-  build: ./api-gateway
-  ports:
-   - 8680:8080
-  environment:
-   - DEBUGMODE=true
-   - BYPASS_AUTH_MODE=true
-  restart: always
-  networks:
-   - ukama-net
-  depends_on:
-   - postgresd-billing
-   - billing-report
-   - billing-collector
-=======
   # Billing System
 
   api-gateway-billing:
@@ -48,7 +31,6 @@
       - postgresd-billing
       - billing-report
       - billing-collector
->>>>>>> 46a3e590
 
   msg-client-billing:
     build: ../services/msgClient
