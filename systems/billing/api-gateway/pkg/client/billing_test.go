--- conflicted
+++ resolved
@@ -1,4 +1,11 @@
-<<<<<<< HEAD
+/*
+ * This Source Code Form is subject to the terms of the Mozilla Public
+ * License, v. 2.0. If a copy of the MPL was not distributed with this
+ * file, You can obtain one at https://mozilla.org/MPL/2.0/.
+ *
+ * Copyright (c) 2023-present, Ukama Inc.
+ */
+
 package client_test
 
 import (
@@ -467,15 +474,4 @@
 		assert.Contains(t, err.Error(), "not found")
 		pc.AssertExpectations(t)
 	})
-}
-=======
-/*
- * This Source Code Form is subject to the terms of the Mozilla Public
- * License, v. 2.0. If a copy of the MPL was not distributed with this
- * file, You can obtain one at https://mozilla.org/MPL/2.0/.
- *
- * Copyright (c) 2023-present, Ukama Inc.
- */
-
-package client
->>>>>>> 43be07ac
+}