--- conflicted
+++ resolved
@@ -270,7 +270,6 @@
 
   testagent:
     build: ./subscriber/test-agent
-<<<<<<< HEAD
     ports:
       - "9594:9090"
     environment:
@@ -294,43 +293,23 @@
     build: ./messaging/msgClient
     ports:
       - "9690:9095"
-=======
-    ports:
-      - "9594:9090"
->>>>>>> 28aed2b2
-    environment:
-      - DEBUGMODE=true
-      - DB_HOST=postgresd
-      - DB_PASSWORD=ThisIsUkamaXPass
-      - DB_USER=postgres
-      - QUEUE_URI=amqp://guest:guest@rabbitmq:5672
-<<<<<<< HEAD
+    environment:
+      - DEBUGMODE=true
+      - DB_HOST=postgresd
+      - DB_PASSWORD=ThisIsUkamaXPass
+      - DB_USER=postgres
+      - QUEUE_URI=amqp://guest:guest@rabbitmq:5672
       - MSGCLIENT_HOST=msg-client-billing:9095
       - SYSTEM=billing
-=======
-      - MSGCLIENT_HOST=msg-client-subscriber:9095
-      - TESTAGENT_SERVICE_HOST=testagent
-      - TESTAGENT_SERVICE_PORT=9090
->>>>>>> 28aed2b2
-    restart: always
-    depends_on:
-      - postgresd
-
-
-<<<<<<< HEAD
+    restart: always
+    depends_on:
+      - postgresd
+
+
   billing-exporter:
     build: ./billing/exporter
     ports:
       - "9691:9090"
-=======
-
-# Billing System
-
-  msg-client-billing:
-    build: ./messaging/msgClient
-    ports:
-      - "9690:9095"
->>>>>>> 28aed2b2
     environment:
       - DEBUGMODE=true
       - DB_HOST=postgresd
@@ -338,87 +317,33 @@
       - DB_USER=postgres
       - QUEUE_URI=amqp://guest:guest@rabbitmq:5672
       - MSGCLIENT_HOST=msg-client-billing:9095
-<<<<<<< HEAD
       - EXPORTER_SERVICE_HOST=billing-exporter
       - EXPORTER_SERVICE_PORT=9090
       - LAGOAPIKEY=b24f7d88-4072-4866-9bbf-5dadd1970597
       - LAGOHOST=${DOCKER_HOST_IP}
-=======
-      - SYSTEM=billing
->>>>>>> 28aed2b2
-    restart: always
-    depends_on:
-      - postgresd
-
-
-<<<<<<< HEAD
+    restart: always
+    depends_on:
+      - postgresd
+
+
   billing-invoice:
     build: ./billing/invoice
     ports:
       - "9692:9090"
-=======
-  billing-exporter:
-    build: ./billing/exporter
-    ports:
-      - "9691:9090"
->>>>>>> 28aed2b2
-    environment:
-      - DEBUGMODE=true
-      - DB_HOST=postgresd
-      - DB_PASSWORD=ThisIsUkamaXPass
-      - DB_USER=postgres
-      - QUEUE_URI=amqp://guest:guest@rabbitmq:5672
-      - MSGCLIENT_HOST=msg-client-billing:9095
-<<<<<<< HEAD
-      - INVOICE_SERVICE_HOST=billing-invoice
-      - INVOICE_SERVICE_PORT=9090
-=======
-      - EXPORTER_SERVICE_HOST=billing-exporter
-      - EXPORTER_SERVICE_PORT=9090
-      - LAGOAPIKEY=b24f7d88-4072-4866-9bbf-5dadd1970597
-      - LAGOHOST=${DOCKER_HOST_IP}
->>>>>>> 28aed2b2
-    restart: always
-    depends_on:
-      - postgresd
-
-
-<<<<<<< HEAD
-
-
-# Operator System
-
-  msg-client-telna:
-    build: ./messaging/msgClient
-    ports:
-      - "9790:9095"
-=======
-  billing-invoice:
-    build: ./billing/invoice
-    ports:
-      - "9692:9090"
->>>>>>> 28aed2b2
-    environment:
-      - DEBUGMODE=true
-      - DB_HOST=postgresd
-      - DB_PASSWORD=ThisIsUkamaXPass
-      - DB_USER=postgres
-      - QUEUE_URI=amqp://guest:guest@rabbitmq:5672
-<<<<<<< HEAD
-      - MSGCLIENT_HOST=msg-client-telna:9095
-      - SYSTEM=telna
-=======
+    environment:
+      - DEBUGMODE=true
+      - DB_HOST=postgresd
+      - DB_PASSWORD=ThisIsUkamaXPass
+      - DB_USER=postgres
+      - QUEUE_URI=amqp://guest:guest@rabbitmq:5672
       - MSGCLIENT_HOST=msg-client-billing:9095
       - INVOICE_SERVICE_HOST=billing-invoice
       - INVOICE_SERVICE_PORT=9090
->>>>>>> 28aed2b2
-    restart: always
-    depends_on:
-      - postgresd
-
-
-<<<<<<< HEAD
-=======
+    restart: always
+    depends_on:
+      - postgresd
+
+
 
 
 # Operator System
@@ -440,7 +365,6 @@
       - postgresd
 
 
->>>>>>> 28aed2b2
   telna-cdr:
     build: ../../telna-agent/cdr
     ports:
@@ -457,8 +381,4 @@
       - SCHEDULERINTERVAL
     restart: always
     depends_on:
-<<<<<<< HEAD
-      - postgresd
-=======
-      - postgresd
->>>>>>> 28aed2b2
+      - postgresd