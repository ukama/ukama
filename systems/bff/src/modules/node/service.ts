--- conflicted
+++ resolved
@@ -34,13 +34,8 @@
 @Service()
 export class NodeService implements INodeService {
     addNode = async (
-<<<<<<< HEAD
         req: AddNodeDto,
-        cookie: ParsedCookie
-=======
-        req: NodeObj,
-        cookie: ParsedCookie,
->>>>>>> f50e94a2
+        cookie: ParsedCookie,
     ): Promise<AddNodeResponse> => {
         const res = await catchAsyncIOMethod({
             type: API_METHOD_TYPE.POST,
@@ -80,13 +75,8 @@
     };
     updateNode = async (
         req: UpdateNodeDto,
-<<<<<<< HEAD
-        cookie: ParsedCookie
+        cookie: ParsedCookie,
     ): Promise<UpdateNodeResponse> => {
-=======
-        cookie: ParsedCookie,
-    ): Promise<OrgNodeDto> => {
->>>>>>> f50e94a2
         const res = await catchAsyncIOMethod({
             type: API_METHOD_TYPE.PATCH,
             path: `${SERVER.REGISTRY_NODE_API_URL}/${req.nodeId}`,
@@ -102,13 +92,8 @@
         return NodeMapper.dtoToNodeResponsedto(res);
     };
     deleteNode = async (
-<<<<<<< HEAD
         nodeId: string,
-        cookie: ParsedCookie
-=======
-        id: string,
-        cookie: ParsedCookie,
->>>>>>> f50e94a2
+        cookie: ParsedCookie,
     ): Promise<DeleteNodeRes> => {
         const res = await catchAsyncIOMethod({
             headers: cookie.header,
