import { Service } from "typedi";
import { NodeService } from "../service";
import { parseCookie } from "../../../common";
import { Context } from "../../../common/types";
import { Authentication } from "../../../common/Authentication";
import { Resolver, Arg, Mutation, UseMiddleware, Ctx } from "type-graphql";
import { AddNodeDto, AddNodeResponse } from "../types";

@Service()
@Resolver()
export class AddNodeResolver {
    constructor(private readonly nodeService: NodeService) {}

    @Mutation(() => AddNodeResponse)
    @UseMiddleware(Authentication)
    async addNode(
        @Arg("data")
        req: AddNodeDto,
<<<<<<< HEAD
        @Ctx() ctx: Context
    ): Promise<AddNodeResponse> {
        return await this.nodeService.addNode(req, parseCookie(ctx));
=======
        @Ctx() ctx: Context,
    ): Promise<AddNodeResponse | null> {
        const nodes: NodeObj[] = getNodes(req);
        const rootNode: NodeObj = getTowerNode(req);
        const linkedNode: LinkNodes = linkNodes(nodes, rootNode?.nodeId || "");

        if (nodes.length > 0) {
            for (const node of nodes) {
                await this.nodeService.addNode(node, parseCookie(ctx));
            }
        }

        if (!req.associate) {
            await this.nodeService.addNode(rootNode, parseCookie(ctx));
        }

        if (linkedNode.attached && linkedNode.attached.length > 0) {
            await this.nodeService.linkNodes(linkedNode, parseCookie(ctx));
        }

        return { success: true };
>>>>>>> f50e94a2
    }
}<|MERGE_RESOLUTION|>--- conflicted
+++ resolved
@@ -16,32 +16,8 @@
     async addNode(
         @Arg("data")
         req: AddNodeDto,
-<<<<<<< HEAD
-        @Ctx() ctx: Context
+        @Ctx() ctx: Context,
     ): Promise<AddNodeResponse> {
         return await this.nodeService.addNode(req, parseCookie(ctx));
-=======
-        @Ctx() ctx: Context,
-    ): Promise<AddNodeResponse | null> {
-        const nodes: NodeObj[] = getNodes(req);
-        const rootNode: NodeObj = getTowerNode(req);
-        const linkedNode: LinkNodes = linkNodes(nodes, rootNode?.nodeId || "");
-
-        if (nodes.length > 0) {
-            for (const node of nodes) {
-                await this.nodeService.addNode(node, parseCookie(ctx));
-            }
-        }
-
-        if (!req.associate) {
-            await this.nodeService.addNode(rootNode, parseCookie(ctx));
-        }
-
-        if (linkedNode.attached && linkedNode.attached.length > 0) {
-            await this.nodeService.linkNodes(linkedNode, parseCookie(ctx));
-        }
-
-        return { success: true };
->>>>>>> f50e94a2
     }
 }