--- conflicted
+++ resolved
@@ -16,13 +16,8 @@
     async updateNode(
         @Arg("data")
         req: UpdateNodeDto,
-<<<<<<< HEAD
-        @Ctx() ctx: Context
+        @Ctx() ctx: Context,
     ): Promise<UpdateNodeResponse | null> {
-=======
-        @Ctx() ctx: Context,
-    ): Promise<OrgNodeDto | null> {
->>>>>>> f50e94a2
         return this.nodeService.updateNode(req, parseCookie(ctx));
     }
 }