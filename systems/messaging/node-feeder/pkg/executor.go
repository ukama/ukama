package pkg

import (
	"bytes"
	"fmt"
	"io"
	"io/ioutil"
	"net/http"
	"net/url"
	"strings"
	"time"

	"github.com/pkg/errors"
	"github.com/sirupsen/logrus"

	cpb "github.com/ukama/ukama/systems/common/pb/gen/ukama"
	"github.com/ukama/ukama/systems/common/ukama"

	"google.golang.org/grpc/codes"
	"google.golang.org/grpc/status"
)

type Device5xxServerError struct {
	error
}

type Device4xxServerError struct {
	error
}

type RequestExecutor interface {
	Execute(req *cpb.NodeFeederMessage) error
}

type requestExecutor struct {
	nodeResolver      NodeIpResolver
	deviceNetworkConf *DeviceNetworkConfig
}

func NewRequestExecutor(deviceNet NodeIpResolver, deviceNetworkConf *DeviceNetworkConfig) *requestExecutor {
	return &requestExecutor{nodeResolver: deviceNet, deviceNetworkConf: deviceNetworkConf}
}

func (e *requestExecutor) Execute(req *cpb.NodeFeederMessage) error {
	segs := strings.Split(req.Target, ".")
	if len(segs) != 4 {
		return fmt.Errorf("invalid target format")
	}
	nodeId, err := ukama.ValidateNodeId(segs[3])
	if err != nil {
		return errors.Wrap(err, "invalid node id format")
	}
	ip, err := e.nodeResolver.Resolve(nodeId)
	if err != nil {
		if s, ok := status.FromError(err); ok && s.Code() == codes.NotFound {
			logrus.Warningf("node %s not found", nodeId)
			return nil
		}

		return errors.Wrap(err, "error resolving device ip for device "+segs[1])
	}
	logrus.Infof("resolved device ip: %s", ip)

	strUrl := fmt.Sprintf("http://%s/%s", ip, strings.Trim(req.Path, "/"))
	if e.deviceNetworkConf.Port != 0 {
		strUrl = fmt.Sprintf("http://%s:%d/%s", ip, e.deviceNetworkConf.Port, strings.Trim(req.Path, "/"))
	}
	u, err := url.Parse(strUrl)
	if err != nil {
		return errors.Wrap(err, "malformed url")
	}

	c := http.Client{
		Timeout: time.Duration(e.deviceNetworkConf.TimeoutSeconds) * time.Second,
	}

<<<<<<< HEAD
	// msgBytes, err := proto.Marshal(req.Msg)
	// if err != nil {
	// 	return errors.Wrap(err, "error marshaling protobuf message")
	// }

	httpReq := http.Request{
		Body:   io.NopCloser(bytes.NewReader((req.GetMsg()))),
		Header: map[string][]string{"Content-Type": {"application/json"}},
=======
	logrus.Infof("sending request to %s", u.String())
	resp, err := c.Do(&http.Request{
		Body:   io.NopCloser(bytes.NewReader((req.Msg))),
>>>>>>> 1a479202
		Method: req.HTTPMethod,
		URL:    u,
	}
	logrus.Infof("sending request %+v to %s ", httpReq, u.String())
	resp, err := c.Do(&httpReq)
	if err != nil {
		return errors.Wrap(err, "error sending request")
	}

	logrus.Infof("Response status: %d", resp.StatusCode)

	b, err := ioutil.ReadAll(resp.Body)
	if err != nil {
		logrus.Warning("error reading response body ", err)
	} else {
		logrus.Debugf("Response body: %s", string(b))
	}

	// request with >500 status code considered as filed
	if resp.StatusCode >= 500 {
		return Device5xxServerError{
			fmt.Errorf("server error: %d", resp.StatusCode),
		}
	} else if resp.StatusCode >= 400 {
		return Device4xxServerError{
			fmt.Errorf("server error: %d", resp.StatusCode),
		}
	}

	if err != nil {
		return errors.Wrap(err, "error sending request")
	}

	return nil
}<|MERGE_RESOLUTION|>--- conflicted
+++ resolved
@@ -74,24 +74,14 @@
 		Timeout: time.Duration(e.deviceNetworkConf.TimeoutSeconds) * time.Second,
 	}
 
-<<<<<<< HEAD
-	// msgBytes, err := proto.Marshal(req.Msg)
-	// if err != nil {
-	// 	return errors.Wrap(err, "error marshaling protobuf message")
-	// }
-
 	httpReq := http.Request{
 		Body:   io.NopCloser(bytes.NewReader((req.GetMsg()))),
 		Header: map[string][]string{"Content-Type": {"application/json"}},
-=======
-	logrus.Infof("sending request to %s", u.String())
-	resp, err := c.Do(&http.Request{
-		Body:   io.NopCloser(bytes.NewReader((req.Msg))),
->>>>>>> 1a479202
 		Method: req.HTTPMethod,
 		URL:    u,
 	}
 	logrus.Infof("sending request %+v to %s ", httpReq, u.String())
+	
 	resp, err := c.Do(&httpReq)
 	if err != nil {
 		return errors.Wrap(err, "error sending request")
