package msgbus

// deprecated routing keys
const (
	RequestDeviceUpdateConfig                    RoutingKey = "REQUEST.DEVICE.UPDATE.CONFIG"
	ResponseDeviceUpdateConfig                   RoutingKey = "RESPONSE.DEVICE.UPDATE.CONFIG"
	NotificationGitServerCreate                  RoutingKey = "NOTIFICATION.GITSERVER.CREATE.*"
	RequestDeviceCreate                          RoutingKey = "REQUEST.DEVICE.CREATE.*"
	ResponseDeviceCreate                         RoutingKey = "RESPONSE.DEVICE.CREATE.*"
	RequestDeviceDelete                          RoutingKey = "REQUEST.DEVICE.DELETE.*"
	ResponseDeviceDelete                         RoutingKey = "RESPONSE.DEVICE.DELETE.*"
	RequestDeviceReadConfig                      RoutingKey = "REQUEST.DEVICE.READ.CONFIG"
	ResponseDeviceReadConfig                     RoutingKey = "RESPONSE.DEVICE.READ.CONFIG"
	CommandControllerExecuteReloadMetric         RoutingKey = "CMD.CONTROLLER.EXEC.RELOAD_METRIC"
	ResponseCommandControllerExecuteReloadMetric RoutingKey = "CMD.CONTROLLER.EXEC.RELOAD_METRIC"
	RequestDeviceSetobserveConfig                RoutingKey = "REQUEST.DEVICE.OBSERVE.CONFIG"
	ResponseDeviceSetobserveConfig               RoutingKey = "RESPONSE.DEVICE.OBSERVE.CONFIG"
	RequestDeviceCancelobserveConfig             RoutingKey = "REQUEST.DEVICE.CANCEL.CONFIG"
	ResponseDeviceCancelobserveConfig            RoutingKey = "RESPONSE.DEVICE.CANCEL.CONFIG"
	CommandDeviceExecuteResource                 RoutingKey = "CMD.DEVICE.EXEC.RESOURCE"
	ResponseDeviceExecuteResource                RoutingKey = "RESPONSE.DEVICE.EXEC.RESOURCE"
	EventDeviceCreate                            RoutingKey = "EVENT.DEVICE.CREATE.*"
	EventVirtNodeUpdateStatus                    RoutingKey = "EVENT.VIRTNODE.UPDATE.STATUS"
)

// actual routing keys
const (
	NodeConnectedRoutingKey     RoutingKey = "event.device.mesh.link.connect"
<<<<<<< HEAD
	NodeFeederRequestRoutingKey RoutingKey = "request.cloud.local.*.*.node.publish"

	/* deprecated */
	UserRegisteredRoutingKey RoutingKey = "event.cloud.identity.user.create"
	OrgCreatedRoutingKey     RoutingKey = "event.cloud.org.org.created"
	OrgDeletedRoutingKey     RoutingKey = "event.cloud.org.org.deleted"
	NodeUpdatedRoutingKey    RoutingKey = "event.cloud.node.node.updated"
=======
	UserRegisteredRoutingKey      RoutingKey = "event.cloud.identity.user.create"
	NodeFeederRequestRoutingKey RoutingKey = "request.cloud.node-feeder"
	OrgCreatedRoutingKey          RoutingKey = "event.cloud.org.org.created"
	OrgDeletedRoutingKey          RoutingKey = "event.cloud.org.org.deleted"
	NodeUpdatedRoutingKey         RoutingKey = "event.cloud.node.node.updated"
>>>>>>> b49c6325

	DefaultExchange = "amq.topic"
)

type NodeUpdateBody struct {
	NodeId string `json:"nodeId"`
	State  string `json:"state"`
	Name   string `json:"name"`
}

type OrgCreatedBody struct {
	Name  string `json:"name"`
	Owner string `json:"owner"`
}

var DeviceQ = MsgBusQConfig{
	Exchange:     "DEVICE_EXCHANGE",
	Queue:        "DEVICE_HANDLE_QUEUE",
	ExchangeType: "topic",
	ReqRountingKeys: []RoutingKey{
		RequestDeviceCreate, RequestDeviceDelete,
		RequestDeviceReadConfig, RequestDeviceUpdateConfig,
		CommandControllerExecuteReloadMetric, CommandDeviceExecuteResource,
		RequestDeviceSetobserveConfig, RequestDeviceCancelobserveConfig,
	},
	RespRountingKeys: []RoutingKey{
		ResponseDeviceCreate, ResponseDeviceDelete,
		ResponseDeviceUpdateConfig, ResponseDeviceReadConfig,
		ResponseCommandControllerExecuteReloadMetric, ResponseDeviceExecuteResource,
		ResponseDeviceSetobserveConfig, ResponseDeviceCancelobserveConfig,
	},
}

var GNotifyQ = MsgBusQConfig{
	Exchange:         "DEVICE_EXCHANGE",
	Queue:            "GNOTIFY_QUEUE",
	ExchangeType:     "topic",
	ReqRountingKeys:  []RoutingKey{NotificationGitServerCreate},
	RespRountingKeys: []RoutingKey{},
}

var LwM2MQ = MsgBusQConfig{
	Exchange:     "LWM2M_EXCHANGE",
	Queue:        "LWM2M_QUEUE",
	ExchangeType: "topic",
	ReqRountingKeys: []RoutingKey{RequestDeviceReadConfig, RequestDeviceUpdateConfig,
		CommandDeviceExecuteResource, RequestDeviceSetobserveConfig,
		RequestDeviceCancelobserveConfig},
	RespRountingKeys: []RoutingKey{
		ResponseDeviceUpdateConfig, ResponseDeviceReadConfig,
		ResponseDeviceExecuteResource, ResponseDeviceSetobserveConfig,
		ResponseDeviceCancelobserveConfig,
	},
}<|MERGE_RESOLUTION|>--- conflicted
+++ resolved
@@ -26,21 +26,11 @@
 // actual routing keys
 const (
 	NodeConnectedRoutingKey     RoutingKey = "event.device.mesh.link.connect"
-<<<<<<< HEAD
-	NodeFeederRequestRoutingKey RoutingKey = "request.cloud.local.*.*.node.publish"
-
-	/* deprecated */
-	UserRegisteredRoutingKey RoutingKey = "event.cloud.identity.user.create"
-	OrgCreatedRoutingKey     RoutingKey = "event.cloud.org.org.created"
-	OrgDeletedRoutingKey     RoutingKey = "event.cloud.org.org.deleted"
-	NodeUpdatedRoutingKey    RoutingKey = "event.cloud.node.node.updated"
-=======
 	UserRegisteredRoutingKey      RoutingKey = "event.cloud.identity.user.create"
 	NodeFeederRequestRoutingKey RoutingKey = "request.cloud.node-feeder"
 	OrgCreatedRoutingKey          RoutingKey = "event.cloud.org.org.created"
 	OrgDeletedRoutingKey          RoutingKey = "event.cloud.org.org.deleted"
 	NodeUpdatedRoutingKey         RoutingKey = "event.cloud.node.node.updated"
->>>>>>> b49c6325
 
 	DefaultExchange = "amq.topic"
 )
