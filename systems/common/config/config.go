package config

import (
	"fmt"
	"os"
	"strings"
	"time"

	"github.com/iamolegga/enviper"
	"github.com/mitchellh/go-homedir"
	"github.com/sirupsen/logrus"
	"github.com/spf13/viper"
	"github.com/ukama/ukama/systems/common/sql"
)

// Common properties for all configs.
// Don't forget to use `mapstructure:",squash"`. See unittest for example
type BaseConfig struct {
	DebugMode bool
}

type Database struct {
	Host       string `default:"localhost"`
	Password   string `default:"Pass2020!"`
	DbName     string
	Username   string `default:"postgres"`
	SslEnabled bool   `default:"false"`
	Port       int    `default:"5432"`
}

func (p Database) GetConnString() string {
	sslMode := "disable"
	if p.SslEnabled {
		sslMode = "enable"
	}

	dsn := fmt.Sprintf("host=%s user=%s password=%s database=%s port=%d sslmode=%s",
		p.Host, p.Username, p.Password, p.DbName, p.Port, sslMode)
	return dsn
}

func (p Database) ChangeDbName(name string) sql.DbConfig {
	p.DbName = name
	return p
}

func (p Database) GetDbName() string {
	return p.DbName
}

/*
Route are key value pair
*/
type Route map[string]string

/*
Service would a have some finite number of routes
thorugh which it could be reached.
*/
type Pattern struct {
	Routes []Route
}

/*
Service would be listing on this
IP and Port for incoming messages
*/
type Forward struct {
	Ip   string `json:"ip"`
	Port int    `json:"port"`
	Path string `json:"default_path"`
}

/*
Service API interface is registered to Router service.
So that Router service know when and where to reach service.
*/
type ServiceApiIf struct {
	Name string  `json:"name"`
	P    []Route `json:"patterns"`
	F    Forward `json:"forward"`
}

/*
Messaging systems URI
*/
type Queue struct {
	Uri string `default:"amqp://guest:guest@localhost:5672"` // Env var name: QUEUE_URI or in file Queue: { Uri: "" }. Example: QUEUE_URI=amqp://guest:guest@localhost:5672/
}

// SafeString returns URI without password for logging purpose
func (q *Queue) SafeString() string {
	return q.Uri[strings.LastIndex(q.Uri, "@"):]
}

type Grpc struct {
	Port int `default:"9090"`
}

type GrpcService struct {
	Host    string        `default:"localhost:9090"`
	Timeout time.Duration `default:"3s"`
}

/*
Message Client for a system which talks to MsgBus
*/
type MsgClient struct {
	Host           string        `default:"localhost:9095"`
	Timeout        time.Duration `default:"3s"`
	RetryCount     int8          `default:"3"`
	Exchange       string        `default:"amq.topic"`
	ListenQueue    string        `default:""`
	PublishQueue   string        `default:""`
	ListenerRoutes []string
}

type Service struct {
	Host string `default:"localhost"`
	Port string `default:"9090"`
	Uri  string `default:"localhost:9090"`
}

<<<<<<< HEAD
=======
type Auth struct {
	AuthServerUrl string `default:"http://localhost:4434"`
	AuthAppUrl    string `default:"http://localhost:4455"`
}

>>>>>>> e40d8a8a
type Metrics struct {
	Port    int  `default:"10250"`
	Enabled bool `default:"true"`
}

type Auth struct {
	AuthServerUrl string `default:"http://localhost:4434"`
	AuthAppUrl    string `default:"http://localhost:4455"`
}

// LoadConfig loads configuration into `config` object
// Pulls configuration from env vars and config file
// Config should be a yaml file with `configFileName` and 'yaml' extension
// for example: `.registry`
// Available paths: $HOME, same as binary
// ENV vars have precedence
// configFileName - name of config file without extension.
// Config file should have yaml format and property Names should start with lowercase latter
// Evn var should be uppercased
func LoadConfig(configFileName string, config interface{}) {

	e := enviper.New(viper.New())
	e.SetConfigType("yaml")

	// Find home directory.
	home, err := homedir.Dir()
	if err != nil {
		panic(err)
	}

	e.AddConfigPath(home)
	e.AddConfigPath("./")
	e.SetConfigName(configFileName + ".yaml")

	e.AutomaticEnv() // read in environment variables that match

	// If a config file is found, read it in.
	err = e.ReadInConfig()
	if err == nil {
		logrus.Info("Using config file:", e.ConfigFileUsed())
	} else {
		logrus.Infof("Config file was not loaded. Reason: %v\n", err)
	}

	err = e.Unmarshal(config)
	if err != nil {
		logrus.Fatalf("Unable to decode into struct, %v", err)
	}

	if e.GetBool("DebugMode") {
		logrus.Infoln("Debug mode is enabled")
		logrus.Infoln("vvvv Config file vvvv")
		logrus.Infof("%+v", config)
	}
}

func DefaultMetrics() *Metrics {
	return &Metrics{
		Enabled: true,
		Port:    10250,
	}
}

func DefaultDatabaseName(name string) Database {
	return Database{
		Host:       "localhost",
		Password:   "Pass2020!",
		DbName:     name,
		Username:   "postgres",
		Port:       5432,
		SslEnabled: false,
	}
}

func DefaultForwardConfig() Forward {
	return Forward{
		Ip:   "localhost",
		Port: 8080,
		Path: "/",
	}
}

func LoadServiceHostConfig(name string) *Service {
	s := &Service{}
	svcHost := "_SERVICE_HOST"
	svcPort := "_SERVICE_PORT"

	val, present := os.LookupEnv(strings.ToUpper(name + svcHost))
	if present {
		s.Host = val
	} else {
		logrus.Errorf("%s server host env not found", name)
	}

	val, present = os.LookupEnv(strings.ToUpper(name + svcPort))
	if present {
		s.Port = val
	} else {
		logrus.Errorf("%s server port env not found", name)
	}

	s.Uri = s.Host + ":" + s.Port

	return s
}

func LoadAuthHostConfig(name string) *Auth {
	s := &Auth{}
	serverUrl := "_SERVER_URL"
	appUrl := "_APP_URL"

	val, present := os.LookupEnv(strings.ToUpper(name + serverUrl))
	if present {
		s.AuthServerUrl = val
	} else {
		logrus.Errorf("%s server url env not found", name)
	}

	val, present = os.LookupEnv(strings.ToUpper(name + appUrl))
	if present {
		s.AuthAppUrl = val
	} else {
		logrus.Errorf("%s app url env not found", name)
	}

	return s
}<|MERGE_RESOLUTION|>--- conflicted
+++ resolved
@@ -121,14 +121,11 @@
 	Uri  string `default:"localhost:9090"`
 }
 
-<<<<<<< HEAD
-=======
 type Auth struct {
 	AuthServerUrl string `default:"http://localhost:4434"`
 	AuthAppUrl    string `default:"http://localhost:4455"`
 }
 
->>>>>>> e40d8a8a
 type Metrics struct {
 	Port    int  `default:"10250"`
 	Enabled bool `default:"true"`
