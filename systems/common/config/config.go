--- conflicted
+++ resolved
@@ -113,15 +113,6 @@
 	ListenQueue    string        `default:""`
 	PublishQueue   string        `default:""`
 	ListenerRoutes []string
-<<<<<<< HEAD
-}
-
-type Service struct {
-	Host string `default:"localhost"`
-	Port string `default:"9090"`
-	Uri  string `default:"localhost:9090"`
-=======
->>>>>>> 481fe857
 }
 
 type Service struct {
