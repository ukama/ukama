--- conflicted
+++ resolved
@@ -210,11 +210,7 @@
 
 	val, present = os.LookupEnv(strings.ToUpper(name + svcPort))
 	if present {
-<<<<<<< HEAD
-		s.Host = val
-=======
 		s.Port = val
->>>>>>> 6b98871f
 	}
 
 	s.Uri = s.Host + ":" + s.Port
