--- conflicted
+++ resolved
@@ -8,9 +8,5 @@
     string Target = 1;
     string HTTPMethod = 2;
     string Path = 3;
-<<<<<<< HEAD
-    bytes msg = 4 ; /// could be any protobuf msg based on need like config for node config
-=======
     bytes msg = 4;  // Use bytes for binary data
->>>>>>> 1a479202
 }