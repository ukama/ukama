--- conflicted
+++ resolved
@@ -44,11 +44,8 @@
     string type = 9;
     string status = 10;
     bool isPhysical = 11 [json_name = "is_physical"];
-<<<<<<< HEAD
     string packageId = 12 [(validator.field) = {uuid_ver: 4, string_not_empty: true}, json_name = "package_id"];
-=======
-    uint32 trafficPolicy = 12 [json_name = "traffic_policy"];
->>>>>>> 43be07ac
+    uint32 trafficPolicy = 13 [json_name = "traffic_policy"];
 }
 
 
