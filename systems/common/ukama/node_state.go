--- conflicted
+++ resolved
@@ -35,11 +35,7 @@
 }
 
 func (s NodeState) String() string {
-<<<<<<< HEAD
-	t := map[NodeState]string{0: "undefined", 1: "onboarded", 2: "configured", 3: "operational", 4: "faulty"}
-=======
 	t := map[NodeState]string{0: "unknown", 1: "onboarded", 2: "configured", 3: "operational", 4: "faulty"}
->>>>>>> a5535819
 
 	v, ok := t[s]
 	if !ok {
@@ -55,11 +51,7 @@
 		return NodeState(i)
 	}
 
-<<<<<<< HEAD
-	t := map[string]CdrType{"undefined": 0, "onboarded": 1, "configured": 2, "operational": 3, "faulty": 4}
-=======
 	t := map[string]CdrType{"unknown": 0, "onboarded": 1, "configured": 2, "operational": 3, "faulty": 4}
->>>>>>> a5535819
 
 	v, ok := t[strings.ToLower(value)]
 	if !ok {
