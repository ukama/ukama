/*
 * This Source Code Form is subject to the terms of the Mozilla Public
 * License, v. 2.0. If a copy of the MPL was not distributed with this
 * file, You can obtain one at https://mozilla.org/MPL/2.0/.
 *
 * Copyright (c) 2023-present, Ukama Inc.
 */

package db

import (
	"time"

	"github.com/ukama/ukama/systems/common/uuid"
	"gorm.io/gorm"
)

type Org struct {
	Id          uuid.UUID      `gorm:"primaryKey;type:uuid"`
	Name        string         `gorm:"uniqueIndex"`
	Owner       uuid.UUID      `gorm:"type:uuid"`
	Users       []User         `gorm:"many2many:org_users"`
	Country     string         `gorm:"default:us"`
<<<<<<< HEAD
=======
	Currency    string         `gorm:"default:usd"`
>>>>>>> aedc663e
	DeletedAt   gorm.DeletedAt `gorm:"index"`
	CreatedAt   time.Time
	UpdatedAt   time.Time
	Certificate string
	Deactivated bool
}

/*
TODO: Check if this is user table is still required if not then instead of calling org we should call memeber directly from user service
*/
type User struct {
	Id          uint      `gorm:"primaryKey"`
	Uuid        uuid.UUID `gorm:"uniqueIndex:uuid_unique,where:deleted_at is null;not null;type:uuid"`
	Deactivated bool
	DeletedAt   gorm.DeletedAt `gorm:"index"`
}<|MERGE_RESOLUTION|>--- conflicted
+++ resolved
@@ -21,10 +21,7 @@
 	Owner       uuid.UUID      `gorm:"type:uuid"`
 	Users       []User         `gorm:"many2many:org_users"`
 	Country     string         `gorm:"default:us"`
-<<<<<<< HEAD
-=======
 	Currency    string         `gorm:"default:usd"`
->>>>>>> aedc663e
 	DeletedAt   gorm.DeletedAt `gorm:"index"`
 	CreatedAt   time.Time
 	UpdatedAt   time.Time
