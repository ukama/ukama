package server

import (
	"context"
	"errors"
	"testing"
	"time"

	log "github.com/sirupsen/logrus"
	"github.com/stretchr/testify/mock"
	"github.com/tj/assert"
	uuid "github.com/ukama/ukama/systems/common/uuid"
	"github.com/ukama/ukama/systems/subscriber/sim-manager/mocks"
	"github.com/ukama/ukama/systems/subscriber/sim-manager/pkg/clients/providers"
	"github.com/ukama/ukama/systems/subscriber/sim-manager/pkg/db"
	sims "github.com/ukama/ukama/systems/subscriber/sim-manager/pkg/db"
	"google.golang.org/protobuf/types/known/timestamppb"
	"gorm.io/gorm"

	mbmocks "github.com/ukama/ukama/systems/common/mocks"

	subspb "github.com/ukama/ukama/systems/subscriber/registry/pb/gen"
	subsmocks "github.com/ukama/ukama/systems/subscriber/registry/pb/gen/mocks"

	splpb "github.com/ukama/ukama/systems/subscriber/sim-pool/pb/gen"
	splmocks "github.com/ukama/ukama/systems/subscriber/sim-pool/pb/gen/mocks"

	pb "github.com/ukama/ukama/systems/subscriber/sim-manager/pb/gen"
)

const testIccid = "890000-this-is-a-test-iccid"
const OrgName = "testorg"

func TestSimManagerServer_GetSim(t *testing.T) {
	t.Run("SimFound", func(t *testing.T) {
		var simID = uuid.NewV4()

		simRepo := &mocks.SimRepo{}
		agentFactory := &mocks.AgentFactory{}

		sim := simRepo.On("Get", simID).
			Return(&db.Sim{Id: simID,
				Iccid:      testIccid,
				Status:     db.SimStatusInactive,
				Type:       db.SimTypeTest,
				IsPhysical: false,
			}, nil).
			Once().
			ReturnArguments.Get(0).(*db.Sim)

		agentAdapter := agentFactory.On("GetAgentAdapter", sim.Type).
			Return(&mocks.AgentAdapter{}, true).
			Once().
			ReturnArguments.Get(0).(*mocks.AgentAdapter)

		agentAdapter.On("GetSim", mock.Anything,
			sim.Iccid).Return(nil, nil).Once()

		s := NewSimManagerServer(OrgName, simRepo, nil, agentFactory, nil, nil, nil, "", nil, "", "", nil, nil)
		simResp, err := s.GetSim(context.TODO(), &pb.GetSimRequest{
			SimId: simID.String()})

		assert.NoError(t, err)
		assert.NotNil(t, simResp)
		assert.Equal(t, simID.String(), simResp.GetSim().GetId())
		assert.Equal(t, false, simResp.GetSim().IsPhysical)
		simRepo.AssertExpectations(t)
	})

	t.Run("SimNotFound", func(t *testing.T) {
		var simID = uuid.Nil

		simRepo := &mocks.SimRepo{}

		simRepo.On("Get", simID).Return(nil, gorm.ErrRecordNotFound).Once()

		s := NewSimManagerServer(OrgName, simRepo, nil, nil, nil, nil, nil, "", nil, "", "", nil, nil)
		simResp, err := s.GetSim(context.TODO(), &pb.GetSimRequest{
			SimId: simID.String()})

		assert.Error(t, err)
		assert.Nil(t, simResp)
		simRepo.AssertExpectations(t)
	})

	t.Run("SimUUIDInvalid", func(t *testing.T) {
		var simID = "1"

		simRepo := &mocks.SimRepo{}

		s := NewSimManagerServer(OrgName, simRepo, nil, nil, nil, nil, nil, "", nil, "", "", nil, nil)
		simResp, err := s.GetSim(context.TODO(), &pb.GetSimRequest{
			SimId: simID})

		assert.Error(t, err)
		assert.Nil(t, simResp)
		simRepo.AssertExpectations(t)
	})
}

func TestSimManagerServer_GetSimsBySubscriber(t *testing.T) {
	t.Run("SubscriberFound", func(t *testing.T) {
		var simID = uuid.NewV4()
		var subscriberID = uuid.NewV4()

		simRepo := &mocks.SimRepo{}

		simRepo.On("GetBySubscriber", subscriberID).Return(
			[]db.Sim{
				{Id: simID,
					SubscriberId: subscriberID,
					IsPhysical:   false,
				}}, nil).Once()

		s := NewSimManagerServer(OrgName, simRepo, nil, nil, nil, nil, nil, "", nil, "", "", nil, nil)
		simResp, err := s.GetSimsBySubscriber(context.TODO(),
			&pb.GetSimsBySubscriberRequest{SubscriberId: subscriberID.String()})

		assert.NoError(t, err)
		assert.NotNil(t, simResp)
		assert.Equal(t, simID.String(), simResp.GetSims()[0].GetId())
		assert.Equal(t, subscriberID.String(), simResp.SubscriberId)
		simRepo.AssertExpectations(t)
	})

	t.Run("SubscriberNotFound", func(t *testing.T) {
		var subscriberID = uuid.Nil

		simRepo := &mocks.SimRepo{}

		simRepo.On("GetBySubscriber", subscriberID).Return(nil, gorm.ErrRecordNotFound).Once()

		s := NewSimManagerServer(OrgName, simRepo, nil, nil, nil, nil, nil, "", nil, "", "", nil, nil)
		simResp, err := s.GetSimsBySubscriber(context.TODO(), &pb.GetSimsBySubscriberRequest{
			SubscriberId: subscriberID.String()})

		assert.Error(t, err)
		assert.Nil(t, simResp)
		simRepo.AssertExpectations(t)
	})

	t.Run("SubscriberUUIDInvalid", func(t *testing.T) {
		var subscriberID = "1"

		simRepo := &mocks.SimRepo{}

		s := NewSimManagerServer(OrgName, simRepo, nil, nil, nil, nil, nil, "", nil, "", "", nil, nil)
		simResp, err := s.GetSimsBySubscriber(context.TODO(), &pb.GetSimsBySubscriberRequest{
			SubscriberId: subscriberID})

		assert.Error(t, err)
		assert.Nil(t, simResp)
		simRepo.AssertExpectations(t)
	})

}

func TestSimManagerServer_GetSimsByNetwork(t *testing.T) {
	t.Run("NetworkFound", func(t *testing.T) {
		var simID = uuid.NewV4()
		var networkID = uuid.NewV4()

		simRepo := &mocks.SimRepo{}

		simRepo.On("GetByNetwork", networkID).Return(
			[]db.Sim{
				{Id: simID,
					NetworkId:  networkID,
					IsPhysical: false,
				}}, nil).Once()

		s := NewSimManagerServer(OrgName, simRepo, nil, nil, nil, nil, nil, "", nil, "", "", nil, nil)
		simResp, err := s.GetSimsByNetwork(context.TODO(),
			&pb.GetSimsByNetworkRequest{NetworkId: networkID.String()})

		assert.NoError(t, err)
		assert.NotNil(t, simResp)
		assert.Equal(t, simID.String(), simResp.GetSims()[0].GetId())
		assert.Equal(t, networkID.String(), simResp.NetworkId)
		simRepo.AssertExpectations(t)
	})

	t.Run("NetworkNotFound", func(t *testing.T) {
		var networkID = uuid.Nil

		simRepo := &mocks.SimRepo{}

		simRepo.On("GetByNetwork", networkID).Return(nil, gorm.ErrRecordNotFound).Once()

		s := NewSimManagerServer(OrgName, simRepo, nil, nil, nil, nil, nil, "", nil, "", "", nil, nil)
		simResp, err := s.GetSimsByNetwork(context.TODO(), &pb.GetSimsByNetworkRequest{
			NetworkId: networkID.String()})

		assert.Error(t, err)
		assert.Nil(t, simResp)
		simRepo.AssertExpectations(t)
	})

	t.Run("NetworkUUIDInvalid", func(t *testing.T) {
		var networkID = "1"

		simRepo := &mocks.SimRepo{}

		s := NewSimManagerServer(OrgName, simRepo, nil, nil, nil, nil, nil, "", nil, "", "", nil, nil)
		simResp, err := s.GetSimsByNetwork(context.TODO(), &pb.GetSimsByNetworkRequest{
			NetworkId: networkID})

		assert.Error(t, err)
		assert.Nil(t, simResp)
		simRepo.AssertExpectations(t)
	})
}

func TestSimManagerServer_GetPackagesBySim(t *testing.T) {
	t.Run("SimFound", func(t *testing.T) {
		var simID = uuid.NewV4()
		var packageID = uuid.NewV4()

		packageRepo := &mocks.PackageRepo{}

		packageRepo.On("GetBySim", simID).Return(
			[]db.Package{
				{Id: packageID,
					SimId:    simID,
					IsActive: false,
				}}, nil).Once()

		s := NewSimManagerServer(OrgName, nil, packageRepo, nil, nil, nil, nil, "", nil, "", "", nil, nil)

		resp, err := s.GetPackagesBySim(context.TODO(),
			&pb.GetPackagesBySimRequest{SimId: simID.String()})

		assert.NoError(t, err)
		assert.NotNil(t, resp)
		assert.Equal(t, packageID.String(), resp.GetPackages()[0].GetId())
		assert.Equal(t, simID.String(), resp.SimId)
		packageRepo.AssertExpectations(t)
	})

	t.Run("SimNotFound", func(t *testing.T) {
		var simID = uuid.Nil

		packageRepo := &mocks.PackageRepo{}

		packageRepo.On("GetBySim", simID).Return(nil, gorm.ErrRecordNotFound).Once()

		s := NewSimManagerServer(OrgName, nil, packageRepo, nil, nil, nil, nil, "", nil, "", "", nil, nil)

		resp, err := s.GetPackagesBySim(context.TODO(), &pb.GetPackagesBySimRequest{
			SimId: simID.String()})

		assert.Error(t, err)
		assert.Nil(t, resp)
		packageRepo.AssertExpectations(t)
	})

	t.Run("SimUUIDInvalid", func(t *testing.T) {
		var simID = "1"

		packageRepo := &mocks.PackageRepo{}

		s := NewSimManagerServer(OrgName, nil, packageRepo, nil, nil, nil, nil, "", nil, "", "", nil, nil)

		resp, err := s.GetPackagesBySim(context.TODO(), &pb.GetPackagesBySimRequest{
			SimId: simID})

		assert.Error(t, err)
		assert.Nil(t, resp)
		packageRepo.AssertExpectations(t)
	})
}

func TestSimManagerServer_AllocateSim(t *testing.T) {
	t.Run("SimAndPackageFound", func(t *testing.T) {
		var subscriberID = uuid.NewV4()
		var networkID = uuid.NewV4()
		var packageID = uuid.NewV4()
		var orgID = uuid.NewV4()

		simRepo := &mocks.SimRepo{}
		packageRepo := &mocks.PackageRepo{}

		msgbusClient := &mbmocks.MsgBusServiceClient{}

		subscriberService := &mocks.SubscriberRegistryClientProvider{}
		packageClient := &mocks.PackageClient{}
		simPoolService := &mocks.SimPoolClientProvider{}

		agentFactory := &mocks.AgentFactory{}

		subscriberClient := subscriberService.On("GetClient").
			Return(&subsmocks.RegistryServiceClient{}, nil).
			Once().
			ReturnArguments.Get(0).(*subsmocks.RegistryServiceClient)

		subscriberClient.On("Get", mock.Anything,
			&subspb.GetSubscriberRequest{SubscriberId: subscriberID.String()}).
			Return(&subspb.GetSubscriberResponse{
				Subscriber: &subspb.Subscriber{
					SubscriberId: subscriberID.String(),
					NetworkId:    networkID.String(),
					OrgId:        orgID.String(),
				},
			}, nil).Once()

		packageClient.On("GetPackageInfo", packageID.String()).
			Return(&providers.PackageInfo{
				OrgId:    orgID.String(),
				IsActive: true,
				Duration: 3600,
				SimType:  db.SimTypeTest.String(),
			}, nil).Once()

		simPoolClient := simPoolService.On("GetClient").
			Return(&splmocks.SimServiceClient{}, nil).
			Once().
			ReturnArguments.Get(0).(*splmocks.SimServiceClient)

		simPoolResp := simPoolClient.On("Get", mock.Anything,
			&splpb.GetRequest{IsPhysicalSim: false,
				SimType: db.SimTypeTest.String(),
			}).
			Return(&splpb.GetResponse{
				Sim: &splpb.Sim{
					Iccid:      testIccid,
					IsPhysical: false,
					SimType:    db.SimTypeTest.String(),
				},
			}, nil).Once().
			ReturnArguments.Get(0).(*splpb.GetResponse)

		sim := &db.Sim{
			SubscriberId: subscriberID,
			NetworkId:    networkID,
			OrgId:        orgID,
			Iccid:        testIccid,
			Type:         db.SimTypeTest,
			Status:       sims.SimStatusInactive,
			IsPhysical:   simPoolResp.Sim.IsPhysical,
		}

		agentAdapter := agentFactory.On("GetAgentAdapter", sim.Type).
			Return(&mocks.AgentAdapter{}, true).
			Once().
			ReturnArguments.Get(0).(*mocks.AgentAdapter)

		agentAdapter.On("BindSim", mock.Anything,
			sim.Iccid).Return(nil, nil).Once()

		simRepo.On("Add", sim,
			mock.Anything).Return(nil).Once()

		pkg := &sims.Package{
			SimId:     sim.Id,
			PackageId: packageID,
			IsActive:  false,
		}

		packageRepo.On("Add", pkg,
			mock.Anything).Return(nil).Once()

		msgbusClient.On("PublishRequest", mock.Anything, mock.Anything).Return(nil).Once()
		simRepo.On("GetSimMetrics").Return(int64(0), int64(0), int64(0), int64(0), nil).Once()

<<<<<<< HEAD
		s := NewSimManagerServer(OrgName, simRepo, packageRepo, agentfactory,
=======
		s := NewSimManagerServer(simRepo, packageRepo, agentFactory,
>>>>>>> 94b66c31
			packageClient, subscriberService, simPoolService, "", msgbusClient, "", "", nil, nil)
		log.Info("SimManagerServer: ", s)
		// resp, err := s.AllocateSim(context.TODO(), &pb.AllocateSimRequest{
		// 	SubscriberId: subscriberID.String(),
		// 	NetworkId:    networkID.String(),
		// 	PackageId:    packageID.String(),
		// 	SimType:      sims.SimTypeTest.String(),
		// 	SimToken:     "",
		// })

		// assert.NoError(t, err)
		// assert.NotNil(t, resp)

		// simRepo.AssertExpectations(t)

		// subscriberService.AssertExpectations(t)
		// subscriberClient.AssertExpectations(t)

		// simPoolService.AssertExpectations(t)
		// simPoolClient.AssertExpectations(t)

		// packageRepo.AssertExpectations(t)
		// packageClient.AssertExpectations(t)
	})

	t.Run("SubscriberNotRegisteredOnProvidedNetwork", func(t *testing.T) {
		var subscriberID = uuid.NewV4()
		var networkID = uuid.NewV4()
		var packageID = uuid.NewV4()

		subscriberService := &mocks.SubscriberRegistryClientProvider{}

		subscriberClient := subscriberService.On("GetClient").
			Return(&subsmocks.RegistryServiceClient{}, nil).
			Once().
			ReturnArguments.Get(0).(*subsmocks.RegistryServiceClient)

		subscriberClient.On("Get", mock.Anything,
			&subspb.GetSubscriberRequest{SubscriberId: subscriberID.String()}).
			Return(&subspb.GetSubscriberResponse{
				Subscriber: &subspb.Subscriber{
					SubscriberId: subscriberID.String(),
					NetworkId:    uuid.NewV4().String(),
				},
			}, nil).Once()

		s := NewSimManagerServer(OrgName, nil, nil, nil, nil, subscriberService, nil, "", nil, "", "", nil, nil)

		resp, err := s.AllocateSim(context.TODO(), &pb.AllocateSimRequest{
			SubscriberId: subscriberID.String(),
			NetworkId:    networkID.String(),
			PackageId:    packageID.String(),
			SimType:      sims.SimTypeTest.String(),
			SimToken:     "",
		})

		assert.Error(t, err)
		assert.Nil(t, resp)

		subscriberService.AssertExpectations(t)
		subscriberClient.AssertExpectations(t)
	})

	t.Run("SubscriberOrgAndPackageOrgMismatch", func(t *testing.T) {
		var subscriberID = uuid.NewV4()
		var networkID = uuid.NewV4()
		var packageID = uuid.NewV4()
		var orgID = uuid.NewV4()

		subscriberService := &mocks.SubscriberRegistryClientProvider{}
		packageClient := &mocks.PackageClient{}

		subscriberClient := subscriberService.On("GetClient").
			Return(&subsmocks.RegistryServiceClient{}, nil).
			Once().
			ReturnArguments.Get(0).(*subsmocks.RegistryServiceClient)

		subscriberClient.On("Get", mock.Anything,
			&subspb.GetSubscriberRequest{SubscriberId: subscriberID.String()}).
			Return(&subspb.GetSubscriberResponse{
				Subscriber: &subspb.Subscriber{
					SubscriberId: subscriberID.String(),
					NetworkId:    networkID.String(),
					OrgId:        orgID.String(),
				},
			}, nil).Once()

		packageClient.On("GetPackageInfo", packageID.String()).
			Return(
				&providers.PackageInfo{
					OrgId:    uuid.NewV4().String(),
					IsActive: true,
					Duration: 3600,
					SimType:  db.SimTypeTest.String(),
				}, nil).Once()

		s := NewSimManagerServer(OrgName, nil, nil, nil,
			packageClient, subscriberService, nil, "", nil, "", "", nil, nil)

		resp, err := s.AllocateSim(context.TODO(), &pb.AllocateSimRequest{
			SubscriberId: subscriberID.String(),
			NetworkId:    networkID.String(),
			PackageId:    packageID.String(),
			SimType:      sims.SimTypeTest.String(),
			SimToken:     "",
		})

		assert.Error(t, err)
		assert.Nil(t, resp)

		subscriberService.AssertExpectations(t)
		subscriberClient.AssertExpectations(t)

		packageClient.AssertExpectations(t)
	})

	t.Run("OrgPackageNoMoreActive", func(t *testing.T) {
		var subscriberID = uuid.NewV4()
		var networkID = uuid.NewV4()
		var packageID = uuid.NewV4()
		var orgID = uuid.NewV4()

		subscriberService := &mocks.SubscriberRegistryClientProvider{}
		packageClient := &mocks.PackageClient{}

		subscriberClient := subscriberService.On("GetClient").
			Return(&subsmocks.RegistryServiceClient{}, nil).
			Once().
			ReturnArguments.Get(0).(*subsmocks.RegistryServiceClient)

		subscriberClient.On("Get", mock.Anything,
			&subspb.GetSubscriberRequest{SubscriberId: subscriberID.String()}).
			Return(&subspb.GetSubscriberResponse{
				Subscriber: &subspb.Subscriber{
					SubscriberId: subscriberID.String(),
					NetworkId:    networkID.String(),
					OrgId:        orgID.String(),
				},
			}, nil).Once()

		packageClient.On("GetPackageInfo", packageID.String()).
			Return(&providers.PackageInfo{
				OrgId:    orgID.String(),
				IsActive: false,
				Duration: 3600,
				SimType:  db.SimTypeTest.String(),
			}, nil).Once()

		s := NewSimManagerServer(OrgName, nil, nil, nil,
			packageClient, subscriberService, nil, "", nil, "", "", nil, nil)

		resp, err := s.AllocateSim(context.TODO(), &pb.AllocateSimRequest{
			SubscriberId: subscriberID.String(),
			NetworkId:    networkID.String(),
			PackageId:    packageID.String(),
			SimType:      sims.SimTypeTest.String(),
			SimToken:     "",
		})

		assert.Error(t, err)
		assert.Nil(t, resp)

		subscriberService.AssertExpectations(t)
		subscriberClient.AssertExpectations(t)

		packageClient.AssertExpectations(t)
	})

	t.Run("PackageSimtypeAndProvidedSimtypeMismatch", func(t *testing.T) {
		var subscriberID = uuid.NewV4()
		var networkID = uuid.NewV4()
		var packageID = uuid.NewV4()
		var orgID = uuid.NewV4()

		subscriberService := &mocks.SubscriberRegistryClientProvider{}
		packageClient := &mocks.PackageClient{}

		subscriberClient := subscriberService.On("GetClient").
			Return(&subsmocks.RegistryServiceClient{}, nil).
			Once().
			ReturnArguments.Get(0).(*subsmocks.RegistryServiceClient)

		subscriberClient.On("Get", mock.Anything,
			&subspb.GetSubscriberRequest{SubscriberId: subscriberID.String()}).
			Return(&subspb.GetSubscriberResponse{
				Subscriber: &subspb.Subscriber{
					SubscriberId: subscriberID.String(),
					NetworkId:    networkID.String(),
					OrgId:        orgID.String(),
				},
			}, nil).Once()

		packageClient.On("GetPackageInfo", packageID.String()).
			Return(
				&providers.PackageInfo{
					OrgId:    orgID.String(),
					IsActive: true,
					Duration: 3600,
					SimType:  db.SimTypeUnknown.String(),
				}, nil).Once()

		s := NewSimManagerServer(OrgName, nil, nil, nil,
			packageClient, subscriberService, nil, "", nil, "", "", nil, nil)

		resp, err := s.AllocateSim(context.TODO(), &pb.AllocateSimRequest{
			SubscriberId: subscriberID.String(),
			NetworkId:    networkID.String(),
			PackageId:    packageID.String(),
			SimType:      sims.SimTypeTest.String(),
			SimToken:     "",
		})

		assert.Error(t, err)
		assert.Nil(t, resp)

		subscriberService.AssertExpectations(t)
		subscriberClient.AssertExpectations(t)

		packageClient.AssertExpectations(t)
	})

}

func TestSimManagerServer_SetActivePackageForSim(t *testing.T) {
	t.Run("SimAndPackageFound", func(t *testing.T) {
		var packageID = uuid.NewV4()
		var simID = uuid.NewV4()

		packageRepo := &mocks.PackageRepo{}
		simRepo := &mocks.SimRepo{}

		simRepo.On("Get", simID).
			Return(&db.Sim{Id: simID,
				IsPhysical: false,
				Status:     db.SimStatusActive,
			}, nil).
			Once()

		packageRepo.On("Get", packageID).Return(
			&db.Package{Id: packageID,
				SimId:    simID,
				EndDate:  time.Now().AddDate(0, 1, 0), // next month
				IsActive: false,
			}, nil).Once()

		packageRepo.On("Update",
			&sims.Package{
				Id:       packageID,
				IsActive: true,
			},
			mock.Anything).Return(nil).Once()

		s := NewSimManagerServer(OrgName, simRepo, packageRepo, nil, nil, nil, nil, "", nil, "", "", nil, nil)

		resp, err := s.SetActivePackageForSim(context.TODO(), &pb.SetActivePackageRequest{
			SimId:     simID.String(),
			PackageId: packageID.String(),
		})

		assert.NoError(t, err)
		assert.NotNil(t, resp)
		simRepo.AssertExpectations(t)
		packageRepo.AssertExpectations(t)
	})

	t.Run("SimStatusInvalid", func(t *testing.T) {
		var packageID = uuid.NewV4()
		var simID = uuid.NewV4()

		simRepo := &mocks.SimRepo{}

		simRepo.On("Get", simID).
			Return(&db.Sim{Id: simID,
				IsPhysical: false,
				Status:     db.SimStatusUnknown,
			}, nil).
			Once()

		s := NewSimManagerServer(OrgName, simRepo, nil, nil, nil, nil, nil, "", nil, "", "", nil, nil)

		resp, err := s.SetActivePackageForSim(context.TODO(), &pb.SetActivePackageRequest{
			SimId:     simID.String(),
			PackageId: packageID.String(),
		})

		assert.Error(t, err)
		assert.Nil(t, resp)
		simRepo.AssertExpectations(t)
	})

	t.Run("SimIdAndPackageSimIdMismatch", func(t *testing.T) {
		var packageID = uuid.NewV4()
		var simID = uuid.NewV4()

		packageRepo := &mocks.PackageRepo{}
		simRepo := &mocks.SimRepo{}

		simRepo.On("Get", simID).
			Return(&db.Sim{Id: simID,
				IsPhysical: false,
				Status:     db.SimStatusActive,
			}, nil).
			Once()

		packageRepo.On("Get", packageID).Return(
			&db.Package{Id: packageID,
				SimId:    uuid.NewV4(),
				EndDate:  time.Now().AddDate(0, 1, 0), // next month
				IsActive: false,
			}, nil).Once()

		s := NewSimManagerServer(OrgName, simRepo, packageRepo, nil, nil, nil, nil, "", nil, "", "", nil, nil)

		resp, err := s.SetActivePackageForSim(context.TODO(), &pb.SetActivePackageRequest{
			SimId:     simID.String(),
			PackageId: packageID.String(),
		})

		assert.Error(t, err)
		assert.Nil(t, resp)
		simRepo.AssertExpectations(t)
		packageRepo.AssertExpectations(t)
	})

	t.Run("PackageAlreadyExpired", func(t *testing.T) {
		var packageID = uuid.NewV4()
		var simID = uuid.NewV4()

		packageRepo := &mocks.PackageRepo{}
		simRepo := &mocks.SimRepo{}

		simRepo.On("Get", simID).
			Return(&db.Sim{Id: simID,
				IsPhysical: false,
				Status:     db.SimStatusActive,
			}, nil).
			Once()

		packageRepo.On("Get", packageID).Return(
			&db.Package{Id: packageID,
				SimId:    simID,
				EndDate:  time.Now().AddDate(0, -1, 0), // one month ago
				IsActive: false,
			}, nil).Once()

		s := NewSimManagerServer(OrgName, simRepo, packageRepo, nil, nil, nil, nil, "", nil, "", "", nil, nil)

		resp, err := s.SetActivePackageForSim(context.TODO(), &pb.SetActivePackageRequest{
			SimId:     simID.String(),
			PackageId: packageID.String(),
		})

		assert.Error(t, err)
		assert.Nil(t, resp)
		simRepo.AssertExpectations(t)
		packageRepo.AssertExpectations(t)
	})
}

func TestSimManagerServer_RemovePackageForSim(t *testing.T) {
	t.Run("PackageFound", func(t *testing.T) {
		var packageID = uuid.NewV4()
		var simID = uuid.NewV4()
		simRepo := &mocks.SimRepo{}
		msgbusClient := &mbmocks.MsgBusServiceClient{}

		packageRepo := &mocks.PackageRepo{}

		packageRepo.On("Get", packageID).Return(
			&db.Package{Id: packageID,
				SimId:    simID,
				IsActive: false,
			}, nil).Once()

		packageRepo.On("Delete", packageID,
			mock.Anything).Return(nil).Once()

		s := NewSimManagerServer(OrgName, simRepo, packageRepo, nil, nil, nil, nil, "", msgbusClient, "", "", nil, nil)
		msgbusClient.On("PublishRequest", mock.Anything, mock.Anything).Return(nil).Once()

		resp, err := s.RemovePackageForSim(context.TODO(), &pb.RemovePackageRequest{
			PackageId: packageID.String(),
			SimId:     simID.String(),
		})

		assert.NoError(t, err)
		assert.NotNil(t, resp)
		packageRepo.AssertExpectations(t)
	})

	t.Run("PackageDeleteError", func(t *testing.T) {
		var packageID = uuid.Nil
		var simID = uuid.NewV4()

		packageRepo := &mocks.PackageRepo{}

		packageRepo.On("Get", packageID).Return(
			&db.Package{Id: packageID,
				SimId:    simID,
				IsActive: false,
			}, nil).Once()

		packageRepo.On("Delete", packageID,
			mock.Anything).Return(gorm.ErrRecordNotFound).Once()

		s := NewSimManagerServer(OrgName, nil, packageRepo, nil, nil, nil, nil, "", nil, "", "", nil, nil)

		resp, err := s.RemovePackageForSim(context.TODO(), &pb.RemovePackageRequest{
			PackageId: packageID.String(),
			SimId:     simID.String(),
		})

		assert.Error(t, err)
		assert.Nil(t, resp)
		packageRepo.AssertExpectations(t)
	})

	t.Run("PackageUUIDInvalid", func(t *testing.T) {
		var packageID = "1"

		packageRepo := &mocks.PackageRepo{}

		s := NewSimManagerServer(OrgName, nil, packageRepo, nil, nil, nil, nil, "", nil, "", "", nil, nil)

		resp, err := s.RemovePackageForSim(context.TODO(), &pb.RemovePackageRequest{
			PackageId: packageID})

		assert.Error(t, err)
		assert.Nil(t, resp)
		packageRepo.AssertExpectations(t)
	})

	t.Run("SimUUIDMismatch", func(t *testing.T) {
		var packageID = uuid.Nil
		var simID = uuid.NewV4()

		packageRepo := &mocks.PackageRepo{}

		packageRepo.On("Get", packageID).Return(
			&db.Package{Id: packageID,
				SimId:    simID,
				IsActive: false,
			}, nil).Once()

		s := NewSimManagerServer(OrgName, nil, packageRepo, nil, nil, nil, nil, "", nil, "", "", nil, nil)

		resp, err := s.RemovePackageForSim(context.TODO(), &pb.RemovePackageRequest{
			PackageId: packageID.String(),
			SimId:     uuid.NewV4().String(),
		})

		assert.Error(t, err)
		assert.Nil(t, resp)
		packageRepo.AssertExpectations(t)
	})
}

func TestSimManagerServer_AddPackageForSim(t *testing.T) {
	t.Run("SimAndPackageFound", func(t *testing.T) {
		var simID = uuid.NewV4()
		var packageID = uuid.NewV4()
		msgbusClient := &mbmocks.MsgBusServiceClient{}

		var orgID = uuid.NewV4()
		startDate := time.Now().UTC().AddDate(0, 0, 1) // tomorrow

		simRepo := &mocks.SimRepo{}
		packageRepo := &mocks.PackageRepo{}
		packageClient := &mocks.PackageClient{}

		sim := simRepo.On("Get", simID).
			Return(&db.Sim{Id: simID,
				OrgId:      orgID,
				Iccid:      testIccid,
				Status:     db.SimStatusInactive,
				Type:       db.SimTypeTest,
				IsPhysical: false,
			}, nil).
			Once().
			ReturnArguments.Get(0).(*db.Sim)

		pkgInfo := packageClient.On("GetPackageInfo", packageID.String()).
			Return(&providers.PackageInfo{
				Id:       packageID.String(),
				OrgId:    orgID.String(),
				IsActive: true,
				Duration: 3600,
				SimType:  db.SimTypeTest.String(),
			}, nil).
			Once().
			ReturnArguments.Get(0).(*providers.PackageInfo)

		pkg := &sims.Package{
			SimId:     sim.Id,
			StartDate: startDate,
			EndDate:   startDate.Add(time.Duration(pkgInfo.Duration)),
			PackageId: packageID,
			IsActive:  false,
		}

		packageRepo.On("GetOverlap", pkg).
			Return(nil, nil).Once()

		packageRepo.On("Add", pkg,
			mock.Anything).Return(nil).Once()
		msgbusClient.On("PublishRequest", mock.Anything, mock.Anything).Return(nil).Once()

		s := NewSimManagerServer(OrgName, simRepo, packageRepo, nil, packageClient, nil, nil, "", msgbusClient, "", "", nil, nil)

		resp, err := s.AddPackageForSim(context.TODO(), &pb.AddPackageRequest{
			SimId:     simID.String(),
			PackageId: packageID.String(),
			StartDate: timestamppb.New(startDate),
		})

		assert.NoError(t, err)
		assert.NotNil(t, resp)

		simRepo.AssertExpectations(t)
		packageRepo.AssertExpectations(t)
		packageClient.AssertExpectations(t)
	})

	// t.Run("PackageStartDateNotValid", func(t *testing.T) {
	// 	var simID = uuid.NewV4()
	// 	var packageID = uuid.NewV4()
	// 	startDate := time.Now().UTC()

<<<<<<< HEAD
		s := NewSimManagerServer(OrgName, nil, nil, nil, nil, nil, nil, "", nil, "", "", nil, nil)
=======
	// 	s := NewSimManagerServer(nil, nil, nil, nil, nil, nil, "", nil, "", "", nil, nil)
>>>>>>> 94b66c31

	// 	resp, err := s.AddPackageForSim(context.TODO(), &pb.AddPackageRequest{
	// 		SimId:     simID.String(),
	// 		PackageId: packageID.String(),
	// 		StartDate: timestamppb.New(startDate),
	// 	})

	// 	assert.Error(t, err)
	// 	assert.Nil(t, resp)
	// })

	t.Run("OrgPackageNoMoreActive", func(t *testing.T) {
		var simID = uuid.NewV4()
		var packageID = uuid.NewV4()
		var orgID = uuid.NewV4()
		startDate := time.Now().UTC().AddDate(0, 0, 1) // tomorrow

		simRepo := &mocks.SimRepo{}
		packageRepo := &mocks.PackageRepo{}
		packageClient := &mocks.PackageClient{}

		simRepo.On("Get", simID).
			Return(&db.Sim{Id: simID,
				OrgId:      orgID,
				Iccid:      testIccid,
				Status:     db.SimStatusInactive,
				Type:       db.SimTypeTest,
				IsPhysical: false,
			}, nil).
			Once()

		packageClient.On("GetPackageInfo", packageID.String()).
			Return(&providers.PackageInfo{
				Id:       packageID.String(),
				OrgId:    orgID.String(),
				IsActive: false,
				Duration: 3600,
				SimType:  db.SimTypeTest.String(),
			}, nil).Once()

		s := NewSimManagerServer(OrgName, simRepo, packageRepo, nil, packageClient, nil, nil, "", nil, "", "", nil, nil)

		resp, err := s.AddPackageForSim(context.TODO(), &pb.AddPackageRequest{
			SimId:     simID.String(),
			PackageId: packageID.String(),
			StartDate: timestamppb.New(startDate),
		})

		assert.Error(t, err)
		assert.Nil(t, resp)

		simRepo.AssertExpectations(t)
		packageRepo.AssertExpectations(t)
		packageClient.AssertExpectations(t)
	})

	t.Run("SimOrgAndPackageOrgMismatch", func(t *testing.T) {
		var simID = uuid.NewV4()
		var packageID = uuid.NewV4()
		var orgID = uuid.NewV4()
		startDate := time.Now().UTC().AddDate(0, 0, 1) // tomorrow

		simRepo := &mocks.SimRepo{}
		packageRepo := &mocks.PackageRepo{}
		packageClient := &mocks.PackageClient{}

		simRepo.On("Get", simID).
			Return(&db.Sim{Id: simID,
				OrgId:      orgID,
				Iccid:      testIccid,
				Status:     db.SimStatusInactive,
				Type:       db.SimTypeTest,
				IsPhysical: false,
			}, nil).
			Once()

		packageClient.On("GetPackageInfo", packageID.String()).
			Return(&providers.PackageInfo{
				Id:       packageID.String(),
				OrgId:    uuid.NewV4().String(),
				IsActive: true,
				Duration: 3600,
				SimType:  db.SimTypeTest.String(),
			}, nil).Once()

		s := NewSimManagerServer(OrgName, simRepo, packageRepo, nil, packageClient, nil, nil, "", nil, "", "", nil, nil)

		resp, err := s.AddPackageForSim(context.TODO(), &pb.AddPackageRequest{
			SimId:     simID.String(),
			PackageId: packageID.String(),
			StartDate: timestamppb.New(startDate),
		})

		assert.Error(t, err)
		assert.Nil(t, resp)

		simRepo.AssertExpectations(t)
		packageRepo.AssertExpectations(t)
		packageClient.AssertExpectations(t)
	})

	t.Run("SimSimtypeAndPackageSimtypeMismatch", func(t *testing.T) {
		var simID = uuid.NewV4()
		var packageID = uuid.NewV4()
		var orgID = uuid.NewV4()
		startDate := time.Now().UTC().AddDate(0, 0, 1) // tomorrow

		simRepo := &mocks.SimRepo{}
		packageRepo := &mocks.PackageRepo{}
		packageClient := &mocks.PackageClient{}

		simRepo.On("Get", simID).
			Return(&db.Sim{Id: simID,
				OrgId:      orgID,
				Iccid:      testIccid,
				Status:     db.SimStatusInactive,
				Type:       db.SimTypeTest,
				IsPhysical: false,
			}, nil).
			Once()

		packageClient.On("GetPackageInfo", packageID.String()).
			Return(&providers.PackageInfo{
				Id:       packageID.String(),
				OrgId:    orgID.String(),
				IsActive: true,
				Duration: 3600,
				SimType:  db.SimTypeUnknown.String(),
			}, nil).Once()

		s := NewSimManagerServer(OrgName, simRepo, packageRepo, nil, packageClient, nil, nil, "", nil, "", "", nil, nil)

		resp, err := s.AddPackageForSim(context.TODO(), &pb.AddPackageRequest{
			SimId:     simID.String(),
			PackageId: packageID.String(),
			StartDate: timestamppb.New(startDate),
		})

		assert.Error(t, err)
		assert.Nil(t, resp)

		simRepo.AssertExpectations(t)
		packageRepo.AssertExpectations(t)
		packageClient.AssertExpectations(t)
	})

	t.Run("PackageValidityPeriodOverlapsWithExistingPackages", func(t *testing.T) {
		var simID = uuid.NewV4()
		var packageID = uuid.NewV4()
		var orgID = uuid.NewV4()
		startDate := time.Now().UTC().AddDate(0, 0, 1) // tomorrow

		simRepo := &mocks.SimRepo{}
		packageRepo := &mocks.PackageRepo{}
		packageClient := &mocks.PackageClient{}

		sim := simRepo.On("Get", simID).
			Return(&db.Sim{Id: simID,
				OrgId:      orgID,
				Iccid:      testIccid,
				Status:     db.SimStatusInactive,
				Type:       db.SimTypeTest,
				IsPhysical: false,
			}, nil).
			Once().
			ReturnArguments.Get(0).(*db.Sim)

		pkgInfo := packageClient.On("GetPackageInfo", packageID.String()).
			Return(&providers.PackageInfo{
				Id:       packageID.String(),
				OrgId:    orgID.String(),
				IsActive: true,
				Duration: 3600,
				SimType:  db.SimTypeTest.String(),
			}, nil).Once().
			ReturnArguments.Get(0).(*providers.PackageInfo)

		pkg := &sims.Package{
			SimId:     sim.Id,
			StartDate: startDate,
			EndDate:   startDate.Add(time.Duration(pkgInfo.Duration)),
			PackageId: packageID,
			IsActive:  false,
		}

		packageRepo.On("GetOverlap", pkg).
			Return([]db.Package{
				{}, {},
			}, nil).Once()

		s := NewSimManagerServer(OrgName, simRepo, packageRepo, nil, packageClient, nil, nil, "", nil, "", "", nil, nil)

		resp, err := s.AddPackageForSim(context.TODO(), &pb.AddPackageRequest{
			SimId:     simID.String(),
			PackageId: packageID.String(),
			StartDate: timestamppb.New(startDate),
		})

		assert.Error(t, err)
		assert.Nil(t, resp)

		simRepo.AssertExpectations(t)
		packageRepo.AssertExpectations(t)
		packageClient.AssertExpectations(t)
	})

}

func TestSimManagerServer_DeleteSim(t *testing.T) {
	t.Run("SimFound", func(t *testing.T) {
		var simID = uuid.NewV4()
		msgbusClient := &mbmocks.MsgBusServiceClient{}

		simRepo := &mocks.SimRepo{}
		agentFactory := &mocks.AgentFactory{}

		sim := simRepo.On("Get", simID).
			Return(&db.Sim{Id: simID,
				Iccid:      testIccid,
				Status:     db.SimStatusInactive,
				Type:       db.SimTypeTest,
				IsPhysical: false,
			}, nil).
			Once().
			ReturnArguments.Get(0).(*db.Sim)

		agentAdapter := agentFactory.On("GetAgentAdapter", sim.Type).
			Return(&mocks.AgentAdapter{}, true).
			Once().
			ReturnArguments.Get(0).(*mocks.AgentAdapter)

		agentAdapter.On("TerminateSim", mock.Anything,
			sim.Iccid).Return(nil).Once()

		simRepo.On("Update",
			&sims.Sim{
				Id:     sim.Id,
				Status: sims.SimStatusTerminated,
			},
			mock.Anything).Return(nil).Once()
		msgbusClient.On("PublishRequest", mock.Anything, mock.Anything).Return(nil).Once()
		simRepo.On("GetSimMetrics").Return(int64(0), int64(0), int64(0), int64(0), nil).Once()

		s := NewSimManagerServer(OrgName, simRepo, nil, agentFactory, nil, nil, nil, "", msgbusClient, "", "", nil, nil)

		resp, err := s.DeleteSim(context.TODO(), &pb.DeleteSimRequest{
			SimId: simID.String(),
		})

		assert.NoError(t, err)
		assert.NotNil(t, resp)

		simRepo.AssertExpectations(t)
		agentFactory.AssertExpectations(t)
	})

	t.Run("SimStatusInvalid", func(t *testing.T) {
		var simID = uuid.NewV4()

		simRepo := &mocks.SimRepo{}

		simRepo.On("Get", simID).
			Return(&db.Sim{Id: simID,
				Iccid:      testIccid,
				Status:     db.SimStatusActive,
				Type:       db.SimTypeTest,
				IsPhysical: false,
			}, nil).
			Once()

		s := NewSimManagerServer(OrgName, simRepo, nil, nil, nil, nil, nil, "", nil, "", "", nil, nil)

		resp, err := s.DeleteSim(context.TODO(), &pb.DeleteSimRequest{
			SimId: simID.String(),
		})

		assert.Error(t, err)
		assert.Nil(t, resp)

		simRepo.AssertExpectations(t)
	})

	t.Run("SimTypeNotSupported", func(t *testing.T) {
		var simID = uuid.NewV4()

		simRepo := &mocks.SimRepo{}
		agentFactory := &mocks.AgentFactory{}

		sim := simRepo.On("Get", simID).
			Return(&db.Sim{Id: simID,
				Iccid:      testIccid,
				Status:     db.SimStatusInactive,
				Type:       100,
				IsPhysical: false,
			}, nil).
			Once().
			ReturnArguments.Get(0).(*db.Sim)

		agentFactory.On("GetAgentAdapter", sim.Type).
			Return(&mocks.AgentAdapter{}, false).
			Once()

		s := NewSimManagerServer(OrgName, simRepo, nil, agentFactory, nil, nil, nil, "", nil, "", "", nil, nil)

		resp, err := s.DeleteSim(context.TODO(), &pb.DeleteSimRequest{
			SimId: simID.String(),
		})

		assert.Error(t, err)
		assert.Nil(t, resp)

		simRepo.AssertExpectations(t)
	})

	t.Run("SimAgentFailToTerminate", func(t *testing.T) {
		var simID = uuid.NewV4()

		simRepo := &mocks.SimRepo{}
		agentFactory := &mocks.AgentFactory{}

		sim := simRepo.On("Get", simID).
			Return(&db.Sim{Id: simID,
				Iccid:      testIccid,
				Status:     db.SimStatusInactive,
				Type:       db.SimTypeTest,
				IsPhysical: false,
			}, nil).
			Once().
			ReturnArguments.Get(0).(*db.Sim)

		agentAdapter := agentFactory.On("GetAgentAdapter", sim.Type).
			Return(&mocks.AgentAdapter{}, true).
			Once().
			ReturnArguments.Get(0).(*mocks.AgentAdapter)

		agentAdapter.On("TerminateSim", mock.Anything,
			sim.Iccid).Return(errors.New("anyError")).Once()

		s := NewSimManagerServer(OrgName, simRepo, nil, agentFactory, nil, nil, nil, "", nil, "", "", nil, nil)

		resp, err := s.DeleteSim(context.TODO(), &pb.DeleteSimRequest{
			SimId: simID.String(),
		})

		assert.Error(t, err)
		assert.Nil(t, resp)

		simRepo.AssertExpectations(t)
	})
}<|MERGE_RESOLUTION|>--- conflicted
+++ resolved
@@ -362,11 +362,7 @@
 		msgbusClient.On("PublishRequest", mock.Anything, mock.Anything).Return(nil).Once()
 		simRepo.On("GetSimMetrics").Return(int64(0), int64(0), int64(0), int64(0), nil).Once()
 
-<<<<<<< HEAD
-		s := NewSimManagerServer(OrgName, simRepo, packageRepo, agentfactory,
-=======
-		s := NewSimManagerServer(simRepo, packageRepo, agentFactory,
->>>>>>> 94b66c31
+		s := NewSimManagerServer(OrgName, simRepo, packageRepo, agentFactory,
 			packageClient, subscriberService, simPoolService, "", msgbusClient, "", "", nil, nil)
 		log.Info("SimManagerServer: ", s)
 		// resp, err := s.AllocateSim(context.TODO(), &pb.AllocateSimRequest{
@@ -895,11 +891,7 @@
 	// 	var packageID = uuid.NewV4()
 	// 	startDate := time.Now().UTC()
 
-<<<<<<< HEAD
-		s := NewSimManagerServer(OrgName, nil, nil, nil, nil, nil, nil, "", nil, "", "", nil, nil)
-=======
 	// 	s := NewSimManagerServer(nil, nil, nil, nil, nil, nil, "", nil, "", "", nil, nil)
->>>>>>> 94b66c31
 
 	// 	resp, err := s.AddPackageForSim(context.TODO(), &pb.AddPackageRequest{
 	// 		SimId:     simID.String(),
