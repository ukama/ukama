--- conflicted
+++ resolved
@@ -1062,11 +1062,7 @@
 		startDate := time.Now().UTC()
 
 		s := NewSimManagerServer(OrgName, nil, nil, nil, nil,
-<<<<<<< HEAD
-			nil, nil, "", nil, "", "", nil, nil)
-=======
 			nil, nil, "", nil, "", "", nil, nil, nil, nil)
->>>>>>> b2ef9317
 
 		resp, err := s.AddPackageForSim(context.TODO(), &pb.AddPackageRequest{
 			SimId:     simID.String(),
