package server

import (
	"context"
	"errors"
	"testing"
	"time"

	log "github.com/sirupsen/logrus"
	"github.com/stretchr/testify/mock"
	"github.com/tj/assert"
	uuid "github.com/ukama/ukama/systems/common/uuid"
	"github.com/ukama/ukama/systems/subscriber/sim-manager/mocks"
	"github.com/ukama/ukama/systems/subscriber/sim-manager/pkg/clients/providers"
	"github.com/ukama/ukama/systems/subscriber/sim-manager/pkg/db"
	sims "github.com/ukama/ukama/systems/subscriber/sim-manager/pkg/db"
	"google.golang.org/protobuf/types/known/timestamppb"
	"gorm.io/gorm"

	mbmocks "github.com/ukama/ukama/systems/common/mocks"

	subspb "github.com/ukama/ukama/systems/subscriber/registry/pb/gen"
	subsmocks "github.com/ukama/ukama/systems/subscriber/registry/pb/gen/mocks"

	splpb "github.com/ukama/ukama/systems/subscriber/sim-pool/pb/gen"
	splmocks "github.com/ukama/ukama/systems/subscriber/sim-pool/pb/gen/mocks"

	pb "github.com/ukama/ukama/systems/subscriber/sim-manager/pb/gen"
)

const testIccid = "890000-this-is-a-test-iccid"
const OrgName = "testorg"

func TestSimManagerServer_GetSim(t *testing.T) {
	t.Run("SimFound", func(t *testing.T) {
		var simID = uuid.NewV4()

		simRepo := &mocks.SimRepo{}
		agentFactory := &mocks.AgentFactory{}

		sim := simRepo.On("Get", simID).
			Return(&db.Sim{Id: simID,
				Iccid:      testIccid,
				Status:     db.SimStatusInactive,
				Type:       db.SimTypeTest,
				IsPhysical: false,
			}, nil).
			Once().
			ReturnArguments.Get(0).(*db.Sim)

		agentAdapter := agentFactory.On("GetAgentAdapter", sim.Type).
			Return(&mocks.AgentAdapter{}, true).
			Once().
			ReturnArguments.Get(0).(*mocks.AgentAdapter)

		agentAdapter.On("GetSim", mock.Anything,
			sim.Iccid).Return(nil, nil).Once()

<<<<<<< HEAD
		s := NewSimManagerServer(simRepo, nil, agentFactory, nil, nil, nil, "", nil, "", "",nil,nil)
=======
		s := NewSimManagerServer(OrgName, simRepo, nil, agentFactory, nil, nil, nil, "", nil, "", "", nil, nil)
>>>>>>> 9a3a2df2
		simResp, err := s.GetSim(context.TODO(), &pb.GetSimRequest{
			SimId: simID.String()})

		assert.NoError(t, err)
		assert.NotNil(t, simResp)
		assert.Equal(t, simID.String(), simResp.GetSim().GetId())
		assert.Equal(t, false, simResp.GetSim().IsPhysical)
		simRepo.AssertExpectations(t)
	})

	t.Run("SimNotFound", func(t *testing.T) {
		var simID = uuid.Nil

		simRepo := &mocks.SimRepo{}

		simRepo.On("Get", simID).Return(nil, gorm.ErrRecordNotFound).Once()

<<<<<<< HEAD
		s := NewSimManagerServer(simRepo, nil, nil, nil, nil, nil, "", nil, "", "",nil,nil)
=======
		s := NewSimManagerServer(OrgName, simRepo, nil, nil, nil, nil, nil, "", nil, "", "", nil, nil)
>>>>>>> 9a3a2df2
		simResp, err := s.GetSim(context.TODO(), &pb.GetSimRequest{
			SimId: simID.String()})

		assert.Error(t, err)
		assert.Nil(t, simResp)
		simRepo.AssertExpectations(t)
	})

	t.Run("SimUUIDInvalid", func(t *testing.T) {
		var simID = "1"

		simRepo := &mocks.SimRepo{}

<<<<<<< HEAD
		s := NewSimManagerServer(simRepo, nil, nil, nil, nil, nil, "", nil, "", "",nil,nil)
=======
		s := NewSimManagerServer(OrgName, simRepo, nil, nil, nil, nil, nil, "", nil, "", "", nil, nil)
>>>>>>> 9a3a2df2
		simResp, err := s.GetSim(context.TODO(), &pb.GetSimRequest{
			SimId: simID})

		assert.Error(t, err)
		assert.Nil(t, simResp)
		simRepo.AssertExpectations(t)
	})
}

func TestSimManagerServer_GetSimsBySubscriber(t *testing.T) {
	t.Run("SubscriberFound", func(t *testing.T) {
		var simID = uuid.NewV4()
		var subscriberID = uuid.NewV4()

		simRepo := &mocks.SimRepo{}

		simRepo.On("GetBySubscriber", subscriberID).Return(
			[]db.Sim{
				{Id: simID,
					SubscriberId: subscriberID,
					IsPhysical:   false,
				}}, nil).Once()

<<<<<<< HEAD
		s := NewSimManagerServer(simRepo, nil, nil, nil, nil, nil, "", nil, "", "",nil,nil)
=======
		s := NewSimManagerServer(OrgName, simRepo, nil, nil, nil, nil, nil, "", nil, "", "", nil, nil)
>>>>>>> 9a3a2df2
		simResp, err := s.GetSimsBySubscriber(context.TODO(),
			&pb.GetSimsBySubscriberRequest{SubscriberId: subscriberID.String()})

		assert.NoError(t, err)
		assert.NotNil(t, simResp)
		assert.Equal(t, simID.String(), simResp.GetSims()[0].GetId())
		assert.Equal(t, subscriberID.String(), simResp.SubscriberId)
		simRepo.AssertExpectations(t)
	})

	t.Run("SubscriberNotFound", func(t *testing.T) {
		var subscriberID = uuid.Nil

		simRepo := &mocks.SimRepo{}

		simRepo.On("GetBySubscriber", subscriberID).Return(nil, gorm.ErrRecordNotFound).Once()

<<<<<<< HEAD
		s := NewSimManagerServer(simRepo, nil, nil, nil, nil, nil, "", nil, "", "",nil,nil)
=======
		s := NewSimManagerServer(OrgName, simRepo, nil, nil, nil, nil, nil, "", nil, "", "", nil, nil)
>>>>>>> 9a3a2df2
		simResp, err := s.GetSimsBySubscriber(context.TODO(), &pb.GetSimsBySubscriberRequest{
			SubscriberId: subscriberID.String()})

		assert.Error(t, err)
		assert.Nil(t, simResp)
		simRepo.AssertExpectations(t)
	})

	t.Run("SubscriberUUIDInvalid", func(t *testing.T) {
		var subscriberID = "1"

		simRepo := &mocks.SimRepo{}

<<<<<<< HEAD
		s := NewSimManagerServer(simRepo, nil, nil, nil, nil, nil, "", nil, "", "",nil,nil)
=======
		s := NewSimManagerServer(OrgName, simRepo, nil, nil, nil, nil, nil, "", nil, "", "", nil, nil)
>>>>>>> 9a3a2df2
		simResp, err := s.GetSimsBySubscriber(context.TODO(), &pb.GetSimsBySubscriberRequest{
			SubscriberId: subscriberID})

		assert.Error(t, err)
		assert.Nil(t, simResp)
		simRepo.AssertExpectations(t)
	})

}

func TestSimManagerServer_GetSimsByNetwork(t *testing.T) {
	t.Run("NetworkFound", func(t *testing.T) {
		var simID = uuid.NewV4()
		var networkID = uuid.NewV4()

		simRepo := &mocks.SimRepo{}

		simRepo.On("GetByNetwork", networkID).Return(
			[]db.Sim{
				{Id: simID,
					NetworkId:  networkID,
					IsPhysical: false,
				}}, nil).Once()

<<<<<<< HEAD
		s := NewSimManagerServer(simRepo, nil, nil, nil, nil, nil, "", nil, "", "",nil,nil)
=======
		s := NewSimManagerServer(OrgName, simRepo, nil, nil, nil, nil, nil, "", nil, "", "", nil, nil)
>>>>>>> 9a3a2df2
		simResp, err := s.GetSimsByNetwork(context.TODO(),
			&pb.GetSimsByNetworkRequest{NetworkId: networkID.String()})

		assert.NoError(t, err)
		assert.NotNil(t, simResp)
		assert.Equal(t, simID.String(), simResp.GetSims()[0].GetId())
		assert.Equal(t, networkID.String(), simResp.NetworkId)
		simRepo.AssertExpectations(t)
	})

	t.Run("NetworkNotFound", func(t *testing.T) {
		var networkID = uuid.Nil

		simRepo := &mocks.SimRepo{}

		simRepo.On("GetByNetwork", networkID).Return(nil, gorm.ErrRecordNotFound).Once()

<<<<<<< HEAD
		s := NewSimManagerServer(simRepo, nil, nil, nil, nil, nil, "", nil, "", "",nil,nil)
=======
		s := NewSimManagerServer(OrgName, simRepo, nil, nil, nil, nil, nil, "", nil, "", "", nil, nil)
>>>>>>> 9a3a2df2
		simResp, err := s.GetSimsByNetwork(context.TODO(), &pb.GetSimsByNetworkRequest{
			NetworkId: networkID.String()})

		assert.Error(t, err)
		assert.Nil(t, simResp)
		simRepo.AssertExpectations(t)
	})

	t.Run("NetworkUUIDInvalid", func(t *testing.T) {
		var networkID = "1"

		simRepo := &mocks.SimRepo{}

<<<<<<< HEAD
		s := NewSimManagerServer(simRepo, nil, nil, nil, nil, nil, "", nil, "", "",nil,nil)
=======
		s := NewSimManagerServer(OrgName, simRepo, nil, nil, nil, nil, nil, "", nil, "", "", nil, nil)
>>>>>>> 9a3a2df2
		simResp, err := s.GetSimsByNetwork(context.TODO(), &pb.GetSimsByNetworkRequest{
			NetworkId: networkID})

		assert.Error(t, err)
		assert.Nil(t, simResp)
		simRepo.AssertExpectations(t)
	})
}

func TestSimManagerServer_GetPackagesBySim(t *testing.T) {
	t.Run("SimFound", func(t *testing.T) {
		var simID = uuid.NewV4()
		var packageID = uuid.NewV4()

		packageRepo := &mocks.PackageRepo{}

		packageRepo.On("GetBySim", simID).Return(
			[]db.Package{
				{Id: packageID,
					SimId:    simID,
					IsActive: false,
				}}, nil).Once()

<<<<<<< HEAD
		s := NewSimManagerServer(nil, packageRepo, nil, nil, nil, nil, "", nil, "", "",nil,nil)
=======
		s := NewSimManagerServer(OrgName, nil, packageRepo, nil, nil, nil, nil, "", nil, "", "", nil, nil)
>>>>>>> 9a3a2df2

		resp, err := s.GetPackagesBySim(context.TODO(),
			&pb.GetPackagesBySimRequest{SimId: simID.String()})

		assert.NoError(t, err)
		assert.NotNil(t, resp)
		assert.Equal(t, packageID.String(), resp.GetPackages()[0].GetId())
		assert.Equal(t, simID.String(), resp.SimId)
		packageRepo.AssertExpectations(t)
	})

	t.Run("SimNotFound", func(t *testing.T) {
		var simID = uuid.Nil

		packageRepo := &mocks.PackageRepo{}

		packageRepo.On("GetBySim", simID).Return(nil, gorm.ErrRecordNotFound).Once()

<<<<<<< HEAD
		s := NewSimManagerServer(nil, packageRepo, nil, nil, nil, nil, "", nil, "", "",nil,nil)
=======
		s := NewSimManagerServer(OrgName, nil, packageRepo, nil, nil, nil, nil, "", nil, "", "", nil, nil)
>>>>>>> 9a3a2df2

		resp, err := s.GetPackagesBySim(context.TODO(), &pb.GetPackagesBySimRequest{
			SimId: simID.String()})

		assert.Error(t, err)
		assert.Nil(t, resp)
		packageRepo.AssertExpectations(t)
	})

	t.Run("SimUUIDInvalid", func(t *testing.T) {
		var simID = "1"

		packageRepo := &mocks.PackageRepo{}

<<<<<<< HEAD
		s := NewSimManagerServer(nil, packageRepo, nil, nil, nil, nil, "", nil, "", "",nil,nil)
=======
		s := NewSimManagerServer(OrgName, nil, packageRepo, nil, nil, nil, nil, "", nil, "", "", nil, nil)
>>>>>>> 9a3a2df2

		resp, err := s.GetPackagesBySim(context.TODO(), &pb.GetPackagesBySimRequest{
			SimId: simID})

		assert.Error(t, err)
		assert.Nil(t, resp)
		packageRepo.AssertExpectations(t)
	})
}

func TestSimManagerServer_AllocateSim(t *testing.T) {
	t.Run("SimAndPackageFound", func(t *testing.T) {
		var subscriberID = uuid.NewV4()
		var networkID = uuid.NewV4()
		var packageID = uuid.NewV4()
		var orgID = uuid.NewV4()

		simRepo := &mocks.SimRepo{}
		packageRepo := &mocks.PackageRepo{}

		msgbusClient := &mbmocks.MsgBusServiceClient{}

		subscriberService := &mocks.SubscriberRegistryClientProvider{}
		packageClient := &mocks.PackageClient{}
		simPoolService := &mocks.SimPoolClientProvider{}

		agentFactory := &mocks.AgentFactory{}

		subscriberClient := subscriberService.On("GetClient").
			Return(&subsmocks.RegistryServiceClient{}, nil).
			Once().
			ReturnArguments.Get(0).(*subsmocks.RegistryServiceClient)

		subscriberClient.On("Get", mock.Anything,
			&subspb.GetSubscriberRequest{SubscriberId: subscriberID.String()}).
			Return(&subspb.GetSubscriberResponse{
				Subscriber: &subspb.Subscriber{
					SubscriberId: subscriberID.String(),
					NetworkId:    networkID.String(),
					OrgId:        orgID.String(),
				},
			}, nil).Once()

		packageClient.On("GetPackageInfo", packageID.String()).
			Return(&providers.PackageInfo{
				OrgId:    orgID.String(),
				IsActive: true,
				Duration: 3600,
				SimType:  db.SimTypeTest.String(),
			}, nil).Once()

		simPoolClient := simPoolService.On("GetClient").
			Return(&splmocks.SimServiceClient{}, nil).
			Once().
			ReturnArguments.Get(0).(*splmocks.SimServiceClient)

		simPoolResp := simPoolClient.On("Get", mock.Anything,
			&splpb.GetRequest{IsPhysicalSim: false,
				SimType: db.SimTypeTest.String(),
			}).
			Return(&splpb.GetResponse{
				Sim: &splpb.Sim{
					Iccid:      testIccid,
					IsPhysical: false,
					SimType:    db.SimTypeTest.String(),
				},
			}, nil).Once().
			ReturnArguments.Get(0).(*splpb.GetResponse)

		sim := &db.Sim{
			SubscriberId: subscriberID,
			NetworkId:    networkID,
			OrgId:        orgID,
			Iccid:        testIccid,
			Type:         db.SimTypeTest,
			Status:       sims.SimStatusInactive,
			IsPhysical:   simPoolResp.Sim.IsPhysical,
		}

		agentAdapter := agentFactory.On("GetAgentAdapter", sim.Type).
			Return(&mocks.AgentAdapter{}, true).
			Once().
			ReturnArguments.Get(0).(*mocks.AgentAdapter)

		agentAdapter.On("BindSim", mock.Anything,
			sim.Iccid).Return(nil, nil).Once()

		simRepo.On("Add", sim,
			mock.Anything).Return(nil).Once()

		pkg := &sims.Package{
			SimId:     sim.Id,
			PackageId: packageID,
			IsActive:  false,
		}

		packageRepo.On("Add", pkg,
			mock.Anything).Return(nil).Once()

		msgbusClient.On("PublishRequest", mock.Anything, mock.Anything).Return(nil).Once()
		simRepo.On("GetSimMetrics").Return(int64(0), int64(0), int64(0), int64(0), nil).Once()

<<<<<<< HEAD
		s := NewSimManagerServer(simRepo, packageRepo, agentFactory,
			packageClient, subscriberService, simPoolService, "", msgbusClient, "", "",nil,nil)
=======
		s := NewSimManagerServer(OrgName, simRepo, packageRepo, agentFactory,
			packageClient, subscriberService, simPoolService, "", msgbusClient, "", "", nil, nil)
		log.Info("SimManagerServer: ", s)
		// resp, err := s.AllocateSim(context.TODO(), &pb.AllocateSimRequest{
		// 	SubscriberId: subscriberID.String(),
		// 	NetworkId:    networkID.String(),
		// 	PackageId:    packageID.String(),
		// 	SimType:      sims.SimTypeTest.String(),
		// 	SimToken:     "",
		// })
>>>>>>> 9a3a2df2

		// assert.NoError(t, err)
		// assert.NotNil(t, resp)

		// simRepo.AssertExpectations(t)

		// subscriberService.AssertExpectations(t)
		// subscriberClient.AssertExpectations(t)

		// simPoolService.AssertExpectations(t)
		// simPoolClient.AssertExpectations(t)

		// packageRepo.AssertExpectations(t)
		// packageClient.AssertExpectations(t)
	})

	t.Run("SubscriberNotRegisteredOnProvidedNetwork", func(t *testing.T) {
		var subscriberID = uuid.NewV4()
		var networkID = uuid.NewV4()
		var packageID = uuid.NewV4()

		subscriberService := &mocks.SubscriberRegistryClientProvider{}

		subscriberClient := subscriberService.On("GetClient").
			Return(&subsmocks.RegistryServiceClient{}, nil).
			Once().
			ReturnArguments.Get(0).(*subsmocks.RegistryServiceClient)

		subscriberClient.On("Get", mock.Anything,
			&subspb.GetSubscriberRequest{SubscriberId: subscriberID.String()}).
			Return(&subspb.GetSubscriberResponse{
				Subscriber: &subspb.Subscriber{
					SubscriberId: subscriberID.String(),
					NetworkId:    uuid.NewV4().String(),
				},
			}, nil).Once()

<<<<<<< HEAD
		s := NewSimManagerServer(nil, nil, nil, nil, subscriberService, nil, "", nil, "", "",nil,nil)
=======
		s := NewSimManagerServer(OrgName, nil, nil, nil, nil, subscriberService, nil, "", nil, "", "", nil, nil)
>>>>>>> 9a3a2df2

		resp, err := s.AllocateSim(context.TODO(), &pb.AllocateSimRequest{
			SubscriberId: subscriberID.String(),
			NetworkId:    networkID.String(),
			PackageId:    packageID.String(),
			SimType:      sims.SimTypeTest.String(),
			SimToken:     "",
		})

		assert.Error(t, err)
		assert.Nil(t, resp)

		subscriberService.AssertExpectations(t)
		subscriberClient.AssertExpectations(t)
	})

	t.Run("SubscriberOrgAndPackageOrgMismatch", func(t *testing.T) {
		var subscriberID = uuid.NewV4()
		var networkID = uuid.NewV4()
		var packageID = uuid.NewV4()
		var orgID = uuid.NewV4()

		subscriberService := &mocks.SubscriberRegistryClientProvider{}
		packageClient := &mocks.PackageClient{}

		subscriberClient := subscriberService.On("GetClient").
			Return(&subsmocks.RegistryServiceClient{}, nil).
			Once().
			ReturnArguments.Get(0).(*subsmocks.RegistryServiceClient)

		subscriberClient.On("Get", mock.Anything,
			&subspb.GetSubscriberRequest{SubscriberId: subscriberID.String()}).
			Return(&subspb.GetSubscriberResponse{
				Subscriber: &subspb.Subscriber{
					SubscriberId: subscriberID.String(),
					NetworkId:    networkID.String(),
					OrgId:        orgID.String(),
				},
			}, nil).Once()

		packageClient.On("GetPackageInfo", packageID.String()).
			Return(
				&providers.PackageInfo{
					OrgId:    uuid.NewV4().String(),
					IsActive: true,
					Duration: 3600,
					SimType:  db.SimTypeTest.String(),
				}, nil).Once()

<<<<<<< HEAD
		s := NewSimManagerServer(nil, nil, nil,
			packageClient, subscriberService, nil, "", nil, "", "",nil,nil)
=======
		s := NewSimManagerServer(OrgName, nil, nil, nil,
			packageClient, subscriberService, nil, "", nil, "", "", nil, nil)
>>>>>>> 9a3a2df2

		resp, err := s.AllocateSim(context.TODO(), &pb.AllocateSimRequest{
			SubscriberId: subscriberID.String(),
			NetworkId:    networkID.String(),
			PackageId:    packageID.String(),
			SimType:      sims.SimTypeTest.String(),
			SimToken:     "",
		})

		assert.Error(t, err)
		assert.Nil(t, resp)

		subscriberService.AssertExpectations(t)
		subscriberClient.AssertExpectations(t)

		packageClient.AssertExpectations(t)
	})

	t.Run("OrgPackageNoMoreActive", func(t *testing.T) {
		var subscriberID = uuid.NewV4()
		var networkID = uuid.NewV4()
		var packageID = uuid.NewV4()
		var orgID = uuid.NewV4()

		subscriberService := &mocks.SubscriberRegistryClientProvider{}
		packageClient := &mocks.PackageClient{}

		subscriberClient := subscriberService.On("GetClient").
			Return(&subsmocks.RegistryServiceClient{}, nil).
			Once().
			ReturnArguments.Get(0).(*subsmocks.RegistryServiceClient)

		subscriberClient.On("Get", mock.Anything,
			&subspb.GetSubscriberRequest{SubscriberId: subscriberID.String()}).
			Return(&subspb.GetSubscriberResponse{
				Subscriber: &subspb.Subscriber{
					SubscriberId: subscriberID.String(),
					NetworkId:    networkID.String(),
					OrgId:        orgID.String(),
				},
			}, nil).Once()

		packageClient.On("GetPackageInfo", packageID.String()).
			Return(&providers.PackageInfo{
				OrgId:    orgID.String(),
				IsActive: false,
				Duration: 3600,
				SimType:  db.SimTypeTest.String(),
			}, nil).Once()

<<<<<<< HEAD
		s := NewSimManagerServer(nil, nil, nil,
			packageClient, subscriberService, nil, "", nil, "", "",nil,nil)
=======
		s := NewSimManagerServer(OrgName, nil, nil, nil,
			packageClient, subscriberService, nil, "", nil, "", "", nil, nil)
>>>>>>> 9a3a2df2

		resp, err := s.AllocateSim(context.TODO(), &pb.AllocateSimRequest{
			SubscriberId: subscriberID.String(),
			NetworkId:    networkID.String(),
			PackageId:    packageID.String(),
			SimType:      sims.SimTypeTest.String(),
			SimToken:     "",
		})

		assert.Error(t, err)
		assert.Nil(t, resp)

		subscriberService.AssertExpectations(t)
		subscriberClient.AssertExpectations(t)

		packageClient.AssertExpectations(t)
	})

	t.Run("PackageSimtypeAndProvidedSimtypeMismatch", func(t *testing.T) {
		var subscriberID = uuid.NewV4()
		var networkID = uuid.NewV4()
		var packageID = uuid.NewV4()
		var orgID = uuid.NewV4()

		subscriberService := &mocks.SubscriberRegistryClientProvider{}
		packageClient := &mocks.PackageClient{}

		subscriberClient := subscriberService.On("GetClient").
			Return(&subsmocks.RegistryServiceClient{}, nil).
			Once().
			ReturnArguments.Get(0).(*subsmocks.RegistryServiceClient)

		subscriberClient.On("Get", mock.Anything,
			&subspb.GetSubscriberRequest{SubscriberId: subscriberID.String()}).
			Return(&subspb.GetSubscriberResponse{
				Subscriber: &subspb.Subscriber{
					SubscriberId: subscriberID.String(),
					NetworkId:    networkID.String(),
					OrgId:        orgID.String(),
				},
			}, nil).Once()

		packageClient.On("GetPackageInfo", packageID.String()).
			Return(
				&providers.PackageInfo{
					OrgId:    orgID.String(),
					IsActive: true,
					Duration: 3600,
					SimType:  db.SimTypeUnknown.String(),
				}, nil).Once()

<<<<<<< HEAD
		s := NewSimManagerServer(nil, nil, nil,
			packageClient, subscriberService, nil, "", nil, "", "",nil,nil)
=======
		s := NewSimManagerServer(OrgName, nil, nil, nil,
			packageClient, subscriberService, nil, "", nil, "", "", nil, nil)
>>>>>>> 9a3a2df2

		resp, err := s.AllocateSim(context.TODO(), &pb.AllocateSimRequest{
			SubscriberId: subscriberID.String(),
			NetworkId:    networkID.String(),
			PackageId:    packageID.String(),
			SimType:      sims.SimTypeTest.String(),
			SimToken:     "",
		})

		assert.Error(t, err)
		assert.Nil(t, resp)

		subscriberService.AssertExpectations(t)
		subscriberClient.AssertExpectations(t)

		packageClient.AssertExpectations(t)
	})

}

func TestSimManagerServer_SetActivePackageForSim(t *testing.T) {
	t.Run("SimAndPackageFound", func(t *testing.T) {
		var packageID = uuid.NewV4()
		var simID = uuid.NewV4()

		packageRepo := &mocks.PackageRepo{}
		simRepo := &mocks.SimRepo{}

		simRepo.On("Get", simID).
			Return(&db.Sim{Id: simID,
				IsPhysical: false,
				Status:     db.SimStatusActive,
			}, nil).
			Once()

		packageRepo.On("Get", packageID).Return(
			&db.Package{Id: packageID,
				SimId:    simID,
				EndDate:  time.Now().AddDate(0, 1, 0), // next month
				IsActive: false,
			}, nil).Once()

		packageRepo.On("Update",
			&sims.Package{
				Id:       packageID,
				IsActive: true,
			},
			mock.Anything).Return(nil).Once()

<<<<<<< HEAD
		s := NewSimManagerServer(simRepo, packageRepo, nil, nil, nil, nil, "", nil, "", "",nil,nil)
=======
		s := NewSimManagerServer(OrgName, simRepo, packageRepo, nil, nil, nil, nil, "", nil, "", "", nil, nil)
>>>>>>> 9a3a2df2

		resp, err := s.SetActivePackageForSim(context.TODO(), &pb.SetActivePackageRequest{
			SimId:     simID.String(),
			PackageId: packageID.String(),
		})

		assert.NoError(t, err)
		assert.NotNil(t, resp)
		simRepo.AssertExpectations(t)
		packageRepo.AssertExpectations(t)
	})

	t.Run("SimStatusInvalid", func(t *testing.T) {
		var packageID = uuid.NewV4()
		var simID = uuid.NewV4()

		simRepo := &mocks.SimRepo{}

		simRepo.On("Get", simID).
			Return(&db.Sim{Id: simID,
				IsPhysical: false,
				Status:     db.SimStatusUnknown,
			}, nil).
			Once()

<<<<<<< HEAD
		s := NewSimManagerServer(simRepo, nil, nil, nil, nil, nil, "", nil, "", "",nil,nil)
=======
		s := NewSimManagerServer(OrgName, simRepo, nil, nil, nil, nil, nil, "", nil, "", "", nil, nil)
>>>>>>> 9a3a2df2

		resp, err := s.SetActivePackageForSim(context.TODO(), &pb.SetActivePackageRequest{
			SimId:     simID.String(),
			PackageId: packageID.String(),
		})

		assert.Error(t, err)
		assert.Nil(t, resp)
		simRepo.AssertExpectations(t)
	})

	t.Run("SimIdAndPackageSimIdMismatch", func(t *testing.T) {
		var packageID = uuid.NewV4()
		var simID = uuid.NewV4()

		packageRepo := &mocks.PackageRepo{}
		simRepo := &mocks.SimRepo{}

		simRepo.On("Get", simID).
			Return(&db.Sim{Id: simID,
				IsPhysical: false,
				Status:     db.SimStatusActive,
			}, nil).
			Once()

		packageRepo.On("Get", packageID).Return(
			&db.Package{Id: packageID,
				SimId:    uuid.NewV4(),
				EndDate:  time.Now().AddDate(0, 1, 0), // next month
				IsActive: false,
			}, nil).Once()

<<<<<<< HEAD
		s := NewSimManagerServer(simRepo, packageRepo, nil, nil, nil, nil, "", nil, "", "",nil,nil)
=======
		s := NewSimManagerServer(OrgName, simRepo, packageRepo, nil, nil, nil, nil, "", nil, "", "", nil, nil)
>>>>>>> 9a3a2df2

		resp, err := s.SetActivePackageForSim(context.TODO(), &pb.SetActivePackageRequest{
			SimId:     simID.String(),
			PackageId: packageID.String(),
		})

		assert.Error(t, err)
		assert.Nil(t, resp)
		simRepo.AssertExpectations(t)
		packageRepo.AssertExpectations(t)
	})

	t.Run("PackageAlreadyExpired", func(t *testing.T) {
		var packageID = uuid.NewV4()
		var simID = uuid.NewV4()

		packageRepo := &mocks.PackageRepo{}
		simRepo := &mocks.SimRepo{}

		simRepo.On("Get", simID).
			Return(&db.Sim{Id: simID,
				IsPhysical: false,
				Status:     db.SimStatusActive,
			}, nil).
			Once()

		packageRepo.On("Get", packageID).Return(
			&db.Package{Id: packageID,
				SimId:    simID,
				EndDate:  time.Now().AddDate(0, -1, 0), // one month ago
				IsActive: false,
			}, nil).Once()

<<<<<<< HEAD
		s := NewSimManagerServer(simRepo, packageRepo, nil, nil, nil, nil, "", nil, "", "",nil,nil)
=======
		s := NewSimManagerServer(OrgName, simRepo, packageRepo, nil, nil, nil, nil, "", nil, "", "", nil, nil)
>>>>>>> 9a3a2df2

		resp, err := s.SetActivePackageForSim(context.TODO(), &pb.SetActivePackageRequest{
			SimId:     simID.String(),
			PackageId: packageID.String(),
		})

		assert.Error(t, err)
		assert.Nil(t, resp)
		simRepo.AssertExpectations(t)
		packageRepo.AssertExpectations(t)
	})
}

func TestSimManagerServer_RemovePackageForSim(t *testing.T) {
	t.Run("PackageFound", func(t *testing.T) {
		var packageID = uuid.NewV4()
		var simID = uuid.NewV4()
		simRepo := &mocks.SimRepo{}
		msgbusClient := &mbmocks.MsgBusServiceClient{}

		packageRepo := &mocks.PackageRepo{}

		packageRepo.On("Get", packageID).Return(
			&db.Package{Id: packageID,
				SimId:    simID,
				IsActive: false,
			}, nil).Once()

		packageRepo.On("Delete", packageID,
			mock.Anything).Return(nil).Once()

<<<<<<< HEAD
		s := NewSimManagerServer(simRepo, packageRepo, nil, nil, nil, nil, "", msgbusClient, "", "",nil,nil)
=======
		s := NewSimManagerServer(OrgName, simRepo, packageRepo, nil, nil, nil, nil, "", msgbusClient, "", "", nil, nil)
>>>>>>> 9a3a2df2
		msgbusClient.On("PublishRequest", mock.Anything, mock.Anything).Return(nil).Once()

		resp, err := s.RemovePackageForSim(context.TODO(), &pb.RemovePackageRequest{
			PackageId: packageID.String(),
			SimId:     simID.String(),
		})

		assert.NoError(t, err)
		assert.NotNil(t, resp)
		packageRepo.AssertExpectations(t)
	})

	t.Run("PackageDeleteError", func(t *testing.T) {
		var packageID = uuid.Nil
		var simID = uuid.NewV4()

		packageRepo := &mocks.PackageRepo{}

		packageRepo.On("Get", packageID).Return(
			&db.Package{Id: packageID,
				SimId:    simID,
				IsActive: false,
			}, nil).Once()

		packageRepo.On("Delete", packageID,
			mock.Anything).Return(gorm.ErrRecordNotFound).Once()

<<<<<<< HEAD
		s := NewSimManagerServer(nil, packageRepo, nil, nil, nil, nil, "", nil, "", "",nil,nil)
=======
		s := NewSimManagerServer(OrgName, nil, packageRepo, nil, nil, nil, nil, "", nil, "", "", nil, nil)
>>>>>>> 9a3a2df2

		resp, err := s.RemovePackageForSim(context.TODO(), &pb.RemovePackageRequest{
			PackageId: packageID.String(),
			SimId:     simID.String(),
		})

		assert.Error(t, err)
		assert.Nil(t, resp)
		packageRepo.AssertExpectations(t)
	})

	t.Run("PackageUUIDInvalid", func(t *testing.T) {
		var packageID = "1"

		packageRepo := &mocks.PackageRepo{}

<<<<<<< HEAD
		s := NewSimManagerServer(nil, packageRepo, nil, nil, nil, nil, "", nil, "", "",nil,nil)
=======
		s := NewSimManagerServer(OrgName, nil, packageRepo, nil, nil, nil, nil, "", nil, "", "", nil, nil)
>>>>>>> 9a3a2df2

		resp, err := s.RemovePackageForSim(context.TODO(), &pb.RemovePackageRequest{
			PackageId: packageID})

		assert.Error(t, err)
		assert.Nil(t, resp)
		packageRepo.AssertExpectations(t)
	})

	t.Run("SimUUIDMismatch", func(t *testing.T) {
		var packageID = uuid.Nil
		var simID = uuid.NewV4()

		packageRepo := &mocks.PackageRepo{}

		packageRepo.On("Get", packageID).Return(
			&db.Package{Id: packageID,
				SimId:    simID,
				IsActive: false,
			}, nil).Once()

<<<<<<< HEAD
		s := NewSimManagerServer(nil, packageRepo, nil, nil, nil, nil, "", nil, "", "",nil,nil)
=======
		s := NewSimManagerServer(OrgName, nil, packageRepo, nil, nil, nil, nil, "", nil, "", "", nil, nil)
>>>>>>> 9a3a2df2

		resp, err := s.RemovePackageForSim(context.TODO(), &pb.RemovePackageRequest{
			PackageId: packageID.String(),
			SimId:     uuid.NewV4().String(),
		})

		assert.Error(t, err)
		assert.Nil(t, resp)
		packageRepo.AssertExpectations(t)
	})
}

func TestSimManagerServer_AddPackageForSim(t *testing.T) {
	t.Run("SimAndPackageFound", func(t *testing.T) {
		var simID = uuid.NewV4()
		var packageID = uuid.NewV4()
		msgbusClient := &mbmocks.MsgBusServiceClient{}

		var orgID = uuid.NewV4()
		startDate := time.Now().UTC().AddDate(0, 0, 1) // tomorrow

		simRepo := &mocks.SimRepo{}
		packageRepo := &mocks.PackageRepo{}
		packageClient := &mocks.PackageClient{}

		sim := simRepo.On("Get", simID).
			Return(&db.Sim{Id: simID,
				OrgId:      orgID,
				Iccid:      testIccid,
				Status:     db.SimStatusInactive,
				Type:       db.SimTypeTest,
				IsPhysical: false,
			}, nil).
			Once().
			ReturnArguments.Get(0).(*db.Sim)

		pkgInfo := packageClient.On("GetPackageInfo", packageID.String()).
			Return(&providers.PackageInfo{
				Id:       packageID.String(),
				OrgId:    orgID.String(),
				IsActive: true,
				Duration: 3600,
				SimType:  db.SimTypeTest.String(),
			}, nil).
			Once().
			ReturnArguments.Get(0).(*providers.PackageInfo)

		pkg := &sims.Package{
			SimId:     sim.Id,
			StartDate: startDate,
			EndDate:   startDate.Add(time.Duration(pkgInfo.Duration)),
			PackageId: packageID,
			IsActive:  false,
		}

		packageRepo.On("GetOverlap", pkg).
			Return(nil, nil).Once()

		packageRepo.On("Add", pkg,
			mock.Anything).Return(nil).Once()
		msgbusClient.On("PublishRequest", mock.Anything, mock.Anything).Return(nil).Once()

<<<<<<< HEAD
		s := NewSimManagerServer(simRepo, packageRepo, nil, packageClient, nil, nil, "", msgbusClient, "", "",nil,nil)
=======
		s := NewSimManagerServer(OrgName, simRepo, packageRepo, nil, packageClient, nil, nil, "", msgbusClient, "", "", nil, nil)
>>>>>>> 9a3a2df2

		resp, err := s.AddPackageForSim(context.TODO(), &pb.AddPackageRequest{
			SimId:     simID.String(),
			PackageId: packageID.String(),
			StartDate: timestamppb.New(startDate),
		})

		assert.NoError(t, err)
		assert.NotNil(t, resp)

		simRepo.AssertExpectations(t)
		packageRepo.AssertExpectations(t)
		packageClient.AssertExpectations(t)
	})

	// t.Run("PackageStartDateNotValid", func(t *testing.T) {
	// 	var simID = uuid.NewV4()
	// 	var packageID = uuid.NewV4()
	// 	startDate := time.Now().UTC()

<<<<<<< HEAD
		s := NewSimManagerServer(nil, nil, nil, nil, nil, nil, "", nil, "", "",nil,nil)
=======
	// 	s := NewSimManagerServer(nil, nil, nil, nil, nil, nil, "", nil, "", "", nil, nil)
>>>>>>> 9a3a2df2

	// 	resp, err := s.AddPackageForSim(context.TODO(), &pb.AddPackageRequest{
	// 		SimId:     simID.String(),
	// 		PackageId: packageID.String(),
	// 		StartDate: timestamppb.New(startDate),
	// 	})

	// 	assert.Error(t, err)
	// 	assert.Nil(t, resp)
	// })

	t.Run("OrgPackageNoMoreActive", func(t *testing.T) {
		var simID = uuid.NewV4()
		var packageID = uuid.NewV4()
		var orgID = uuid.NewV4()
		startDate := time.Now().UTC().AddDate(0, 0, 1) // tomorrow

		simRepo := &mocks.SimRepo{}
		packageRepo := &mocks.PackageRepo{}
		packageClient := &mocks.PackageClient{}

		simRepo.On("Get", simID).
			Return(&db.Sim{Id: simID,
				OrgId:      orgID,
				Iccid:      testIccid,
				Status:     db.SimStatusInactive,
				Type:       db.SimTypeTest,
				IsPhysical: false,
			}, nil).
			Once()

		packageClient.On("GetPackageInfo", packageID.String()).
			Return(&providers.PackageInfo{
				Id:       packageID.String(),
				OrgId:    orgID.String(),
				IsActive: false,
				Duration: 3600,
				SimType:  db.SimTypeTest.String(),
			}, nil).Once()

<<<<<<< HEAD
		s := NewSimManagerServer(simRepo, packageRepo, nil, packageClient, nil, nil, "", nil, "", "",nil,nil)
=======
		s := NewSimManagerServer(OrgName, simRepo, packageRepo, nil, packageClient, nil, nil, "", nil, "", "", nil, nil)
>>>>>>> 9a3a2df2

		resp, err := s.AddPackageForSim(context.TODO(), &pb.AddPackageRequest{
			SimId:     simID.String(),
			PackageId: packageID.String(),
			StartDate: timestamppb.New(startDate),
		})

		assert.Error(t, err)
		assert.Nil(t, resp)

		simRepo.AssertExpectations(t)
		packageRepo.AssertExpectations(t)
		packageClient.AssertExpectations(t)
	})

	t.Run("SimOrgAndPackageOrgMismatch", func(t *testing.T) {
		var simID = uuid.NewV4()
		var packageID = uuid.NewV4()
		var orgID = uuid.NewV4()
		startDate := time.Now().UTC().AddDate(0, 0, 1) // tomorrow

		simRepo := &mocks.SimRepo{}
		packageRepo := &mocks.PackageRepo{}
		packageClient := &mocks.PackageClient{}

		simRepo.On("Get", simID).
			Return(&db.Sim{Id: simID,
				OrgId:      orgID,
				Iccid:      testIccid,
				Status:     db.SimStatusInactive,
				Type:       db.SimTypeTest,
				IsPhysical: false,
			}, nil).
			Once()

		packageClient.On("GetPackageInfo", packageID.String()).
			Return(&providers.PackageInfo{
				Id:       packageID.String(),
				OrgId:    uuid.NewV4().String(),
				IsActive: true,
				Duration: 3600,
				SimType:  db.SimTypeTest.String(),
			}, nil).Once()

<<<<<<< HEAD
		s := NewSimManagerServer(simRepo, packageRepo, nil, packageClient, nil, nil, "", nil, "", "",nil,nil)
=======
		s := NewSimManagerServer(OrgName, simRepo, packageRepo, nil, packageClient, nil, nil, "", nil, "", "", nil, nil)
>>>>>>> 9a3a2df2

		resp, err := s.AddPackageForSim(context.TODO(), &pb.AddPackageRequest{
			SimId:     simID.String(),
			PackageId: packageID.String(),
			StartDate: timestamppb.New(startDate),
		})

		assert.Error(t, err)
		assert.Nil(t, resp)

		simRepo.AssertExpectations(t)
		packageRepo.AssertExpectations(t)
		packageClient.AssertExpectations(t)
	})

	t.Run("SimSimtypeAndPackageSimtypeMismatch", func(t *testing.T) {
		var simID = uuid.NewV4()
		var packageID = uuid.NewV4()
		var orgID = uuid.NewV4()
		startDate := time.Now().UTC().AddDate(0, 0, 1) // tomorrow

		simRepo := &mocks.SimRepo{}
		packageRepo := &mocks.PackageRepo{}
		packageClient := &mocks.PackageClient{}

		simRepo.On("Get", simID).
			Return(&db.Sim{Id: simID,
				OrgId:      orgID,
				Iccid:      testIccid,
				Status:     db.SimStatusInactive,
				Type:       db.SimTypeTest,
				IsPhysical: false,
			}, nil).
			Once()

		packageClient.On("GetPackageInfo", packageID.String()).
			Return(&providers.PackageInfo{
				Id:       packageID.String(),
				OrgId:    orgID.String(),
				IsActive: true,
				Duration: 3600,
				SimType:  db.SimTypeUnknown.String(),
			}, nil).Once()

<<<<<<< HEAD
		s := NewSimManagerServer(simRepo, packageRepo, nil, packageClient, nil, nil, "", nil, "", "",nil,nil)
=======
		s := NewSimManagerServer(OrgName, simRepo, packageRepo, nil, packageClient, nil, nil, "", nil, "", "", nil, nil)
>>>>>>> 9a3a2df2

		resp, err := s.AddPackageForSim(context.TODO(), &pb.AddPackageRequest{
			SimId:     simID.String(),
			PackageId: packageID.String(),
			StartDate: timestamppb.New(startDate),
		})

		assert.Error(t, err)
		assert.Nil(t, resp)

		simRepo.AssertExpectations(t)
		packageRepo.AssertExpectations(t)
		packageClient.AssertExpectations(t)
	})

	t.Run("PackageValidityPeriodOverlapsWithExistingPackages", func(t *testing.T) {
		var simID = uuid.NewV4()
		var packageID = uuid.NewV4()
		var orgID = uuid.NewV4()
		startDate := time.Now().UTC().AddDate(0, 0, 1) // tomorrow

		simRepo := &mocks.SimRepo{}
		packageRepo := &mocks.PackageRepo{}
		packageClient := &mocks.PackageClient{}

		sim := simRepo.On("Get", simID).
			Return(&db.Sim{Id: simID,
				OrgId:      orgID,
				Iccid:      testIccid,
				Status:     db.SimStatusInactive,
				Type:       db.SimTypeTest,
				IsPhysical: false,
			}, nil).
			Once().
			ReturnArguments.Get(0).(*db.Sim)

		pkgInfo := packageClient.On("GetPackageInfo", packageID.String()).
			Return(&providers.PackageInfo{
				Id:       packageID.String(),
				OrgId:    orgID.String(),
				IsActive: true,
				Duration: 3600,
				SimType:  db.SimTypeTest.String(),
			}, nil).Once().
			ReturnArguments.Get(0).(*providers.PackageInfo)

		pkg := &sims.Package{
			SimId:     sim.Id,
			StartDate: startDate,
			EndDate:   startDate.Add(time.Duration(pkgInfo.Duration)),
			PackageId: packageID,
			IsActive:  false,
		}

		packageRepo.On("GetOverlap", pkg).
			Return([]db.Package{
				{}, {},
			}, nil).Once()

<<<<<<< HEAD
		s := NewSimManagerServer(simRepo, packageRepo, nil, packageClient, nil, nil, "", nil, "", "",nil,nil)
=======
		s := NewSimManagerServer(OrgName, simRepo, packageRepo, nil, packageClient, nil, nil, "", nil, "", "", nil, nil)
>>>>>>> 9a3a2df2

		resp, err := s.AddPackageForSim(context.TODO(), &pb.AddPackageRequest{
			SimId:     simID.String(),
			PackageId: packageID.String(),
			StartDate: timestamppb.New(startDate),
		})

		assert.Error(t, err)
		assert.Nil(t, resp)

		simRepo.AssertExpectations(t)
		packageRepo.AssertExpectations(t)
		packageClient.AssertExpectations(t)
	})

}

func TestSimManagerServer_DeleteSim(t *testing.T) {
	t.Run("SimFound", func(t *testing.T) {
		var simID = uuid.NewV4()
		msgbusClient := &mbmocks.MsgBusServiceClient{}

		simRepo := &mocks.SimRepo{}
		agentFactory := &mocks.AgentFactory{}

		sim := simRepo.On("Get", simID).
			Return(&db.Sim{Id: simID,
				Iccid:      testIccid,
				Status:     db.SimStatusInactive,
				Type:       db.SimTypeTest,
				IsPhysical: false,
			}, nil).
			Once().
			ReturnArguments.Get(0).(*db.Sim)

		agentAdapter := agentFactory.On("GetAgentAdapter", sim.Type).
			Return(&mocks.AgentAdapter{}, true).
			Once().
			ReturnArguments.Get(0).(*mocks.AgentAdapter)

		agentAdapter.On("TerminateSim", mock.Anything,
			sim.Iccid).Return(nil).Once()

		simRepo.On("Update",
			&sims.Sim{
				Id:     sim.Id,
				Status: sims.SimStatusTerminated,
			},
			mock.Anything).Return(nil).Once()
		msgbusClient.On("PublishRequest", mock.Anything, mock.Anything).Return(nil).Once()
		simRepo.On("GetSimMetrics").Return(int64(0), int64(0), int64(0), int64(0), nil).Once()

<<<<<<< HEAD
		s := NewSimManagerServer(simRepo, nil, agentFactory, nil, nil, nil, "", msgbusClient, "", "",nil,nil)
=======
		s := NewSimManagerServer(OrgName, simRepo, nil, agentFactory, nil, nil, nil, "", msgbusClient, "", "", nil, nil)
>>>>>>> 9a3a2df2

		resp, err := s.DeleteSim(context.TODO(), &pb.DeleteSimRequest{
			SimId: simID.String(),
		})

		assert.NoError(t, err)
		assert.NotNil(t, resp)

		simRepo.AssertExpectations(t)
		agentFactory.AssertExpectations(t)
	})

	t.Run("SimStatusInvalid", func(t *testing.T) {
		var simID = uuid.NewV4()

		simRepo := &mocks.SimRepo{}

		simRepo.On("Get", simID).
			Return(&db.Sim{Id: simID,
				Iccid:      testIccid,
				Status:     db.SimStatusActive,
				Type:       db.SimTypeTest,
				IsPhysical: false,
			}, nil).
			Once()

<<<<<<< HEAD
		s := NewSimManagerServer(simRepo, nil, nil, nil, nil, nil, "", nil, "", "",nil,nil)
=======
		s := NewSimManagerServer(OrgName, simRepo, nil, nil, nil, nil, nil, "", nil, "", "", nil, nil)
>>>>>>> 9a3a2df2

		resp, err := s.DeleteSim(context.TODO(), &pb.DeleteSimRequest{
			SimId: simID.String(),
		})

		assert.Error(t, err)
		assert.Nil(t, resp)

		simRepo.AssertExpectations(t)
	})

	t.Run("SimTypeNotSupported", func(t *testing.T) {
		var simID = uuid.NewV4()

		simRepo := &mocks.SimRepo{}
		agentFactory := &mocks.AgentFactory{}

		sim := simRepo.On("Get", simID).
			Return(&db.Sim{Id: simID,
				Iccid:      testIccid,
				Status:     db.SimStatusInactive,
				Type:       100,
				IsPhysical: false,
			}, nil).
			Once().
			ReturnArguments.Get(0).(*db.Sim)

		agentFactory.On("GetAgentAdapter", sim.Type).
			Return(&mocks.AgentAdapter{}, false).
			Once()

<<<<<<< HEAD
		s := NewSimManagerServer(simRepo, nil, agentFactory, nil, nil, nil, "", nil, "", "",nil,nil)
=======
		s := NewSimManagerServer(OrgName, simRepo, nil, agentFactory, nil, nil, nil, "", nil, "", "", nil, nil)
>>>>>>> 9a3a2df2

		resp, err := s.DeleteSim(context.TODO(), &pb.DeleteSimRequest{
			SimId: simID.String(),
		})

		assert.Error(t, err)
		assert.Nil(t, resp)

		simRepo.AssertExpectations(t)
	})

	t.Run("SimAgentFailToTerminate", func(t *testing.T) {
		var simID = uuid.NewV4()

		simRepo := &mocks.SimRepo{}
		agentFactory := &mocks.AgentFactory{}

		sim := simRepo.On("Get", simID).
			Return(&db.Sim{Id: simID,
				Iccid:      testIccid,
				Status:     db.SimStatusInactive,
				Type:       db.SimTypeTest,
				IsPhysical: false,
			}, nil).
			Once().
			ReturnArguments.Get(0).(*db.Sim)

		agentAdapter := agentFactory.On("GetAgentAdapter", sim.Type).
			Return(&mocks.AgentAdapter{}, true).
			Once().
			ReturnArguments.Get(0).(*mocks.AgentAdapter)

		agentAdapter.On("TerminateSim", mock.Anything,
			sim.Iccid).Return(errors.New("anyError")).Once()

<<<<<<< HEAD
		s := NewSimManagerServer(simRepo, nil, agentFactory, nil, nil, nil, "", nil, "", "",nil,nil)
=======
		s := NewSimManagerServer(OrgName, simRepo, nil, agentFactory, nil, nil, nil, "", nil, "", "", nil, nil)
>>>>>>> 9a3a2df2

		resp, err := s.DeleteSim(context.TODO(), &pb.DeleteSimRequest{
			SimId: simID.String(),
		})

		assert.Error(t, err)
		assert.Nil(t, resp)

		simRepo.AssertExpectations(t)
	})
}<|MERGE_RESOLUTION|>--- conflicted
+++ resolved
@@ -56,11 +56,7 @@
 		agentAdapter.On("GetSim", mock.Anything,
 			sim.Iccid).Return(nil, nil).Once()
 
-<<<<<<< HEAD
-		s := NewSimManagerServer(simRepo, nil, agentFactory, nil, nil, nil, "", nil, "", "",nil,nil)
-=======
 		s := NewSimManagerServer(OrgName, simRepo, nil, agentFactory, nil, nil, nil, "", nil, "", "", nil, nil)
->>>>>>> 9a3a2df2
 		simResp, err := s.GetSim(context.TODO(), &pb.GetSimRequest{
 			SimId: simID.String()})
 
@@ -78,11 +74,7 @@
 
 		simRepo.On("Get", simID).Return(nil, gorm.ErrRecordNotFound).Once()
 
-<<<<<<< HEAD
-		s := NewSimManagerServer(simRepo, nil, nil, nil, nil, nil, "", nil, "", "",nil,nil)
-=======
 		s := NewSimManagerServer(OrgName, simRepo, nil, nil, nil, nil, nil, "", nil, "", "", nil, nil)
->>>>>>> 9a3a2df2
 		simResp, err := s.GetSim(context.TODO(), &pb.GetSimRequest{
 			SimId: simID.String()})
 
@@ -96,11 +88,7 @@
 
 		simRepo := &mocks.SimRepo{}
 
-<<<<<<< HEAD
-		s := NewSimManagerServer(simRepo, nil, nil, nil, nil, nil, "", nil, "", "",nil,nil)
-=======
 		s := NewSimManagerServer(OrgName, simRepo, nil, nil, nil, nil, nil, "", nil, "", "", nil, nil)
->>>>>>> 9a3a2df2
 		simResp, err := s.GetSim(context.TODO(), &pb.GetSimRequest{
 			SimId: simID})
 
@@ -124,11 +112,7 @@
 					IsPhysical:   false,
 				}}, nil).Once()
 
-<<<<<<< HEAD
-		s := NewSimManagerServer(simRepo, nil, nil, nil, nil, nil, "", nil, "", "",nil,nil)
-=======
 		s := NewSimManagerServer(OrgName, simRepo, nil, nil, nil, nil, nil, "", nil, "", "", nil, nil)
->>>>>>> 9a3a2df2
 		simResp, err := s.GetSimsBySubscriber(context.TODO(),
 			&pb.GetSimsBySubscriberRequest{SubscriberId: subscriberID.String()})
 
@@ -146,11 +130,7 @@
 
 		simRepo.On("GetBySubscriber", subscriberID).Return(nil, gorm.ErrRecordNotFound).Once()
 
-<<<<<<< HEAD
-		s := NewSimManagerServer(simRepo, nil, nil, nil, nil, nil, "", nil, "", "",nil,nil)
-=======
 		s := NewSimManagerServer(OrgName, simRepo, nil, nil, nil, nil, nil, "", nil, "", "", nil, nil)
->>>>>>> 9a3a2df2
 		simResp, err := s.GetSimsBySubscriber(context.TODO(), &pb.GetSimsBySubscriberRequest{
 			SubscriberId: subscriberID.String()})
 
@@ -164,11 +144,7 @@
 
 		simRepo := &mocks.SimRepo{}
 
-<<<<<<< HEAD
-		s := NewSimManagerServer(simRepo, nil, nil, nil, nil, nil, "", nil, "", "",nil,nil)
-=======
 		s := NewSimManagerServer(OrgName, simRepo, nil, nil, nil, nil, nil, "", nil, "", "", nil, nil)
->>>>>>> 9a3a2df2
 		simResp, err := s.GetSimsBySubscriber(context.TODO(), &pb.GetSimsBySubscriberRequest{
 			SubscriberId: subscriberID})
 
@@ -193,11 +169,7 @@
 					IsPhysical: false,
 				}}, nil).Once()
 
-<<<<<<< HEAD
-		s := NewSimManagerServer(simRepo, nil, nil, nil, nil, nil, "", nil, "", "",nil,nil)
-=======
 		s := NewSimManagerServer(OrgName, simRepo, nil, nil, nil, nil, nil, "", nil, "", "", nil, nil)
->>>>>>> 9a3a2df2
 		simResp, err := s.GetSimsByNetwork(context.TODO(),
 			&pb.GetSimsByNetworkRequest{NetworkId: networkID.String()})
 
@@ -215,11 +187,7 @@
 
 		simRepo.On("GetByNetwork", networkID).Return(nil, gorm.ErrRecordNotFound).Once()
 
-<<<<<<< HEAD
-		s := NewSimManagerServer(simRepo, nil, nil, nil, nil, nil, "", nil, "", "",nil,nil)
-=======
 		s := NewSimManagerServer(OrgName, simRepo, nil, nil, nil, nil, nil, "", nil, "", "", nil, nil)
->>>>>>> 9a3a2df2
 		simResp, err := s.GetSimsByNetwork(context.TODO(), &pb.GetSimsByNetworkRequest{
 			NetworkId: networkID.String()})
 
@@ -233,11 +201,7 @@
 
 		simRepo := &mocks.SimRepo{}
 
-<<<<<<< HEAD
-		s := NewSimManagerServer(simRepo, nil, nil, nil, nil, nil, "", nil, "", "",nil,nil)
-=======
 		s := NewSimManagerServer(OrgName, simRepo, nil, nil, nil, nil, nil, "", nil, "", "", nil, nil)
->>>>>>> 9a3a2df2
 		simResp, err := s.GetSimsByNetwork(context.TODO(), &pb.GetSimsByNetworkRequest{
 			NetworkId: networkID})
 
@@ -261,11 +225,7 @@
 					IsActive: false,
 				}}, nil).Once()
 
-<<<<<<< HEAD
-		s := NewSimManagerServer(nil, packageRepo, nil, nil, nil, nil, "", nil, "", "",nil,nil)
-=======
 		s := NewSimManagerServer(OrgName, nil, packageRepo, nil, nil, nil, nil, "", nil, "", "", nil, nil)
->>>>>>> 9a3a2df2
 
 		resp, err := s.GetPackagesBySim(context.TODO(),
 			&pb.GetPackagesBySimRequest{SimId: simID.String()})
@@ -284,11 +244,7 @@
 
 		packageRepo.On("GetBySim", simID).Return(nil, gorm.ErrRecordNotFound).Once()
 
-<<<<<<< HEAD
-		s := NewSimManagerServer(nil, packageRepo, nil, nil, nil, nil, "", nil, "", "",nil,nil)
-=======
 		s := NewSimManagerServer(OrgName, nil, packageRepo, nil, nil, nil, nil, "", nil, "", "", nil, nil)
->>>>>>> 9a3a2df2
 
 		resp, err := s.GetPackagesBySim(context.TODO(), &pb.GetPackagesBySimRequest{
 			SimId: simID.String()})
@@ -303,11 +259,7 @@
 
 		packageRepo := &mocks.PackageRepo{}
 
-<<<<<<< HEAD
-		s := NewSimManagerServer(nil, packageRepo, nil, nil, nil, nil, "", nil, "", "",nil,nil)
-=======
 		s := NewSimManagerServer(OrgName, nil, packageRepo, nil, nil, nil, nil, "", nil, "", "", nil, nil)
->>>>>>> 9a3a2df2
 
 		resp, err := s.GetPackagesBySim(context.TODO(), &pb.GetPackagesBySimRequest{
 			SimId: simID})
@@ -410,10 +362,6 @@
 		msgbusClient.On("PublishRequest", mock.Anything, mock.Anything).Return(nil).Once()
 		simRepo.On("GetSimMetrics").Return(int64(0), int64(0), int64(0), int64(0), nil).Once()
 
-<<<<<<< HEAD
-		s := NewSimManagerServer(simRepo, packageRepo, agentFactory,
-			packageClient, subscriberService, simPoolService, "", msgbusClient, "", "",nil,nil)
-=======
 		s := NewSimManagerServer(OrgName, simRepo, packageRepo, agentFactory,
 			packageClient, subscriberService, simPoolService, "", msgbusClient, "", "", nil, nil)
 		log.Info("SimManagerServer: ", s)
@@ -424,7 +372,6 @@
 		// 	SimType:      sims.SimTypeTest.String(),
 		// 	SimToken:     "",
 		// })
->>>>>>> 9a3a2df2
 
 		// assert.NoError(t, err)
 		// assert.NotNil(t, resp)
@@ -462,11 +409,7 @@
 				},
 			}, nil).Once()
 
-<<<<<<< HEAD
-		s := NewSimManagerServer(nil, nil, nil, nil, subscriberService, nil, "", nil, "", "",nil,nil)
-=======
 		s := NewSimManagerServer(OrgName, nil, nil, nil, nil, subscriberService, nil, "", nil, "", "", nil, nil)
->>>>>>> 9a3a2df2
 
 		resp, err := s.AllocateSim(context.TODO(), &pb.AllocateSimRequest{
 			SubscriberId: subscriberID.String(),
@@ -516,13 +459,8 @@
 					SimType:  db.SimTypeTest.String(),
 				}, nil).Once()
 
-<<<<<<< HEAD
-		s := NewSimManagerServer(nil, nil, nil,
-			packageClient, subscriberService, nil, "", nil, "", "",nil,nil)
-=======
 		s := NewSimManagerServer(OrgName, nil, nil, nil,
 			packageClient, subscriberService, nil, "", nil, "", "", nil, nil)
->>>>>>> 9a3a2df2
 
 		resp, err := s.AllocateSim(context.TODO(), &pb.AllocateSimRequest{
 			SubscriberId: subscriberID.String(),
@@ -573,13 +511,8 @@
 				SimType:  db.SimTypeTest.String(),
 			}, nil).Once()
 
-<<<<<<< HEAD
-		s := NewSimManagerServer(nil, nil, nil,
-			packageClient, subscriberService, nil, "", nil, "", "",nil,nil)
-=======
 		s := NewSimManagerServer(OrgName, nil, nil, nil,
 			packageClient, subscriberService, nil, "", nil, "", "", nil, nil)
->>>>>>> 9a3a2df2
 
 		resp, err := s.AllocateSim(context.TODO(), &pb.AllocateSimRequest{
 			SubscriberId: subscriberID.String(),
@@ -631,13 +564,8 @@
 					SimType:  db.SimTypeUnknown.String(),
 				}, nil).Once()
 
-<<<<<<< HEAD
-		s := NewSimManagerServer(nil, nil, nil,
-			packageClient, subscriberService, nil, "", nil, "", "",nil,nil)
-=======
 		s := NewSimManagerServer(OrgName, nil, nil, nil,
 			packageClient, subscriberService, nil, "", nil, "", "", nil, nil)
->>>>>>> 9a3a2df2
 
 		resp, err := s.AllocateSim(context.TODO(), &pb.AllocateSimRequest{
 			SubscriberId: subscriberID.String(),
@@ -687,11 +615,7 @@
 			},
 			mock.Anything).Return(nil).Once()
 
-<<<<<<< HEAD
-		s := NewSimManagerServer(simRepo, packageRepo, nil, nil, nil, nil, "", nil, "", "",nil,nil)
-=======
 		s := NewSimManagerServer(OrgName, simRepo, packageRepo, nil, nil, nil, nil, "", nil, "", "", nil, nil)
->>>>>>> 9a3a2df2
 
 		resp, err := s.SetActivePackageForSim(context.TODO(), &pb.SetActivePackageRequest{
 			SimId:     simID.String(),
@@ -717,11 +641,7 @@
 			}, nil).
 			Once()
 
-<<<<<<< HEAD
-		s := NewSimManagerServer(simRepo, nil, nil, nil, nil, nil, "", nil, "", "",nil,nil)
-=======
 		s := NewSimManagerServer(OrgName, simRepo, nil, nil, nil, nil, nil, "", nil, "", "", nil, nil)
->>>>>>> 9a3a2df2
 
 		resp, err := s.SetActivePackageForSim(context.TODO(), &pb.SetActivePackageRequest{
 			SimId:     simID.String(),
@@ -754,11 +674,7 @@
 				IsActive: false,
 			}, nil).Once()
 
-<<<<<<< HEAD
-		s := NewSimManagerServer(simRepo, packageRepo, nil, nil, nil, nil, "", nil, "", "",nil,nil)
-=======
 		s := NewSimManagerServer(OrgName, simRepo, packageRepo, nil, nil, nil, nil, "", nil, "", "", nil, nil)
->>>>>>> 9a3a2df2
 
 		resp, err := s.SetActivePackageForSim(context.TODO(), &pb.SetActivePackageRequest{
 			SimId:     simID.String(),
@@ -792,11 +708,7 @@
 				IsActive: false,
 			}, nil).Once()
 
-<<<<<<< HEAD
-		s := NewSimManagerServer(simRepo, packageRepo, nil, nil, nil, nil, "", nil, "", "",nil,nil)
-=======
 		s := NewSimManagerServer(OrgName, simRepo, packageRepo, nil, nil, nil, nil, "", nil, "", "", nil, nil)
->>>>>>> 9a3a2df2
 
 		resp, err := s.SetActivePackageForSim(context.TODO(), &pb.SetActivePackageRequest{
 			SimId:     simID.String(),
@@ -828,11 +740,7 @@
 		packageRepo.On("Delete", packageID,
 			mock.Anything).Return(nil).Once()
 
-<<<<<<< HEAD
-		s := NewSimManagerServer(simRepo, packageRepo, nil, nil, nil, nil, "", msgbusClient, "", "",nil,nil)
-=======
 		s := NewSimManagerServer(OrgName, simRepo, packageRepo, nil, nil, nil, nil, "", msgbusClient, "", "", nil, nil)
->>>>>>> 9a3a2df2
 		msgbusClient.On("PublishRequest", mock.Anything, mock.Anything).Return(nil).Once()
 
 		resp, err := s.RemovePackageForSim(context.TODO(), &pb.RemovePackageRequest{
@@ -860,11 +768,7 @@
 		packageRepo.On("Delete", packageID,
 			mock.Anything).Return(gorm.ErrRecordNotFound).Once()
 
-<<<<<<< HEAD
-		s := NewSimManagerServer(nil, packageRepo, nil, nil, nil, nil, "", nil, "", "",nil,nil)
-=======
 		s := NewSimManagerServer(OrgName, nil, packageRepo, nil, nil, nil, nil, "", nil, "", "", nil, nil)
->>>>>>> 9a3a2df2
 
 		resp, err := s.RemovePackageForSim(context.TODO(), &pb.RemovePackageRequest{
 			PackageId: packageID.String(),
@@ -881,11 +785,7 @@
 
 		packageRepo := &mocks.PackageRepo{}
 
-<<<<<<< HEAD
-		s := NewSimManagerServer(nil, packageRepo, nil, nil, nil, nil, "", nil, "", "",nil,nil)
-=======
 		s := NewSimManagerServer(OrgName, nil, packageRepo, nil, nil, nil, nil, "", nil, "", "", nil, nil)
->>>>>>> 9a3a2df2
 
 		resp, err := s.RemovePackageForSim(context.TODO(), &pb.RemovePackageRequest{
 			PackageId: packageID})
@@ -907,11 +807,7 @@
 				IsActive: false,
 			}, nil).Once()
 
-<<<<<<< HEAD
-		s := NewSimManagerServer(nil, packageRepo, nil, nil, nil, nil, "", nil, "", "",nil,nil)
-=======
 		s := NewSimManagerServer(OrgName, nil, packageRepo, nil, nil, nil, nil, "", nil, "", "", nil, nil)
->>>>>>> 9a3a2df2
 
 		resp, err := s.RemovePackageForSim(context.TODO(), &pb.RemovePackageRequest{
 			PackageId: packageID.String(),
@@ -974,11 +870,7 @@
 			mock.Anything).Return(nil).Once()
 		msgbusClient.On("PublishRequest", mock.Anything, mock.Anything).Return(nil).Once()
 
-<<<<<<< HEAD
-		s := NewSimManagerServer(simRepo, packageRepo, nil, packageClient, nil, nil, "", msgbusClient, "", "",nil,nil)
-=======
 		s := NewSimManagerServer(OrgName, simRepo, packageRepo, nil, packageClient, nil, nil, "", msgbusClient, "", "", nil, nil)
->>>>>>> 9a3a2df2
 
 		resp, err := s.AddPackageForSim(context.TODO(), &pb.AddPackageRequest{
 			SimId:     simID.String(),
@@ -999,11 +891,7 @@
 	// 	var packageID = uuid.NewV4()
 	// 	startDate := time.Now().UTC()
 
-<<<<<<< HEAD
-		s := NewSimManagerServer(nil, nil, nil, nil, nil, nil, "", nil, "", "",nil,nil)
-=======
 	// 	s := NewSimManagerServer(nil, nil, nil, nil, nil, nil, "", nil, "", "", nil, nil)
->>>>>>> 9a3a2df2
 
 	// 	resp, err := s.AddPackageForSim(context.TODO(), &pb.AddPackageRequest{
 	// 		SimId:     simID.String(),
@@ -1044,11 +932,7 @@
 				SimType:  db.SimTypeTest.String(),
 			}, nil).Once()
 
-<<<<<<< HEAD
-		s := NewSimManagerServer(simRepo, packageRepo, nil, packageClient, nil, nil, "", nil, "", "",nil,nil)
-=======
 		s := NewSimManagerServer(OrgName, simRepo, packageRepo, nil, packageClient, nil, nil, "", nil, "", "", nil, nil)
->>>>>>> 9a3a2df2
 
 		resp, err := s.AddPackageForSim(context.TODO(), &pb.AddPackageRequest{
 			SimId:     simID.String(),
@@ -1093,11 +977,7 @@
 				SimType:  db.SimTypeTest.String(),
 			}, nil).Once()
 
-<<<<<<< HEAD
-		s := NewSimManagerServer(simRepo, packageRepo, nil, packageClient, nil, nil, "", nil, "", "",nil,nil)
-=======
 		s := NewSimManagerServer(OrgName, simRepo, packageRepo, nil, packageClient, nil, nil, "", nil, "", "", nil, nil)
->>>>>>> 9a3a2df2
 
 		resp, err := s.AddPackageForSim(context.TODO(), &pb.AddPackageRequest{
 			SimId:     simID.String(),
@@ -1142,11 +1022,7 @@
 				SimType:  db.SimTypeUnknown.String(),
 			}, nil).Once()
 
-<<<<<<< HEAD
-		s := NewSimManagerServer(simRepo, packageRepo, nil, packageClient, nil, nil, "", nil, "", "",nil,nil)
-=======
 		s := NewSimManagerServer(OrgName, simRepo, packageRepo, nil, packageClient, nil, nil, "", nil, "", "", nil, nil)
->>>>>>> 9a3a2df2
 
 		resp, err := s.AddPackageForSim(context.TODO(), &pb.AddPackageRequest{
 			SimId:     simID.String(),
@@ -1206,11 +1082,7 @@
 				{}, {},
 			}, nil).Once()
 
-<<<<<<< HEAD
-		s := NewSimManagerServer(simRepo, packageRepo, nil, packageClient, nil, nil, "", nil, "", "",nil,nil)
-=======
 		s := NewSimManagerServer(OrgName, simRepo, packageRepo, nil, packageClient, nil, nil, "", nil, "", "", nil, nil)
->>>>>>> 9a3a2df2
 
 		resp, err := s.AddPackageForSim(context.TODO(), &pb.AddPackageRequest{
 			SimId:     simID.String(),
@@ -1263,11 +1135,7 @@
 		msgbusClient.On("PublishRequest", mock.Anything, mock.Anything).Return(nil).Once()
 		simRepo.On("GetSimMetrics").Return(int64(0), int64(0), int64(0), int64(0), nil).Once()
 
-<<<<<<< HEAD
-		s := NewSimManagerServer(simRepo, nil, agentFactory, nil, nil, nil, "", msgbusClient, "", "",nil,nil)
-=======
 		s := NewSimManagerServer(OrgName, simRepo, nil, agentFactory, nil, nil, nil, "", msgbusClient, "", "", nil, nil)
->>>>>>> 9a3a2df2
 
 		resp, err := s.DeleteSim(context.TODO(), &pb.DeleteSimRequest{
 			SimId: simID.String(),
@@ -1294,11 +1162,7 @@
 			}, nil).
 			Once()
 
-<<<<<<< HEAD
-		s := NewSimManagerServer(simRepo, nil, nil, nil, nil, nil, "", nil, "", "",nil,nil)
-=======
 		s := NewSimManagerServer(OrgName, simRepo, nil, nil, nil, nil, nil, "", nil, "", "", nil, nil)
->>>>>>> 9a3a2df2
 
 		resp, err := s.DeleteSim(context.TODO(), &pb.DeleteSimRequest{
 			SimId: simID.String(),
@@ -1330,11 +1194,7 @@
 			Return(&mocks.AgentAdapter{}, false).
 			Once()
 
-<<<<<<< HEAD
-		s := NewSimManagerServer(simRepo, nil, agentFactory, nil, nil, nil, "", nil, "", "",nil,nil)
-=======
 		s := NewSimManagerServer(OrgName, simRepo, nil, agentFactory, nil, nil, nil, "", nil, "", "", nil, nil)
->>>>>>> 9a3a2df2
 
 		resp, err := s.DeleteSim(context.TODO(), &pb.DeleteSimRequest{
 			SimId: simID.String(),
@@ -1370,11 +1230,7 @@
 		agentAdapter.On("TerminateSim", mock.Anything,
 			sim.Iccid).Return(errors.New("anyError")).Once()
 
-<<<<<<< HEAD
-		s := NewSimManagerServer(simRepo, nil, agentFactory, nil, nil, nil, "", nil, "", "",nil,nil)
-=======
 		s := NewSimManagerServer(OrgName, simRepo, nil, agentFactory, nil, nil, nil, "", nil, "", "", nil, nil)
->>>>>>> 9a3a2df2
 
 		resp, err := s.DeleteSim(context.TODO(), &pb.DeleteSimRequest{
 			SimId: simID.String(),
