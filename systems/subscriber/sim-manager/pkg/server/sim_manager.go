--- conflicted
+++ resolved
@@ -292,13 +292,10 @@
 		IsPhysical:    sim.IsPhysical,
 		PackageId:     sim.Package.Id.String(),
 		TrafficPolicy: sim.TrafficPolicy,
-<<<<<<< HEAD
-=======
 	}
 	orgInfos, err := s.nucleusOrgClient.Get(s.orgName)
 	if err != nil {
 		return nil, err
->>>>>>> b2ef9317
 	}
 
 	userInfos, err := s.nucleusUserClient.GetById(orgInfos.Owner)
