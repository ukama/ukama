--- conflicted
+++ resolved
@@ -70,12 +70,7 @@
 }
 
 func (s *SimManagerServer) AllocateSim(ctx context.Context, req *pb.AllocateSimRequest) (*pb.AllocateSimResponse, error) {
-<<<<<<< HEAD
-
-	subscriberID, err := uuid.FromString(req.GetSubscriberID())
-=======
 	subscriberID, err := uuid.FromString(req.GetSubscriberId())
->>>>>>> 1ae668c4
 	if err != nil {
 		return nil, status.Errorf(codes.InvalidArgument,
 			"invalid format of subscriber uuid. Error %s", err.Error())
@@ -227,9 +222,8 @@
 	if err != nil {
 		log.Errorf("failed to get Sims counts: %s", err.Error())
 	}
-	
-
-	err = pmetric.CollectAndPushSimMetrics(s.pushMetricHost, pkg.SimMetric, pkg.NumberOfSubscribers, float64(simsCount), map[string]string{"network": req.NetworkID, "org": s.org},pkg.SystemName)
+
+	err = pmetric.CollectAndPushSimMetrics(s.pushMetricHost, pkg.SimMetric, pkg.NumberOfSubscribers, float64(simsCount), map[string]string{"network": req.NetworkId, "org": s.org}, pkg.SystemName)
 	if err != nil {
 		log.Errorf("Error while pushing subscriberCount metric to pushgaway %s", err.Error())
 	}
@@ -312,17 +306,9 @@
 
 	switch simStatus {
 	case sims.SimStatusActive:
-<<<<<<< HEAD
-		return s.activateSim(ctx, req.SimID)
-
-	case sims.SimStatusInactive:
-		return s.deactivateSim(ctx, req.SimID)
-
-=======
 		return s.activateSim(ctx, req.SimId)
 	case sims.SimStatusInactive:
 		return s.deactivateSim(ctx, req.SimId)
->>>>>>> 1ae668c4
 	default:
 		return nil, status.Errorf(codes.InvalidArgument,
 			"invalid status parameter: %s.", strStatus)
@@ -384,7 +370,7 @@
 		log.Errorf("Failed to get terminated sim counts: %s", err.Error())
 	}
 
-	err = pmetric.CollectAndPushSimMetrics(s.pushMetricHost, pkg.SimMetric, pkg.TerminatedCount, float64(terminatedCount), map[string]string{"org": s.org},pkg.SystemName)
+	err = pmetric.CollectAndPushSimMetrics(s.pushMetricHost, pkg.SimMetric, pkg.TerminatedCount, float64(terminatedCount), map[string]string{"org": s.org}, pkg.SystemName)
 	if err != nil {
 		log.Errorf("Error while pushing terminateSimCount metric to pushgateway %s", err.Error())
 	}
@@ -658,7 +644,7 @@
 		return nil, grpc.SqlErrorToGrpc(err, "sim")
 	}
 	msg := &pb.ToggleSimStatusRequest{
-		SimID: reqSimID,
+		SimId: reqSimID,
 	}
 	route := s.baseRoutingKey.SetAction("activate").SetObject("sim").MustBuild()
 	err = s.msgbus.PublishRequest(route, msg)
@@ -670,7 +656,7 @@
 	if err != nil {
 		log.Errorf("Failed to get activated Sims counts: %s", err.Error())
 	}
-	err = pmetric.CollectAndPushSimMetrics(s.pushMetricHost, pkg.SimMetric, pkg.ActiveCount, float64(activeCount), map[string]string{"org": s.org},pkg.SystemName)
+	err = pmetric.CollectAndPushSimMetrics(s.pushMetricHost, pkg.SimMetric, pkg.ActiveCount, float64(activeCount), map[string]string{"org": s.org}, pkg.SystemName)
 	if err != nil {
 		log.Errorf("Error while pushing activateCount metric to pushgateway %s", err.Error())
 	}
@@ -718,7 +704,7 @@
 		return nil, grpc.SqlErrorToGrpc(err, "sim")
 	}
 	msg := &pb.ToggleSimStatusRequest{
-		SimID: reqSimID,
+		SimId: reqSimID,
 	}
 	route := s.baseRoutingKey.SetAction("deactivate").SetObject("sim").MustBuild()
 	err = s.msgbus.PublishRequest(route, msg)
@@ -729,7 +715,7 @@
 	if err != nil {
 		log.Errorf("failed to get inactive Sim counts: %s", err.Error())
 	}
-	err = pmetric.CollectAndPushSimMetrics(s.pushMetricHost, pkg.SimMetric, pkg.InactiveCount, float64(inactiveCount), map[string]string{"org": s.org},pkg.SystemName)
+	err = pmetric.CollectAndPushSimMetrics(s.pushMetricHost, pkg.SimMetric, pkg.InactiveCount, float64(inactiveCount), map[string]string{"org": s.org}, pkg.SystemName)
 	if err != nil {
 		log.Errorf("Error while push inactive metrics to pushgateway: %s", err.Error())
 	}
