/*
 * This Source Code Form is subject to the terms of the Mozilla Public
 * License, v. 2.0. If a copy of the MPL was not distributed with this
 * file, You can obtain one at https://mozilla.org/MPL/2.0/.
 *
 * Copyright (c) 2023-present, Ukama Inc.
 */

package server

import (
	"context"
	"fmt"
	"strings"
	"time"

	"google.golang.org/grpc/codes"
	"google.golang.org/grpc/status"
	"google.golang.org/protobuf/reflect/protoreflect"
	"google.golang.org/protobuf/types/known/structpb"
	"google.golang.org/protobuf/types/known/timestamppb"
	"gorm.io/gorm"

	"github.com/ukama/ukama/systems/common/grpc"
	"github.com/ukama/ukama/systems/common/msgbus"
	"github.com/ukama/ukama/systems/common/ukama"
	"github.com/ukama/ukama/systems/common/uuid"
	"github.com/ukama/ukama/systems/common/validation"
	"github.com/ukama/ukama/systems/subscriber/sim-manager/pkg"
	"github.com/ukama/ukama/systems/subscriber/sim-manager/pkg/clients/adapters"
	"github.com/ukama/ukama/systems/subscriber/sim-manager/pkg/clients/providers"
	"github.com/ukama/ukama/systems/subscriber/sim-manager/pkg/utils"

	log "github.com/sirupsen/logrus"
	pmetric "github.com/ukama/ukama/systems/common/metrics"
	mb "github.com/ukama/ukama/systems/common/msgBusServiceClient"
	epb "github.com/ukama/ukama/systems/common/pb/gen/events"
	cdplan "github.com/ukama/ukama/systems/common/rest/client/dataplan"
	cnotif "github.com/ukama/ukama/systems/common/rest/client/notification"
	cnuc "github.com/ukama/ukama/systems/common/rest/client/nucleus"
	creg "github.com/ukama/ukama/systems/common/rest/client/registry"

	"github.com/ukama/ukama/systems/common/emailTemplate"
	subregpb "github.com/ukama/ukama/systems/subscriber/registry/pb/gen"
	pb "github.com/ukama/ukama/systems/subscriber/sim-manager/pb/gen"
	sims "github.com/ukama/ukama/systems/subscriber/sim-manager/pkg/db"
	simpoolpb "github.com/ukama/ukama/systems/subscriber/sim-pool/pb/gen"
)

//TODO; Replace all these GetBy with List functions.

const DefaultMinuteDelayForPackageStartDate = 1

type SimManagerServer struct {
	simRepo                   sims.SimRepo
	packageRepo               sims.PackageRepo
	agentFactory              adapters.AgentFactory
	packageClient             cdplan.PackageClient
	subscriberRegistryService providers.SubscriberRegistryClientProvider
	simPoolService            providers.SimPoolClientProvider
	key                       string
	msgbus                    mb.MsgBusServiceClient
	baseRoutingKey            msgbus.RoutingKeyBuilder
	orgId                     string
	orgName                   string
	pushMetricHost            string
	mailerClient              cnotif.MailerClient
	networkClient             creg.NetworkClient
	nucleusOrgClient          cnuc.OrgClient
	nucleusUserClient         cnuc.UserClient
	pb.UnimplementedSimManagerServiceServer
}

func NewSimManagerServer(
	orgName string, simRepo sims.SimRepo, packageRepo sims.PackageRepo,
	agentFactory adapters.AgentFactory, packageClient cdplan.PackageClient,
	subscriberRegistryService providers.SubscriberRegistryClientProvider,
	simPoolService providers.SimPoolClientProvider, key string,
	msgBus mb.MsgBusServiceClient,
	orgId string,
	pushMetricHost string,
	mailerClient cnotif.MailerClient,
	networkClient creg.NetworkClient,
	nucleusOrgClient cnuc.OrgClient,
	nucleusUserClient cnuc.UserClient,

) *SimManagerServer {
	return &SimManagerServer{
		orgName:                   orgName,
		simRepo:                   simRepo,
		packageRepo:               packageRepo,
		agentFactory:              agentFactory,
		packageClient:             packageClient,
		subscriberRegistryService: subscriberRegistryService,
		simPoolService:            simPoolService,
		key:                       key,
		msgbus:                    msgBus,
		baseRoutingKey: msgbus.NewRoutingKeyBuilder().SetCloudSource().SetSystem(pkg.SystemName).
			SetOrgName(orgName).SetService(pkg.ServiceName),
		orgId:             orgId,
		pushMetricHost:    pushMetricHost,
		mailerClient:      mailerClient,
		networkClient:     networkClient,
		nucleusOrgClient:  nucleusOrgClient,
		nucleusUserClient: nucleusUserClient,
	}
}

func (s *SimManagerServer) AllocateSim(ctx context.Context, req *pb.AllocateSimRequest) (*pb.AllocateSimResponse, error) {
	log.Infof("Allocating sim to subscriber: %v", req.GetSubscriberId())

	subscriberId, err := uuid.FromString(req.GetSubscriberId())
	if err != nil {
		return nil, status.Errorf(codes.InvalidArgument,
			"invalid format of subscriber uuid. Error %s", err.Error())
	}

	subRegistrySvc, err := s.subscriberRegistryService.GetClient()
	if err != nil {
		return nil, err
	}

	remoteSubResp, err := subRegistrySvc.Get(ctx,
		&subregpb.GetSubscriberRequest{SubscriberId: subscriberId.String()})
	if err != nil {
		return nil, err
	}

	if remoteSubResp.Subscriber.NetworkId != req.GetNetworkId() {
		return nil, status.Errorf(codes.InvalidArgument,
			"invalid networkId: subscriber is not registered on the provided network")
	}

	packageId, err := uuid.FromString(req.GetPackageId())
	if err != nil {
		return nil, status.Errorf(codes.InvalidArgument,
			"invalid format of package uuid. Error %s", err.Error())
	}

	packageInfo, err := s.packageClient.Get(packageId.String())
	// think about how to handle different types of rest errors
	if err != nil {
		return nil, err
	}

	if !packageInfo.IsActive {
		return nil, status.Errorf(codes.FailedPrecondition,
			"cannot set package to sim: package is no more active within its org")
	}

	strType := strings.ToLower(req.GetSimType())
	simType := ukama.ParseSimType(strType)
	pkgInfoSimType := ukama.ParseSimType(packageInfo.SimType)

	if simType != pkgInfoSimType {
		return nil, status.Errorf(codes.InvalidArgument,
			"invalid sim type: provided sim type (%s) does not match with package allowed sim type (%s)",
			simType, pkgInfoSimType)
	}

	poolSim := new(simpoolpb.Sim)

	simPoolSvc, err := s.simPoolService.GetClient()
	if err != nil {
		return nil, err
	}

	if req.SimToken != "" {
		iccid, err := utils.GetIccidFromToken(req.SimToken, s.key)
		if err != nil {
			return nil, status.Errorf(codes.Internal,
				"an unknown error occured while getting iccid from sim token. Error %s", err.Error())
		}

		remoteSimPoolResp, err := simPoolSvc.GetByIccid(ctx,
			&simpoolpb.GetByIccidRequest{Iccid: iccid})
		if err != nil {
			return nil, err
		}

		poolSim = remoteSimPoolResp.Sim

	} else {
		remoteSimPoolResp, err := simPoolSvc.Get(ctx,
			&simpoolpb.GetRequest{IsPhysicalSim: false, SimType: simType.String()})

		if err != nil {
			return nil, err
		}

		poolSim = remoteSimPoolResp.Sim
	}

	networkId, err := uuid.FromString(remoteSubResp.Subscriber.NetworkId)
	if err != nil {
		return nil, status.Errorf(codes.Internal,
			"invalid format of subscriber's network uuid. Error %s", err.Error())
	}

	netInfo, err := s.networkClient.Get(remoteSubResp.Subscriber.NetworkId)
	if err != nil {
		return nil, status.Errorf(codes.NotFound, "network not found for that org %s", err.Error())
	}

	orgId, err := uuid.FromString(s.orgId)
	if err != nil {
		return nil, status.Errorf(codes.Internal,
			"invalid format of subscriber's org uuid. Error %s", err.Error())
	}

	simAgent, ok := s.agentFactory.GetAgentAdapter(simType)
	if !ok {
		return nil, status.Errorf(codes.InvalidArgument,
			"invalid sim type: %q for sim with lCCID: %q", simType, poolSim.Iccid)
	}

	_, err = simAgent.BindSim(ctx, poolSim.Iccid)
	if err != nil {
		return nil, err
	}

	var trafficPolicy uint32

	// zero value traffic policy means pick the traffic policy of the upper layer
	if req.TrafficPolicy != 0 {
		trafficPolicy = req.TrafficPolicy
	} else if packageInfo.TrafficPolicy != 0 {
		trafficPolicy = packageInfo.TrafficPolicy
	} else {
		trafficPolicy = netInfo.TrafficPolicy
	}

	sim := &sims.Sim{
		SubscriberId:  subscriberId,
		NetworkId:     networkId,
		Iccid:         poolSim.Iccid,
		Msisdn:        poolSim.Msisdn,
		Type:          simType,
		Status:        ukama.SimStatusInactive,
		IsPhysical:    poolSim.IsPhysical,
		TrafficPolicy: trafficPolicy,
		SyncStatus:    ukama.StatusTypePending,
	}

	err = s.simRepo.Add(sim, func(pckg *sims.Sim, tx *gorm.DB) error {
		sim.Id = uuid.NewV4()

		return nil
	})

	if err != nil {
		return nil, status.Errorf(codes.Internal,
			"failed to allocate sim to subscriber. Error %s", err.Error())
	}

	firstPackage := &sims.Package{
		PackageId: packageId,
		IsActive:  false,
	}

	err = s.packageRepo.Add(firstPackage, func(pckg *sims.Package, tx *gorm.DB) error {
		firstPackage.Id = uuid.NewV4()
		firstPackage.SimId = sim.Id

		firstPackage.StartDate = time.Now().Add(time.Minute * DefaultMinuteDelayForPackageStartDate)
		firstPackage.EndDate = firstPackage.StartDate.Add(time.Hour * 24 * time.Duration(packageInfo.Duration))

		return nil
	})

	if err != nil {
		return nil, status.Errorf(codes.Internal,
			"failed to add initial package to newlly allocated sim. Error %s", err.Error())
	}

	sim.Package = *firstPackage
	resp := &pb.AllocateSimResponse{Sim: dbSimToPbSim(sim)}

	route := s.baseRoutingKey.SetAction("allocate").SetObject("sim").MustBuild()

	evt := &epb.EventSimAllocation{
		Id:            sim.Id.String(),
		SubscriberId:  sim.SubscriberId.String(),
		NetworkId:     sim.NetworkId.String(),
		OrgId:         orgId.String(),
		DataPlanId:    sim.Package.PackageId.String(),
		Iccid:         sim.Iccid,
		Msisdn:        sim.Msisdn,
		Imsi:          sim.Imsi,
		Type:          sim.Type.String(),
		Status:        sim.Status.String(),
		IsPhysical:    sim.IsPhysical,
		PackageId:     sim.Package.Id.String(),
		TrafficPolicy: sim.TrafficPolicy,
	}
	orgInfos, err := s.nucleusOrgClient.Get(s.orgName)
	if err != nil {
		return nil, err
	}

	userInfos, err := s.nucleusUserClient.GetById(orgInfos.Owner)
	if err != nil {
		return nil, err
	}

<<<<<<< HEAD
	planInfos, err := s.packageClient.Get(req.PackageId)
	if err != nil {
		return nil, err
	}

=======
>>>>>>> 6ecb0994
	if poolSim.QrCode != "" && !poolSim.IsPhysical {
		err = s.mailerClient.SendEmail(cnotif.SendEmailReq{
			To:           []string{remoteSubResp.Subscriber.Email},
			TemplateName: emailTemplate.EmailTemplateSimAllocation,
			Values: map[string]interface{}{
				emailTemplate.EmailKeySubscriber: remoteSubResp.Subscriber.Name,
				emailTemplate.EmailKeyNetwork:   netInfo.Name,
				emailTemplate.EmailKeyName:      userInfos.Name,
				emailTemplate.EmailKeyQRCode:    poolSim.QrCode,
<<<<<<< HEAD
				emailTemplate.EmailKeyVolume:    fmt.Sprintf("%v", planInfos.DataVolume),
				emailTemplate.EmailKeyUnit:      planInfos.DataUnit,
=======
				emailTemplate.EmailKeyVolume:    fmt.Sprintf("%v", packageInfo.DataVolume),
				emailTemplate.EmailKeyUnit:      packageInfo.DataUnit,
>>>>>>> 6ecb0994
				emailTemplate.EmailKeyOrg:       s.orgName,
			},
		})
		if err != nil {
			return nil, err
		}
	}

	_ = s.PublishEventMessage(route, evt)

	simsCount, _, _, _, err := s.simRepo.GetSimMetrics()
	if err != nil {
		log.Errorf("failed to get Sims counts: %s", err.Error())
	}

	err = pmetric.CollectAndPushSimMetrics(s.pushMetricHost, pkg.SimMetric, pkg.NumberOfSubscribers,
		float64(simsCount), map[string]string{"network": req.NetworkId, "org": s.orgId}, pkg.SystemName)
	if err != nil {
		log.Errorf("Error while pushing subscriberCount metric to pushgaway %s", err.Error())
	}
	return resp, nil
}

func (s *SimManagerServer) GetSim(ctx context.Context, req *pb.GetSimRequest) (*pb.GetSimResponse, error) {
	log.Infof("Getting sim: %v", req.GetSimId())

	sim, err := s.getSim(req.SimId)
	if err != nil {
		return nil, err
	}

	simAgent, ok := s.agentFactory.GetAgentAdapter(sim.Type)
	if !ok {
		return nil, status.Errorf(codes.InvalidArgument,
			"invalid sim type: %q for sim Id: %q", sim.Type, req.SimId)
	}

	_, err = simAgent.GetSim(ctx, sim.Iccid)
	if err != nil {
		return nil, err
	}

	return &pb.GetSimResponse{Sim: dbSimToPbSim(sim)}, nil
}

func (s *SimManagerServer) GetUsages(ctx context.Context, req *pb.UsageRequest) (*pb.UsageResponse, error) {
	log.Infof("Getting Usages matching: %v", req)

	if req.Type == "" {
		return nil, status.Errorf(codes.InvalidArgument,
			"invalid value. Cdr type cannot be empty while getting usages")
	}

	var simType ukama.SimType
	var simIccid string

	if req.SimId != "" {
		sim, err := s.getSim(req.SimId)
		if err != nil {
			return nil, err
		}

		simType = sim.Type
		simIccid = sim.Iccid
	} else {
		simType = ukama.ParseSimType(req.SimType)
		if simType == ukama.SimTypeUnknown {
			return nil, status.Errorf(codes.InvalidArgument,
				"invalid value for sim type: %s", req.SimType)
		}
	}

	simAgent, ok := s.agentFactory.GetAgentAdapter(simType)
	if !ok {
		return nil, status.Errorf(codes.InvalidArgument,
			"failure to get agentDeactivateSim for sim type: %q", simType)
	}

	u, c, err := simAgent.GetUsages(ctx, simIccid, req.Type, req.From, req.To, req.Region)
	if err != nil {
		return nil, err
	}

	usage, ok := u.(map[string]any)
	if !ok {
		return nil, status.Errorf(codes.Internal,
			"an unexpected error has occured while unpacking usage response. Type is not map[string]any")
	}

	cost, ok := c.(map[string]any)
	if !ok {
		return nil, status.Errorf(codes.Internal,
			"an unexpected error has occured while unpacking cost response. Type is not map[string]any")
	}

	usageProtoMsg, err := structpb.NewStruct(usage)
	if err != nil {
		return nil, status.Errorf(codes.Internal,
			"failed to marshall usages map response to proto message. Error %s", err)
	}

	costProtoMsg, err := structpb.NewStruct(cost)
	if err != nil {
		return nil, status.Errorf(codes.Internal,
			"failed to marshall cost map response to proto message. Error %s", err)
	}

	return &pb.UsageResponse{
		Usage: usageProtoMsg,
		Cost:  costProtoMsg,
	}, nil
}

func (s *SimManagerServer) ListSims(ctx context.Context, req *pb.ListSimsRequest) (*pb.ListSimsResponse, error) {
	return nil, nil
}

func (s *SimManagerServer) GetSimsBySubscriber(ctx context.Context, req *pb.GetSimsBySubscriberRequest) (*pb.GetSimsBySubscriberResponse, error) {
	log.Infof("Getting sims for subscriber: %v", req.SubscriberId)

	subId, err := uuid.FromString(req.GetSubscriberId())
	if err != nil {
		return nil, status.Errorf(codes.InvalidArgument,
			"invalid format of subscriber uuid. Error %s", err.Error())
	}

	sims, err := s.simRepo.GetBySubscriber(subId)
	if err != nil {
		return nil, grpc.SqlErrorToGrpc(err, "sims")
	}

	resp := &pb.GetSimsBySubscriberResponse{
		SubscriberId: req.GetSubscriberId(),
		Sims:         dbSimsToPbSims(sims),
	}

	return resp, nil
}

func (s *SimManagerServer) GetSimsByNetwork(ctx context.Context, req *pb.GetSimsByNetworkRequest) (*pb.GetSimsByNetworkResponse, error) {
	log.Infof("Getting sims for network: %v", req.NetworkId)

	netId, err := uuid.FromString(req.GetNetworkId())
	if err != nil {
		return nil, status.Errorf(codes.InvalidArgument,
			"invalid format of network uuid. Error %s", err.Error())
	}

	sims, err := s.simRepo.GetByNetwork(netId)
	if err != nil {
		return nil, grpc.SqlErrorToGrpc(err, "sims")
	}

	resp := &pb.GetSimsByNetworkResponse{
		NetworkId: req.GetNetworkId(),
		Sims:      dbSimsToPbSims(sims),
	}

	return resp, nil
}

func (s *SimManagerServer) ToggleSimStatus(ctx context.Context, req *pb.ToggleSimStatusRequest) (*pb.ToggleSimStatusResponse, error) {
	log.Infof("Toggling status for sim: %v", req.GetSimId())

	strStatus := strings.ToLower(req.Status)
	simStatus := ukama.ParseSimStatus(strStatus)

	switch simStatus {
	case ukama.SimStatusActive:
		return s.activateSim(ctx, req.SimId)
	case ukama.SimStatusInactive:
		return s.deactivateSim(ctx, req.SimId)
	default:
		return nil, status.Errorf(codes.InvalidArgument,
			"invalid status parameter: %s.", strStatus)
	}
}

func (s *SimManagerServer) DeleteSim(ctx context.Context, req *pb.DeleteSimRequest) (*pb.DeleteSimResponse, error) {
	log.Infof("Deleting sim: %v", req.GetSimId())

	sim, err := s.getSim(req.SimId)
	if err != nil {
		return nil, err
	}

	if sim.Status != ukama.SimStatusInactive {
		return nil, status.Errorf(codes.FailedPrecondition,
			"sim state: %s is invalid for deletion", sim.Status)
	}

	simAgent, ok := s.agentFactory.GetAgentAdapter(sim.Type)
	if !ok {
		return nil, status.Errorf(codes.InvalidArgument,
			"invalid sim type: %q for sim Id: %q", sim.Type, req.SimId)
	}

	err = simAgent.TerminateSim(ctx, sim.Iccid)
	if err != nil {
		return nil, err
	}

	simUpdates := &sims.Sim{
		Id:     sim.Id,
		Status: ukama.SimStatusTerminated,
	}

	err = s.simRepo.Update(simUpdates, func(pckg *sims.Sim, tx *gorm.DB) error {
		pckg.TerminatedAt = gorm.DeletedAt{Time: time.Now(), Valid: true}

		return nil
	})

	if err != nil {
		return nil, grpc.SqlErrorToGrpc(err, "sim")
	}

	evtMsg := &epb.EventSimTermination{
		Id:           sim.Id.String(),
		SubscriberId: sim.SubscriberId.String(),
		Iccid:        sim.Iccid,
		Imsi:         sim.Imsi,
		NetworkId:    sim.NetworkId.String(),
	}
	route := s.baseRoutingKey.SetAction("terminate").SetObject("sim").MustBuild()
	_ = s.PublishEventMessage(route, evtMsg)

	_, _, _, terminatedCount, err := s.simRepo.GetSimMetrics()
	if err != nil {
		log.Errorf("Failed to get terminated sim counts: %s", err.Error())
	}

	err = pmetric.CollectAndPushSimMetrics(s.pushMetricHost, pkg.SimMetric, pkg.TerminatedCount,
		float64(terminatedCount), map[string]string{"org": s.orgId}, pkg.SystemName)
	if err != nil {
		log.Errorf("Error while pushing terminateSimCount metric to pushgateway %s", err.Error())
	}

	return &pb.DeleteSimResponse{}, nil
}

func (s *SimManagerServer) AddPackageForSim(ctx context.Context, req *pb.AddPackageRequest) (*pb.AddPackageResponse, error) {
	log.Infof("Adding package %v to sim: %v", req.GetPackageId(), req.GetSimId())

	formattedStart, err := validation.ValidateDate(req.GetStartDate())
	if err != nil {
		return nil, status.Errorf(codes.InvalidArgument, err.Error())
	}
	if err := validation.IsFutureDate(formattedStart); err != nil {
		return nil, status.Errorf(codes.InvalidArgument, err.Error())

	}

	startDate, err := time.Parse(time.RFC3339, formattedStart)
	if err != nil {
		return nil, status.Errorf(codes.InvalidArgument, "failed to parse start date: %v", err)
	}

	sim, err := s.getSim(req.SimId)
	if err != nil {
		return nil, err
	}

	packageId, err := uuid.FromString(req.GetPackageId())
	if err != nil {
		return nil, status.Errorf(codes.InvalidArgument,
			"invalid format of package uuid. Error %s", err.Error())
	}

	pkgInfo, err := s.packageClient.Get(packageId.String())
	if err != nil {
		return nil, err
	}

	if !pkgInfo.IsActive {
		return nil, status.Errorf(codes.FailedPrecondition,
			"cannot set package to sim: package is no more active within its org")
	}

	pkgInfoSimType := ukama.ParseSimType(pkgInfo.SimType)

	if sim.Type != pkgInfoSimType {
		return nil, status.Errorf(codes.InvalidArgument,
			"invalid sim type: sim (%s) and packge (%s) sim types mismatch",
			sim.Type, pkgInfoSimType.String())
	}

	pkg := &sims.Package{
		SimId:     sim.Id,
		StartDate: startDate,
		EndDate:   startDate.Add(time.Hour * 24 * time.Duration(pkgInfo.Duration)),
		PackageId: packageId,
		IsActive:  false,
	}

	log.Infof("Package start date: %v, end date: %v", pkg.StartDate, pkg.EndDate)

	// overlappingPackages, err := s.packageRepo.GetOverlap(pkg)
	// if err != nil {
	// 	return nil, grpc.SqlErrorToGrpc(err, "packages")
	// }

	// if len(overlappingPackages) > 0 {
	// 	return nil, status.Errorf(codes.FailedPrecondition,
	// 		"cannot set package to sim: package validity period overlaps with %d or more other packaes set for this sim",
	// 		len(overlappingPackages))
	// }

	err = s.packageRepo.Add(pkg, func(pckg *sims.Package, tx *gorm.DB) error {
		pckg.Id = uuid.NewV4()

		return nil
	})

	if err != nil {
		return nil, grpc.SqlErrorToGrpc(err, "package")
	}

	evtMsg := &epb.EventSimAddPackage{
		Id:           sim.Id.String(),
		SubscriberId: sim.SubscriberId.String(),
		Iccid:        sim.Iccid,
		Imsi:         sim.Imsi,
		NetworkId:    sim.NetworkId.String(),
		PackageId:    packageId.String(),
	}
	route := s.baseRoutingKey.SetAction("addpackage").SetObject("sim").MustBuild()
	_ = s.PublishEventMessage(route, evtMsg)

	return &pb.AddPackageResponse{}, nil
}

func (s *SimManagerServer) GetPackagesBySim(ctx context.Context, req *pb.GetPackagesBySimRequest) (*pb.GetPackagesBySimResponse, error) {
	log.Infof("Getting packages for sim: %v", req.GetSimId())

	simId, err := uuid.FromString(req.GetSimId())
	if err != nil {
		return nil, status.Errorf(codes.InvalidArgument,
			"invalid format of sim uuid. Error %s", err.Error())
	}

	packages, err := s.packageRepo.GetBySim(simId)
	if err != nil {
		return nil, grpc.SqlErrorToGrpc(err, "packages")
	}

	resp := &pb.GetPackagesBySimResponse{
		SimId:    req.GetSimId(),
		Packages: dbPackagesToPbPackages(packages),
	}

	return resp, nil
}

func (s *SimManagerServer) SetActivePackageForSim(ctx context.Context, req *pb.SetActivePackageRequest) (*pb.SetActivePackageResponse, error) {
	log.Infof("Setting package %v as active for sim: %v", req.GetPackageId(), req.GetSimId())

	sim, err := s.getSim(req.SimId)
	if err != nil {
		return nil, grpc.SqlErrorToGrpc(err, "sim")
	}

	if sim.Status != ukama.SimStatusActive {
		return nil, status.Errorf(codes.FailedPrecondition,
			"cannot set active package on non active sim: sim's status is is %s", sim.Status)
	}

	packageId, err := uuid.FromString(req.GetPackageId())
	if err != nil {
		return nil, status.Errorf(codes.InvalidArgument,
			"invalid format of package uuid. Error %s", err.Error())
	}

	pkg, err := s.packageRepo.Get(packageId)
	if err != nil {
		return nil, grpc.SqlErrorToGrpc(err, "package")
	}

	if pkg.SimId.String() != req.GetSimId() {
		return nil, status.Errorf(codes.InvalidArgument,
			"invalid simID: packageID does not belong to the provided simID: %s", req.GetSimId())
	}

	if pkg.IsExpired() {
		return nil, status.Errorf(codes.FailedPrecondition,
			"cannot set expired package as active: package end date is %s", pkg.EndDate)
	}

	if pkg.IsActive {
		return &pb.SetActivePackageResponse{}, nil
	}

	newPackageToActivate := &sims.Package{
		Id:       pkg.Id,
		IsActive: true,
	}

	err = s.packageRepo.Update(newPackageToActivate, func(pckg *sims.Package, tx *gorm.DB) error {
		// if there is already an active package
		if sim.Package.Id != uuid.Nil {
			// get it
			currentActivePackage := &sims.Package{
				Id: sim.Package.Id,
			}

			// then deactivate it
			result := tx.Model(currentActivePackage).Update("active", false)
			if result.RowsAffected == 0 {
				return gorm.ErrRecordNotFound
			}

			if result.Error != nil {
				return result.Error
			}
		}

		return nil
	})

	if err != nil {
		return nil, status.Errorf(codes.Internal,
			"failed to set package as active. Error %s", err.Error())
	}

	evtMsg := &epb.EventSimActivation{
		Id:           sim.Id.String(),
		SubscriberId: sim.SubscriberId.String(),
		Iccid:        sim.Iccid,
		Imsi:         sim.Imsi,
		NetworkId:    sim.NetworkId.String(),
		PackageId:    pkg.Id.String(),
	}
	route := s.baseRoutingKey.SetAction("activepackage").SetObject("sim").MustBuild()
	_ = s.PublishEventMessage(route, evtMsg)

	/* Update package for opertaor */
	simAgent, ok := s.agentFactory.GetAgentAdapter(sim.Type)
	if !ok {
		return nil, status.Errorf(codes.InvalidArgument,
			"invalid sim type: %q for sim Id: %q", sim.Type, sim.Id)
	}

	opReq := adapters.ReqData{
		Iccid:     sim.Iccid,
		Imsi:      sim.Imsi,
		NetworkId: sim.NetworkId.String(),
		PackageId: sim.Package.Id.String(),
		SimId:     sim.Id.String(),
	}

	err = simAgent.UpdatePackage(ctx, opReq)
	if err != nil {
		return nil, err
	}

	return &pb.SetActivePackageResponse{}, nil
}

func (s *SimManagerServer) RemovePackageForSim(ctx context.Context, req *pb.RemovePackageRequest) (*pb.RemovePackageResponse, error) {
	log.Infof("Removing package %v for sim: %v", req.GetPackageId(), req.GetSimId())

	packageId, err := uuid.FromString(req.GetPackageId())
	if err != nil {
		return nil, status.Errorf(codes.InvalidArgument,
			"invalid format of package uuid. Error %s", err.Error())
	}

	pckg, err := s.packageRepo.Get(packageId)
	if err != nil {
		return nil, grpc.SqlErrorToGrpc(err, "package")
	}

	if pckg.SimId.String() != req.GetSimId() {
		return nil, status.Errorf(codes.InvalidArgument,
			"invalid simID: packageID does not belong to the provided simID: %s", req.GetSimId())
	}

	sim, err := s.getSim(req.SimId)
	if err != nil {
		return nil, grpc.SqlErrorToGrpc(err, "sim")
	}

	err = s.packageRepo.Delete(packageId, nil)
	if err != nil {
		return nil, grpc.SqlErrorToGrpc(err, "package")
	}

	evtMsg := &epb.EventSimRemovePackage{
		Id:           sim.Id.String(),
		SubscriberId: sim.SubscriberId.String(),
		Iccid:        sim.Iccid,
		Imsi:         sim.Imsi,
		NetworkId:    sim.NetworkId.String(),
		PackageId:    packageId.String(),
	}
	route := s.baseRoutingKey.SetAction("removepackage").SetObject("sim").MustBuild()
	_ = s.PublishEventMessage(route, evtMsg)

	return &pb.RemovePackageResponse{}, nil
}

func (s *SimManagerServer) activateSim(ctx context.Context, reqSimId string) (*pb.ToggleSimStatusResponse, error) {
	log.Infof("Activating sim: %v", reqSimId)

	sim, err := s.getSim(reqSimId)
	if err != nil {
		return nil, err
	}

	if sim.Status != ukama.SimStatusInactive {
		return nil, status.Errorf(codes.FailedPrecondition,
			"sim state: %s is invalid for activation", sim.Status)
	}

	simAgent, ok := s.agentFactory.GetAgentAdapter(sim.Type)
	if !ok {
		return nil, status.Errorf(codes.InvalidArgument,
			"invalid sim type: %q for sim Id: %q", sim.Type, reqSimId)
	}

	req := adapters.ReqData{
		Iccid:     sim.Iccid,
		Imsi:      sim.Imsi,
		NetworkId: sim.NetworkId.String(),
		PackageId: sim.Package.Id.String(),
		SimId:     sim.Id.String(),
	}
	err = simAgent.ActivateSim(ctx, req)
	if err != nil {
		return nil, err
	}

	simUpdates := &sims.Sim{
		Id:               sim.Id,
		Status:           ukama.SimStatusActive,
		ActivationsCount: sim.ActivationsCount + 1,
		LastActivatedOn:  time.Now(),
	}

	if sim.FirstActivatedOn.IsZero() {
		simUpdates.FirstActivatedOn = simUpdates.LastActivatedOn
	}

	err = s.simRepo.Update(simUpdates, nil)
	if err != nil {
		return nil, grpc.SqlErrorToGrpc(err, "sim")
	}

	evtMsg := &epb.EventSimActivation{
		Id:           sim.Id.String(),
		SubscriberId: sim.SubscriberId.String(),
		Iccid:        sim.Iccid,
		Imsi:         sim.Imsi,
		NetworkId:    sim.NetworkId.String(),
		PackageId:    sim.Package.Id.String(),
	}
	route := s.baseRoutingKey.SetAction("activate").SetObject("sim").MustBuild()
	_ = s.PublishEventMessage(route, evtMsg)

	_, activeCount, _, _, err := s.simRepo.GetSimMetrics()
	if err != nil {
		log.Errorf("Failed to get activated Sims counts: %s", err.Error())
	}

	err = pmetric.CollectAndPushSimMetrics(s.pushMetricHost, pkg.SimMetric, pkg.ActiveCount,
		float64(activeCount), map[string]string{"org": s.orgId}, pkg.SystemName)
	if err != nil {
		log.Errorf("Error while pushing activateCount metric to pushgateway %s", err.Error())
	}

	return &pb.ToggleSimStatusResponse{}, nil
}

func (s *SimManagerServer) deactivateSim(ctx context.Context, reqSimId string) (*pb.ToggleSimStatusResponse, error) {
	log.Infof("Deactivating sim: %v", reqSimId)

	sim, err := s.getSim(reqSimId)
	if err != nil {
		return nil, err
	}

	if sim.Status != ukama.SimStatusActive {
		return nil, status.Errorf(codes.FailedPrecondition,
			"sim state: %s is invalid for deactivation", sim.Status)
	}

	simAgent, ok := s.agentFactory.GetAgentAdapter(sim.Type)
	if !ok {
		return nil, status.Errorf(codes.InvalidArgument,
			"invalid sim type: %q for sim Id: %q", sim.Type, reqSimId)
	}

	req := adapters.ReqData{
		Iccid:     sim.Iccid,
		Imsi:      sim.Imsi,
		NetworkId: sim.NetworkId.String(),
		SimId:     sim.Id.String(),
	}
	err = simAgent.DeactivateSim(ctx, req)
	if err != nil {
		return nil, err
	}

	simUpdates := &sims.Sim{
		Id:                 sim.Id,
		Status:             ukama.SimStatusInactive,
		DeactivationsCount: sim.DeactivationsCount + 1}

	err = s.simRepo.Update(simUpdates, nil)
	if err != nil {
		return nil, grpc.SqlErrorToGrpc(err, "sim")
	}

	evtMsg := &epb.EventSimDeactivation{
		Id:           sim.Id.String(),
		SubscriberId: sim.SubscriberId.String(),
		Iccid:        sim.Iccid,
		Imsi:         sim.Imsi,
		NetworkId:    sim.NetworkId.String(),
		PackageId:    sim.Package.Id.String(),
	}
	route := s.baseRoutingKey.SetAction("deactivate").SetObject("sim").MustBuild()
	_ = s.PublishEventMessage(route, evtMsg)

	_, _, inactiveCount, _, err := s.simRepo.GetSimMetrics()
	if err != nil {
		log.Errorf("failed to get inactive Sim counts: %s", err.Error())
	}

	err = pmetric.CollectAndPushSimMetrics(s.pushMetricHost, pkg.SimMetric, pkg.InactiveCount,
		float64(inactiveCount), map[string]string{"org": s.orgId}, pkg.SystemName)
	if err != nil {
		log.Errorf("Error while push inactive metrics to pushgateway: %s", err.Error())
	}

	return &pb.ToggleSimStatusResponse{}, nil
}

func (s *SimManagerServer) getSim(simId string) (*sims.Sim, error) {
	parsedSimId, err := uuid.FromString(simId)
	if err != nil {
		return nil, status.Errorf(codes.InvalidArgument,
			"invalid format of sim uuid. Error %s", err.Error())
	}

	sim, err := s.simRepo.Get(parsedSimId)
	if err != nil {
		return nil, grpc.SqlErrorToGrpc(err, "sim")
	}

	return sim, nil
}

func (s *SimManagerServer) PublishEventMessage(route string, msg protoreflect.ProtoMessage) error {

	err := s.msgbus.PublishRequest(route, msg)
	if err != nil {
		log.Errorf("Failed to publish message %+v with key %+v. Errors %s", msg, route, err.Error())
	}
	return err

}

func dbSimToPbSim(sim *sims.Sim) *pb.Sim {
	res := &pb.Sim{
		Id:                 sim.Id.String(),
		SubscriberId:       sim.SubscriberId.String(),
		NetworkId:          sim.NetworkId.String(),
		Iccid:              sim.Iccid,
		Msisdn:             sim.Msisdn,
		Imsi:               sim.Imsi,
		Type:               sim.Type.String(),
		Status:             sim.Status.String(),
		IsPhysical:         sim.IsPhysical,
		TrafficPolicy:      sim.TrafficPolicy,
		ActivationsCount:   sim.ActivationsCount,
		DeactivationsCount: sim.DeactivationsCount,
		SyncStatus:         sim.SyncStatus.String(),
	}

	if sim.Package.Id != uuid.Nil {
		res.Package = dbPackageToPbPackage(&sim.Package)
	}

	if !sim.FirstActivatedOn.IsZero() {
		res.FirstActivatedOn = timestamppb.New(sim.FirstActivatedOn)
	}

	if !sim.LastActivatedOn.IsZero() {
		res.LastActivatedOn = timestamppb.New(sim.LastActivatedOn)
	}

	if sim.AllocatedAt != 0 {
		res.AllocatedAt = timestamppb.New(sim.LastActivatedOn)
	}

	return res
}

func dbSimsToPbSims(sims []sims.Sim) []*pb.Sim {
	res := []*pb.Sim{}

	for _, s := range sims {
		res = append(res, dbSimToPbSim(&s))
	}

	return res
}

func dbPackageToPbPackage(pkg *sims.Package) *pb.Package {
	res := &pb.Package{
		Id:        pkg.Id.String(),
		PackageId: pkg.PackageId.String(),
		IsActive:  pkg.IsActive,
		CreatedAt: pkg.CreatedAt.Format(time.RFC3339),
		UpdatedAt: pkg.UpdatedAt.Format(time.RFC3339),
	}

	if !pkg.EndDate.IsZero() {
		res.EndDate = pkg.EndDate.Format(time.RFC3339)
	}

	if !pkg.StartDate.IsZero() {
		res.StartDate = pkg.StartDate.Format(time.RFC3339)
	}

	return res
}

func dbPackagesToPbPackages(packages []sims.Package) []*pb.Package {
	res := []*pb.Package{}

	for _, s := range packages {
		res = append(res, dbPackageToPbPackage(&s))
	}

	return res
}<|MERGE_RESOLUTION|>--- conflicted
+++ resolved
@@ -303,14 +303,6 @@
 		return nil, err
 	}
 
-<<<<<<< HEAD
-	planInfos, err := s.packageClient.Get(req.PackageId)
-	if err != nil {
-		return nil, err
-	}
-
-=======
->>>>>>> 6ecb0994
 	if poolSim.QrCode != "" && !poolSim.IsPhysical {
 		err = s.mailerClient.SendEmail(cnotif.SendEmailReq{
 			To:           []string{remoteSubResp.Subscriber.Email},
@@ -320,13 +312,8 @@
 				emailTemplate.EmailKeyNetwork:   netInfo.Name,
 				emailTemplate.EmailKeyName:      userInfos.Name,
 				emailTemplate.EmailKeyQRCode:    poolSim.QrCode,
-<<<<<<< HEAD
-				emailTemplate.EmailKeyVolume:    fmt.Sprintf("%v", planInfos.DataVolume),
-				emailTemplate.EmailKeyUnit:      planInfos.DataUnit,
-=======
 				emailTemplate.EmailKeyVolume:    fmt.Sprintf("%v", packageInfo.DataVolume),
 				emailTemplate.EmailKeyUnit:      packageInfo.DataUnit,
->>>>>>> 6ecb0994
 				emailTemplate.EmailKeyOrg:       s.orgName,
 			},
 		})
