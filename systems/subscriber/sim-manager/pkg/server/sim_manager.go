--- conflicted
+++ resolved
@@ -239,14 +239,12 @@
 	if err != nil {
 		log.Errorf("Failed to publish message %+v with key %+v. Errors %s", req, route, err.Error())
 	}
+	
 	netInfo, err := s.networkClient.GetNetwork(remoteSubResp.Subscriber.NetworkId)
 	if err != nil {
 		return nil, status.Errorf(codes.NotFound, "network not found for that org %s", err.Error())
 	}
-<<<<<<< HEAD
-
-=======
->>>>>>> 94b66c31
+
 	if poolSim.QrCode != "" && !poolSim.IsPhysical {
 		err = s.notificationClient.SendEmail(providers.SendEmailReq{
 			To:           []string{remoteSubResp.Subscriber.Email},
