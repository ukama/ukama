package pkg

import (
	"time"

	"github.com/ukama/ukama/systems/common/config"
	pmetric "github.com/ukama/ukama/systems/common/metrics"
)

const (
	NumberOfSubscribers = "number_of_subscribers"
	ActiveCount         = "active_sim_count"
	InactiveCount       = "inactive_sim_count"
	TerminatedCount     = "terminated_sim_count"
	GaugeType           = "gauge"
)


type Config struct {
	config.BaseConfig `mapstructure:",squash"`
	DB                *config.Database  `default:"{}"`
	Grpc              *config.Grpc      `default:"{}"`
	Queue             *config.Queue     `default:"{}"`
	Metrics           *config.Metrics   `default:"{}"`
	Timeout           time.Duration     `default:"3s"`
	MsgClient         *config.MsgClient `default:"{}"`
	Service           *config.Service
	Key               string
	DataPlan          string `default:"http://data-plan:8080"`
	Registry          string `default:"registry:9090"`
	SimPool           string `default:"sim:9090"`
	TestAgent         string `default:"testagent:9090"`
	OperatorAgent     string `default:"http://operator-agent:8080"`
	OrgHost           string `default:"http://registry-api-gw:8080"`
	Org               string `default:"40987edb-ebb6-4f84-a27c-99db7c136100"`
	PushMetricHost    string `default:"http://localhost:9091"`
<<<<<<< HEAD
	NetworkHost 	 string `default:"http://nucleus:8082"`
	NotificationHost string `default:"http://notification:8080"`
=======
	NotificationHost  string `default:"http://192.168.1.81:8089"`
	NetworkHost       string `default:"http://registry-api-gw:8080"`
	OrgName           string
>>>>>>> 9a3a2df2
}

func NewConfig(name string) *Config {
	return &Config{
		DB: &config.Database{
			DbName: name,
		},
		Service: config.LoadServiceHostConfig(name),

		MsgClient: &config.MsgClient{
			Timeout:        5 * time.Second,
			ListenerRoutes: []string{"event.cloud.local.{{ .Org}}.subscriber.simmanager.sim.allocate"},
		},
	}
}



var SimMetric = []pmetric.MetricConfig{{
	Name:   NumberOfSubscribers,
	Type:   GaugeType,
	Labels: map[string]string{"network": "", "org": ""},
	Value:  0,
},
	{
		Name:   ActiveCount,
		Type:   GaugeType,
		Labels: map[string]string{"network": "", "org": ""},
		Value:  0,
	},
	{
		Name:   InactiveCount,
		Type:   GaugeType,
		Labels: map[string]string{"network": "", "org": ""},
		Value:  0,
	},
	{
		Name:   TerminatedCount,
		Type:   GaugeType,
		Labels: map[string]string{"network": "", "org": ""},
		Value:  0,
	},
}<|MERGE_RESOLUTION|>--- conflicted
+++ resolved
@@ -34,14 +34,9 @@
 	OrgHost           string `default:"http://registry-api-gw:8080"`
 	Org               string `default:"40987edb-ebb6-4f84-a27c-99db7c136100"`
 	PushMetricHost    string `default:"http://localhost:9091"`
-<<<<<<< HEAD
-	NetworkHost 	 string `default:"http://nucleus:8082"`
-	NotificationHost string `default:"http://notification:8080"`
-=======
 	NotificationHost  string `default:"http://192.168.1.81:8089"`
 	NetworkHost       string `default:"http://registry-api-gw:8080"`
 	OrgName           string
->>>>>>> 9a3a2df2
 }
 
 func NewConfig(name string) *Config {
