--- conflicted
+++ resolved
@@ -27,11 +27,7 @@
 func (l *SimPoolEventServer) EventNotification(ctx context.Context, e *epb.Event) (*epb.EventResponse, error) {
 	log.Infof("Received a message with Routing key %s and Message %+v", e.RoutingKey, e.Msg)
 	switch e.RoutingKey {
-<<<<<<< HEAD
-	case "event.cloud.simManager.sim.allocate":
-=======
 	case msgbus.PrepareRoute(l.orgName, "event.cloud.local.{{ .Org}}.subscriber.simmanager.sim.allocation"):
->>>>>>> 9a3a2df2
 		msg, err := unmarshalAllocateSim(e.Msg)
 		if err != nil {
 			return nil, err
