version: "3.3"
services:
  postgresd:
    image: postgres:13.3
    ports:
      - 5412:5432
    environment:
      - POSTGRES_USER=postgres
      - POSTGRES_PASSWORD=Pass2020!
    networks:
      - ukama-net
    volumes:
      - postgress-data:/var/lib/postgresql

<<<<<<< HEAD
  simpool:
    build: ./sim-pool
    environment:
      - DEBUGMODE=true
      - DB_HOST=postgresd
      - DB_PASSWORD=Pass2020!
      - DB_USER=postgres
      - ORGNAME=${ORGNAME}
      - QUEUE_URI=amqp://guest:guest@${LOCAL_HOST_IP}:5672
      - MSGCLIENT_HOST=msgclient-subscriber:9095
      - SIMPOOL_SERVICE_HOST=simpool
      - SIMPOOL_SERVICE_PORT=9090
    restart: always
    networks:
      - ukama-net
    depends_on:
      - postgresd
      - msgclient-subscriber

  registry:
    build: ./registry
    environment:
      - DEBUGMODE=true
      - DB_HOST=postgresd
      - DB_PASSWORD=Pass2020!
      - DB_USER=postgres
      - QUEUE_URI=amqp://guest:guest@${LOCAL_HOST_IP}:5672
      - MSGCLIENT_HOST=msgclient-subscriber:9095
      - REGISTRY_SERVICE_HOST=registry
      - REGISTRY_SERVICE_PORT=9090
      - ORGID=${ORGID}
      - ORGNAME=${ORGNAME}
      - SIMMANAGERHOST=simmanager:9090
      - HTTP_INITCLIENT=http://api-gateway-init:8080
      - HTTP_NUCLEUSCLIENT=http://api-gateway-nucleus:8080
    restart: always
    networks:
      - ukama-net
    depends_on:
      - postgresd
      - msgclient-subscriber

  simmanager:
    build: ./sim-manager
    environment:
      - DEBUGMODE=true
      - DB_HOST=postgresd
      - DB_PASSWORD=Pass2020!
      - DB_USER=postgres
      - QUEUE_URI=amqp://guest:guest@${LOCAL_HOST_IP}:5672
      - PUSHMETRICHOST=http://${LOCAL_HOST_IP}:9099
      - KEY=${KEY}
      - ORGID=${ORGID}
      - ORGNAME=${ORGNAME}
      - MSGCLIENT_HOST=msgclient-subscriber:9095
      - SIMMANAGER_SERVICE_HOST=simmanager
      - SIMMANAGER_SERVICE_PORT=9090
      - OPERATORAGENT=http://${LOCAL_HOST_IP}:8880
      - HTTP_INITCLIENT=http://api-gateway-init:8080
    restart: always
    networks:
      - ukama-net
    depends_on:
      - postgresd
      - msgclient-subscriber

  testagent:
    build: ./test-agent
    environment:
      - DEBUGMODE=true
      - DB_HOST=postgresd
      - DB_PASSWORD=Pass2020!
      - DB_USER=postgres
      - QUEUE_URI=amqp://guest:guest@${LOCAL_HOST_IP}:5672
      - MSGCLIENT_HOST=msgclient-subscriber:9095
      - TESTAGENT_SERVICE_HOST=testagent
      - TESTAGENT_SERVICE_PORT=9090
    restart: always
    networks:
      - ukama-net
    depends_on:
      - postgresd
      - msgclient-subscriber

  api-gateway-subscriber:
    build: ./api-gateway
    ports:
      - 8078:8080
    restart: always
    environment:
      - BYPASS_AUTH_MODE=true
    networks:
      - ukama-net
    depends_on:
      - simmanager
      - simpool
      - registry

  msgclient-subscriber:
    build: ../services/msgClient
    environment:
      - DEBUGMODE=true
      - DB_HOST=postgresd
      - DB_PASSWORD=Pass2020!
      - DB_USER=postgres
      - QUEUE_URI=amqp://guest:guest@${LOCAL_HOST_IP}:5672
      - GRPC_PORT=9095
      - SYSTEM=subscriber
    restart: always
    networks:
      - ukama-net
    depends_on:
      - postgresd
=======
 simpool:
  build: ./sim-pool
  environment:
   - DEBUGMODE=true
   - DB_HOST=postgresd
   - DB_PASSWORD=Pass2020!
   - DB_USER=postgres
   - ORGNAME=${ORGNAME}
   - QUEUE_URI=amqp://guest:guest@${LOCAL_HOST_IP}:5672
   - MSGCLIENT_HOST=msgclient-subscriber:9095
   - SIMPOOL_SERVICE_HOST=simpool
   - SIMPOOL_SERVICE_PORT=9090
  restart: always
  networks:
   - ukama-net
  depends_on:
   - postgresd
   - msgclient-subscriber

 registry:
  build: ./registry
  environment:
   - DEBUGMODE=true
   - DB_HOST=postgresd
   - DB_PASSWORD=Pass2020!
   - DB_USER=postgres
   - QUEUE_URI=amqp://guest:guest@${LOCAL_HOST_IP}:5672
   - MSGCLIENT_HOST=msgclient-subscriber:9095
   - REGISTRY_SERVICE_HOST=registry
   - REGISTRY_SERVICE_PORT=9090
   - ORGID=${ORGID}
   - ORGNAME=${ORGNAME}
   - SIMMANAGERHOST=simmanager:9090
   - HTTP_INITCLIENT=http://api-gateway-init:8080
   - HTTP_NUCLEUSCLIENT=http://api-gateway-nucleus:8080
  restart: always
  networks:
   - ukama-net
  depends_on:
   - postgresd
   - msgclient-subscriber

 simmanager:
  build: ./sim-manager
  environment:
   - DEBUGMODE=true
   - DB_HOST=postgresd
   - DB_PASSWORD=Pass2020!
   - DB_USER=postgres
   - QUEUE_URI=amqp://guest:guest@${LOCAL_HOST_IP}:5672
   - PUSHMETRICHOST=http://${LOCAL_HOST_IP}:9099
   - KEY=${KEY}
   - ORGID=${ORGID}
   - ORGNAME=${ORGNAME}
   - MSGCLIENT_HOST=msgclient-subscriber:9095
   - SIMMANAGER_SERVICE_HOST=simmanager
   - SIMMANAGER_SERVICE_PORT=9090
   - OPERATORAGENT=http://${LOCAL_HOST_IP}:8880
   - HTTP_INITCLIENT=http://api-gateway-init:8080
  restart: always
  networks:
   - ukama-net
  depends_on:
   - postgresd
   - msgclient-subscriber

 testagent:
  build: ./test-agent
  environment:
   - DEBUGMODE=true
   - DB_HOST=postgresd
   - DB_PASSWORD=Pass2020!
   - DB_USER=postgres
   - QUEUE_URI=amqp://guest:guest@${LOCAL_HOST_IP}:5672
   - MSGCLIENT_HOST=msgclient-subscriber:9095
   - TESTAGENT_SERVICE_HOST=testagent
   - TESTAGENT_SERVICE_PORT=9090
  restart: always
  networks:
   - ukama-net
  depends_on:
   - postgresd
   - msgclient-subscriber

 api-gateway-subscriber:
  build: ./api-gateway
  ports:
   - 8078:8080
  restart: always
  environment:
   - BYPASS_AUTH_MODE=true
  networks:
   - ukama-net
  depends_on:
   - simmanager
   - simpool
   - registry

 msgclient-subscriber:
  build: ../services/msgClient
  environment:
   - DEBUGMODE=true
   - DB_HOST=postgresd
   - DB_PASSWORD=Pass2020!
   - DB_USER=postgres
   - QUEUE_URI=amqp://guest:guest@${LOCAL_HOST_IP}:5672
   - GRPC_PORT=9095
   - SYSTEM=subscriber
  restart: always
  networks:
   - ukama-net
  depends_on:
   - postgresd
>>>>>>> 62616275

initclient-subscriber:
  image: 003664043471.dkr.ecr.us-east-1.amazonaws.com/services/initclient:main-31
  environment:
    - ENV_SYSTEM_ORG=${ORGNAME}
    - ENV_SYSTEM_NAME=subscriber
    - ENV_DNS_REFRESH_TIME_PERIOD=30
    - ENV_SYSTEM_DNS=api-gateway-subscriber
    - ENV_DNS_SERVER=false
    - ENV_SYSTEM_PORT=8080
    - ENV_SYSTEM_CERT=This-is-a-certificate
    - ENV_INIT_SYSTEM_ADDR=${LOCAL_HOST_IP}
    - ENV_INIT_SYSTEM_PORT=8071
    - ENV_INIT_CLIENT_ADDR=initclient-subscriber
    - ENV_INIT_CLIENT_PORT=8080
    - ENV_INIT_CLIENT_TEMP_FILE=/tmp/tmpfile
  restart: always
  networks:
    - ukama-net

  subscriber-auth-migrate:
    image: oryd/kratos:latest
    environment:
      - DSN=postgres://postgres:Pass2020!@${LOCAL_HOST_IP}:5412/kratos?sslmode=disable
    volumes:
      - type: bind
        source: ./auth
        target: /etc/config/kratos
    command: migrate sql -e --yes
    restart: on-failure
    depends_on:
      - postgresd
    networks:
      - ukama-net

<<<<<<< HEAD
  subscriber-auth:
    image: oryd/kratos:v1.0.0
    ports:
      - "4423:4423" # public
      - "4424:4424"
    restart: unless-stopped
    command: serve -c /etc/config/kratos/kratos.yml --dev --watch-courier
    networks:
      - ukama-net
    volumes:
      - type: bind
        source: ./auth
        target: /etc/config/kratos

  subscriber-mailslurper:
    image: oryd/mailslurper:latest-smtps
    ports:
      - "4446:4446"
      - "4447:4447"
    networks:
      - ukama-net
=======
 subscriber-auth:
  image: oryd/kratos:v1.0.0
  ports:
   - 4423:4423
   - 4424:4424
  restart: unless-stopped
  command: serve -c /etc/config/kratos/kratos.yml --dev --watch-courier
  networks:
   - ukama-net
  volumes:
   - type: bind
     source: ./auth
     target: /etc/config/kratos

 subscriber-mailslurper:
  image: oryd/mailslurper:latest-smtps
  ports:
   - 4446:4436
   - 4447:4437
  networks:
   - ukama-net
>>>>>>> 62616275

initclient-subscriber-auth:
  image: 003664043471.dkr.ecr.us-east-1.amazonaws.com/services/initclient:main-31
  environment:
    - ENV_SYSTEM_ORG=${ORGNAME}
    - ENV_SYSTEM_NAME=subscriber-auth
    - ENV_DNS_REFRESH_TIME_PERIOD=30
    - ENV_SYSTEM_DNS=subscriber-auth
    - ENV_DNS_SERVER=false
    - ENV_SYSTEM_PORT=4423
    - ENV_SYSTEM_CERT=This-is-a-certificate
    - ENV_INIT_SYSTEM_ADDR=${LOCAL_HOST_IP}
    - ENV_INIT_SYSTEM_PORT=8071
    - ENV_INIT_CLIENT_ADDR=initclient-subscriber-auth
    - ENV_INIT_CLIENT_PORT=8080
    - ENV_INIT_CLIENT_TEMP_FILE=/tmp/tmpfile
  restart: always
  networks:
    - ukama-net

networks:
  ukama-net:
    external: true
    name: services_ukama-net

volumes:
  postgress-data:<|MERGE_RESOLUTION|>--- conflicted
+++ resolved
@@ -12,7 +12,6 @@
     volumes:
       - postgress-data:/var/lib/postgresql
 
-<<<<<<< HEAD
   simpool:
     build: ./sim-pool
     environment:
@@ -126,9 +125,9 @@
       - ukama-net
     depends_on:
       - postgresd
-=======
- simpool:
-  build: ./sim-pool
+
+initclient-subscriber:
+  image: 003664043471.dkr.ecr.us-east-1.amazonaws.com/services/initclient:main-31
   environment:
    - DEBUGMODE=true
    - DB_HOST=postgresd
@@ -146,8 +145,45 @@
    - postgresd
    - msgclient-subscriber
 
- registry:
-  build: ./registry
+  subscriber-auth-migrate:
+    image: oryd/kratos:latest
+    environment:
+      - DSN=postgres://postgres:Pass2020!@${LOCAL_HOST_IP}:5412/kratos?sslmode=disable
+    volumes:
+      - type: bind
+        source: ./auth
+        target: /etc/config/kratos
+    command: migrate sql -e --yes
+    restart: on-failure
+    depends_on:
+      - postgresd
+    networks:
+      - ukama-net
+
+  subscriber-auth:
+    image: oryd/kratos:v1.0.0
+    ports:
+      - "4423:4423" # public
+      - "4424:4424"
+    restart: unless-stopped
+    command: serve -c /etc/config/kratos/kratos.yml --dev --watch-courier
+    networks:
+      - ukama-net
+    volumes:
+      - type: bind
+        source: ./auth
+        target: /etc/config/kratos
+
+  subscriber-mailslurper:
+    image: oryd/mailslurper:latest-smtps
+    ports:
+      - "4446:4446"
+      - "4447:4447"
+    networks:
+      - ukama-net
+
+initclient-subscriber-auth:
+  image: 003664043471.dkr.ecr.us-east-1.amazonaws.com/services/initclient:main-31
   environment:
    - DEBUGMODE=true
    - DB_HOST=postgresd
@@ -169,7 +205,7 @@
    - postgresd
    - msgclient-subscriber
 
- simmanager:
+simmanager:
   build: ./sim-manager
   environment:
    - DEBUGMODE=true
@@ -193,7 +229,7 @@
    - postgresd
    - msgclient-subscriber
 
- testagent:
+testagent:
   build: ./test-agent
   environment:
    - DEBUGMODE=true
@@ -211,7 +247,7 @@
    - postgresd
    - msgclient-subscriber
 
- api-gateway-subscriber:
+api-gateway-subscriber:
   build: ./api-gateway
   ports:
    - 8078:8080
@@ -225,7 +261,7 @@
    - simpool
    - registry
 
- msgclient-subscriber:
+msgclient-subscriber:
   build: ../services/msgClient
   environment:
    - DEBUGMODE=true
@@ -240,66 +276,42 @@
    - ukama-net
   depends_on:
    - postgresd
->>>>>>> 62616275
 
 initclient-subscriber:
-  image: 003664043471.dkr.ecr.us-east-1.amazonaws.com/services/initclient:main-31
-  environment:
-    - ENV_SYSTEM_ORG=${ORGNAME}
-    - ENV_SYSTEM_NAME=subscriber
-    - ENV_DNS_REFRESH_TIME_PERIOD=30
-    - ENV_SYSTEM_DNS=api-gateway-subscriber
-    - ENV_DNS_SERVER=false
-    - ENV_SYSTEM_PORT=8080
-    - ENV_SYSTEM_CERT=This-is-a-certificate
-    - ENV_INIT_SYSTEM_ADDR=${LOCAL_HOST_IP}
-    - ENV_INIT_SYSTEM_PORT=8071
-    - ENV_INIT_CLIENT_ADDR=initclient-subscriber
-    - ENV_INIT_CLIENT_PORT=8080
-    - ENV_INIT_CLIENT_TEMP_FILE=/tmp/tmpfile
-  restart: always
-  networks:
-    - ukama-net
-
-  subscriber-auth-migrate:
-    image: oryd/kratos:latest
-    environment:
-      - DSN=postgres://postgres:Pass2020!@${LOCAL_HOST_IP}:5412/kratos?sslmode=disable
-    volumes:
-      - type: bind
-        source: ./auth
-        target: /etc/config/kratos
-    command: migrate sql -e --yes
-    restart: on-failure
-    depends_on:
-      - postgresd
-    networks:
-      - ukama-net
-
-<<<<<<< HEAD
-  subscriber-auth:
-    image: oryd/kratos:v1.0.0
-    ports:
-      - "4423:4423" # public
-      - "4424:4424"
-    restart: unless-stopped
-    command: serve -c /etc/config/kratos/kratos.yml --dev --watch-courier
-    networks:
-      - ukama-net
-    volumes:
-      - type: bind
-        source: ./auth
-        target: /etc/config/kratos
-
-  subscriber-mailslurper:
-    image: oryd/mailslurper:latest-smtps
-    ports:
-      - "4446:4446"
-      - "4447:4447"
-    networks:
-      - ukama-net
-=======
- subscriber-auth:
+  build: ../services/initClient
+  environment:
+   - ENV_SYSTEM_ORG=${ORGNAME}
+   - ENV_SYSTEM_NAME=subscriber
+   - ENV_DNS_REFRESH_TIME_PERIOD=30
+   - ENV_SYSTEM_DNS=api-gateway-subscriber
+   - ENV_DNS_SERVER=false
+   - ENV_SYSTEM_PORT=8080
+   - ENV_SYSTEM_CERT=This-is-a-certificate
+   - ENV_INIT_SYSTEM_ADDR=${LOCAL_HOST_IP}
+   - ENV_INIT_SYSTEM_PORT=8071
+   - ENV_INIT_CLIENT_ADDR=initclient-subscriber
+   - ENV_INIT_CLIENT_PORT=8080
+   - ENV_INIT_CLIENT_TEMP_FILE=/tmp/tmpfile
+  restart: always
+  networks:
+   - ukama-net
+
+subscriber-auth-migrate:
+  image: oryd/kratos:latest
+  environment:
+   - DSN=postgres://postgres:Pass2020!@${LOCAL_HOST_IP}:5412/kratos?sslmode=disable
+  volumes:
+   - type: bind
+     source: ./auth
+     target: /etc/config/kratos
+  command: migrate sql -e --yes
+  restart: on-failure
+  depends_on:
+   - postgresd
+  networks:
+   - ukama-net
+
+subscriber-auth:
   image: oryd/kratos:v1.0.0
   ports:
    - 4423:4423
@@ -313,33 +325,32 @@
      source: ./auth
      target: /etc/config/kratos
 
- subscriber-mailslurper:
+subscriber-mailslurper:
   image: oryd/mailslurper:latest-smtps
   ports:
    - 4446:4436
    - 4447:4437
   networks:
    - ukama-net
->>>>>>> 62616275
 
 initclient-subscriber-auth:
-  image: 003664043471.dkr.ecr.us-east-1.amazonaws.com/services/initclient:main-31
-  environment:
-    - ENV_SYSTEM_ORG=${ORGNAME}
-    - ENV_SYSTEM_NAME=subscriber-auth
-    - ENV_DNS_REFRESH_TIME_PERIOD=30
-    - ENV_SYSTEM_DNS=subscriber-auth
-    - ENV_DNS_SERVER=false
-    - ENV_SYSTEM_PORT=4423
-    - ENV_SYSTEM_CERT=This-is-a-certificate
-    - ENV_INIT_SYSTEM_ADDR=${LOCAL_HOST_IP}
-    - ENV_INIT_SYSTEM_PORT=8071
-    - ENV_INIT_CLIENT_ADDR=initclient-subscriber-auth
-    - ENV_INIT_CLIENT_PORT=8080
-    - ENV_INIT_CLIENT_TEMP_FILE=/tmp/tmpfile
-  restart: always
-  networks:
-    - ukama-net
+  build: ../services/initClient
+  environment:
+   - ENV_SYSTEM_ORG=${ORGNAME}
+   - ENV_SYSTEM_NAME=subscriber-auth
+   - ENV_DNS_REFRESH_TIME_PERIOD=30
+   - ENV_SYSTEM_DNS=subscriber-auth
+   - ENV_DNS_SERVER=false
+   - ENV_SYSTEM_PORT=4423
+   - ENV_SYSTEM_CERT=This-is-a-certificate
+   - ENV_INIT_SYSTEM_ADDR=${LOCAL_HOST_IP}
+   - ENV_INIT_SYSTEM_PORT=8071
+   - ENV_INIT_CLIENT_ADDR=initclient-subscriber-auth
+   - ENV_INIT_CLIENT_PORT=8080
+   - ENV_INIT_CLIENT_TEMP_FILE=/tmp/tmpfile
+  restart: always
+  networks:
+   - ukama-net
 
 networks:
   ukama-net:
