{
  "include": [
    "planning-tool",
    "node",
    "gateway",
    "alert",
    "billing",
    "network",
    "org",
    "package",
    "rate",
    "sim",
    "user",
<<<<<<< HEAD
    "site",
    "subscriber",
    "package",
    "component",
=======
    "package",
    "subscriber",
    "subscriptions",
>>>>>>> 950759d1
    "invitation",
    "member"
  ],
  "compilerOptions": {
    /* Basic Options */
<<<<<<< HEAD
    "strict": true,
    "target": "ES2016" /* Specify ECMAScript target version: 'ES3' (default), 'ES5', 'ES2015', 'ES2016', 'ES2017', 'ES2018', 'ES2019' or 'ESNEXT'. */,
    "module": "commonjs" /* Specify module code generation: 'none', 'commonjs', 'amd', 'system', 'umd', 'es2015', or 'ESNext'. */,
    "esModuleInterop": true,
=======
    "target": "ES2016", /* Specify ECMAScript target version: 'ES3' (default), 'ES5', 'ES2015', 'ES2016', 'ES2017', 'ES2018', 'ES2019' or 'ESNEXT'. */
    "module": "commonjs", /* Specify module code generation: 'none', 'commonjs', 'amd', 'system', 'umd', 'es2015', or 'ESNext'. */
>>>>>>> 950759d1
    "lib": [
      "esnext.asynciterable",
      "ES2016",
      "dom"
    ] /* Specify library files to be included in the compilation. */,
    "outDir": "dist" /* Redirect output structure to the directory. */,
    "strict": true /* Enable all strict type-checking options. */,
    "esModuleInterop": true /* Enables emit interoperability between CommonJS and ES Modules via creation of namespace objects for all imports. Implies 'allowSyntheticDefaultImports'. */,
    "emitDecoratorMetadata": true,
    "experimentalDecorators": true,
    "strictPropertyInitialization": false /* Enable strict checking of property initialization in classes. */,
    "forceConsistentCasingInFileNames": true /* Disallow inconsistently-cased references to the same file. */
  }
}<|MERGE_RESOLUTION|>--- conflicted
+++ resolved
@@ -11,30 +11,20 @@
     "rate",
     "sim",
     "user",
-<<<<<<< HEAD
     "site",
     "subscriber",
     "package",
     "component",
-=======
     "package",
     "subscriber",
     "subscriptions",
->>>>>>> 950759d1
     "invitation",
     "member"
   ],
   "compilerOptions": {
     /* Basic Options */
-<<<<<<< HEAD
-    "strict": true,
-    "target": "ES2016" /* Specify ECMAScript target version: 'ES3' (default), 'ES5', 'ES2015', 'ES2016', 'ES2017', 'ES2018', 'ES2019' or 'ESNEXT'. */,
-    "module": "commonjs" /* Specify module code generation: 'none', 'commonjs', 'amd', 'system', 'umd', 'es2015', or 'ESNext'. */,
-    "esModuleInterop": true,
-=======
     "target": "ES2016", /* Specify ECMAScript target version: 'ES3' (default), 'ES5', 'ES2015', 'ES2016', 'ES2017', 'ES2018', 'ES2019' or 'ESNEXT'. */
     "module": "commonjs", /* Specify module code generation: 'none', 'commonjs', 'amd', 'system', 'umd', 'es2015', or 'ESNext'. */
->>>>>>> 950759d1
     "lib": [
       "esnext.asynciterable",
       "ES2016",
