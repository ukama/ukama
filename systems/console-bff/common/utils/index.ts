--- conflicted
+++ resolved
@@ -184,12 +184,9 @@
       ];
     case GRAPHS_TYPE.MAIN_BACKHAUL:
       return ["main_backhaul_latency", "backhaul_speed"];
-    case GRAPHS_TYPE.SWITCH:
-<<<<<<< HEAD
-      return ["switch_port_status", "switch_port_speed", "switch_port_power"];
     case GRAPHS_TYPE.DATA_USAGE:
       return ["data_usage"];
-=======
+    case GRAPHS_TYPE.SWITCH:
       return [
         "backhaul_switch_port_status",
         "backhaul_switch_port_speed",
@@ -222,7 +219,6 @@
         "node_switch_port_speed",
         "node_switch_port_power",
       ];
->>>>>>> 151d171f
     default:
       return [];
   }
