--- conflicted
+++ resolved
@@ -98,29 +98,13 @@
   name: "GRAPHS_TYPE",
 });
 
-<<<<<<< HEAD
-export enum INVITATION_STATUS {
-  ACCEPTED = "Accepted",
-  DECLINED = "Declined",
-  PENDING = "Pending",
-}
-registerEnumType(INVITATION_STATUS, {
-  name: "INVITATION_STATUS",
-});
-
-=======
->>>>>>> 51d662ae
 export enum ROLE_TYPE {
+  INVALID = "INVALID",
   OWNER = "OWNER",
   ADMIN = "ADMIN",
   VENDOR = "VENDOR",
+  NETWORK_OWNER = "NETWORK_OWNER",
   USERS = "USERS",
-<<<<<<< HEAD
-  NONE = "NONE",
-}
-registerEnumType(ROLE_TYPE, {
-  name: "ROLE_TYPE",
-=======
 }
 registerEnumType(ROLE_TYPE, {
   name: "ROLE_TYPE",
@@ -146,5 +130,4 @@
 }
 registerEnumType(NOTIFICATION_SCOPE, {
   name: "NOTIFICATION_SCOPE",
->>>>>>> 51d662ae
 });