--- conflicted
+++ resolved
@@ -21,7 +21,6 @@
 export const DATA_API_GW = process.env.DATA_API_GW ?? "";
 export const INIT_API_GW = process.env.INIT_API_GW ?? "";
 export const BILLING_API_GW = process.env.BILLING_API_GW ?? "";
-export const INVENTORY_API_GW = process.env.INVENTORY_API_GW ?? "";
 
 // FRONTEND URLS
 export const AUTH_APP_URL = process.env.AUTH_APP_URL ?? "";
@@ -54,22 +53,13 @@
 const ORG_PORT = parseInt(process.env.ORG_PORT ?? "5047");
 const NETWORK_PORT = parseInt(process.env.NETWORK_PORT ?? "5048");
 export const BILLING_PORT = parseInt(process.env.BILLING_PORT ?? "5051");
-<<<<<<< HEAD
-export const SIM_PORT = parseInt(process.env.SIM_PORT ?? "5052");
-export const INVITATION_PORT = parseInt(process.env.INVITATION_PORT ?? "5053");
-export const MEMBER_PORT = parseInt(process.env.MEMBER_PORT ?? "5054");
-export const SITE_PORT = parseInt(process.env.SITE_PORT ?? "5055");
-export const COMPONENT_INVENTORY_PORT = parseInt(
-  process.env.COMPONENT_INVENTORY_PORT ?? "5056"
-);
-=======
 const SIM_PORT = parseInt(process.env.SIM_PORT ?? "5052");
 const INVITATION_PORT = parseInt(process.env.INVITATION_PORT ?? "5053");
 const MEMBER_PORT = parseInt(process.env.MEMBER_PORT ?? "5054");
 const INIT_PORT = parseInt(process.env.INIT_PORT ?? "5055");
 const SUBSCRIBER_PORT = parseInt(process.env.SUBSCRIBER_PORT ?? "5056");
 const NOTIFICATION_PORT = parseInt(process.env.SUBSCRIBER_PORT ?? "5057");
->>>>>>> 8a74ba6b
+export const SITE_PORT = parseInt(process.env.SITE_PORT ?? "5058");
 
 export const SUB_GRAPHS = {
   org: {
@@ -96,21 +86,7 @@
     url: `http://localhost:${NETWORK_PORT}`,
     isPingedSuccess: false,
   },
-<<<<<<< HEAD
-  {
-    name: "site",
-    url: `http://localhost:${SITE_PORT}`,
-    isPingedSuccess: false,
-  },
-  {
-    name: "component",
-    url: `http://localhost:${COMPONENT_INVENTORY_PORT}`,
-    isPingedSuccess: false,
-  },
-  {
-=======
   subscriber: {
->>>>>>> 8a74ba6b
     name: "subscriber",
     port: SUBSCRIBER_PORT,
     url: `http://localhost:${SUBSCRIBER_PORT}`,
@@ -120,6 +96,12 @@
     name: "sim",
     port: SIM_PORT,
     url: `http://localhost:${SIM_PORT}`,
+    isPingedSuccess: false,
+  },
+  site: {
+    name: "site",
+    port: SITE_PORT,
+    url: `http://localhost:${SITE_PORT}`,
     isPingedSuccess: false,
   },
   package: {
@@ -140,12 +122,7 @@
     url: `http://localhost:${INVITATION_PORT}`,
     isPingedSuccess: false,
   },
-<<<<<<< HEAD
-
-  {
-=======
   member: {
->>>>>>> 8a74ba6b
     name: "member",
     port: MEMBER_PORT,
     url: `http://localhost:${MEMBER_PORT}`,
