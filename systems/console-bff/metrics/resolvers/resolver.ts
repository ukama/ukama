/*
 * This Source Code Form is subject to the terms of the Mozilla Public
 * License, v. 2.0. If a copy of the MPL was not distributed with this
 * file, You can obtain one at https://mozilla.org/MPL/2.0/.
 *
 * Copyright (c) 2023-present, Ukama Inc.
 */
<<<<<<< HEAD
=======
import crypto from "crypto";
>>>>>>> 96a2ac1b
import {
  Arg,
  Args,
  PubSub,
  PubSubEngine,
  Query,
  Resolver,
  Root,
  Subscription,
} from "type-graphql";
import { Worker } from "worker_threads";

import { METRIC_API_GW_SOCKET, STORAGE_KEY } from "../../common/configs";
import { logger } from "../../common/logger";
import { removeKeyFromStorage, storeInStorage } from "../../common/storage";
import { getGraphsKeyByType, getTimestampCount } from "../../common/utils";
import {
  getLatestMetric,
  getMetricRange,
  getNodeRangeMetric,
} from "../datasource/metrics-api";
import {
  GetLatestMetricInput,
  GetMetricByTabInput,
  GetMetricRangeInput,
  LatestMetricRes,
  MetricRes,
  MetricsRes,
  StatsMetric,
  SubMetricByTabInput,
  SubMetricRangeInput,
} from "./types";

const WS_THREAD = "./threads/MetricsWSThread.js";

const getErrorRes = (msg: string) =>
  ({
    orgId: "",
    msg: msg,
    type: "",
    nodeId: "",
    values: [],
    success: false,
  } as MetricRes);

interface WorkerData {
  type: string;
  orgId: string;
  userId: string;
  timestamp: number;
  key: string;
  url: string;
}

const constructUrl = (type: string): string => {
  return `${METRIC_API_GW_SOCKET}/v1/live/metrics?interval=1&metric=${type}`;
};

const createWorkerData = (
  type: string,
  orgId: string,
  userId: string,
  from: number
): WorkerData => {
  return {
    type,
    orgId,
    userId,
    timestamp: from,
    key: STORAGE_KEY,
    url: constructUrl(type),
  };
};

const handleWorkerMessage = (
  _data: any,
  type: string,
  nodeId: string,
  pubSub: any
) => {
  if (!_data.isError) {
    const res = JSON.parse(_data.data);
    const result = res.data.result[0];
    if (
      result &&
      result.metric &&
      Array.isArray(result.value) &&
      result.value.length > 0
    ) {
      pubSub.publish(`metric-${type}`, {
        orgId: result.metric.org,
        nodeId: nodeId,
        type: type,
        value: [Math.floor(result.value[0]) * 1000, result.value[1]],
      } as LatestMetricRes);
    } else {
      return getErrorRes("No metric data found");
    }
  }
};

@Resolver(MetricRes)
class MetricResolvers {
  @Query(() => StatsMetric)
  async getStatsMetric() {
    return {
      activeSubscriber: Math.floor(crypto.randomInt(1, 30)),
      averageThroughput: Math.floor(crypto.randomInt(1, 50)),
      averageSignalStrength: Math.floor(crypto.randomInt(1, 90)),
    };
  }

  @Query(() => LatestMetricRes)
  async getLatestMetric(@Arg("data") data: GetLatestMetricInput) {
    return await getLatestMetric(data);
  }

  @Query(() => MetricsRes)
  async getMetricByTab(
    @Arg("data") data: GetMetricByTabInput,
    @PubSub() pubSub: PubSubEngine
  ) {
    const { type, orgId, userId, nodeId, withSubscription, from } = data;
    if (from === 0) throw new Error("Argument 'from' can't be zero.");
    const metricsKey: string[] = getGraphsKeyByType(type, nodeId);
    const metrics: MetricsRes = { metrics: [] };
    if (metricsKey.length > 0) {
      for (let i = 0; i < metricsKey.length; i++) {
        const res = await getNodeRangeMetric({ ...data, type: metricsKey[i] });
        metrics.metrics.push(res);
      }
    }
    if (withSubscription && metrics.metrics.length > 0) {
      let subKey = "";
      metrics.metrics.forEach((metric: MetricRes) => {
        if (metric.values.length > 2) subKey = subKey + metric.type + ",";
      });
      subKey = subKey.slice(0, -1);
      subKey.split(",").forEach((key: string) => {
        const workerData = {
          type: key,
          orgId,
          userId,
          url: `${METRIC_API_GW_SOCKET}/v1/live/metrics?interval=1&metric=${key}&node=${nodeId}`,
          key: STORAGE_KEY,
          timestamp: from,
        };
        const worker = new Worker(WS_THREAD, {
          workerData,
        });
        worker.on("message", (_data: any) => {
          if (!_data.isError) {
            const res = JSON.parse(_data.data);
            const result = res.data.result[0];
            if (result && result.metric && result.value.length > 0) {
              pubSub.publish(key, {
                success: true,
                msg: "success",
                orgId: result.metric.org,
                nodeId: nodeId,
                type: key,
                userId: userId,
                value: result.value,
              } as LatestMetricRes);
            } else {
              return getErrorRes("No metric data found");
            }
          }
        });
        worker.on("exit", (code: any) => {
          removeKeyFromStorage(`${orgId}/${userId}/${type}/${from}`);
          logger.info(
            `WS_THREAD exited with code [${code}] for ${orgId}/${userId}/${type}`
          );
        });
      });
    }

    return metrics;
  }

  @Query(() => MetricRes)
  async getMetricRange(
    @Arg("data") data: GetMetricRangeInput,
    @PubSub() pubSub: PubSubEngine
  ) {
    const { type, orgId, userId, nodeId, withSubscription, from } = data;
    if (from === 0) throw new Error("Argument 'from' can't be zero.");
    const res = await getMetricRange(data);
    if (withSubscription && res.orgId && res.nodeId) {
      const workerData: any = {
        type,
        orgId,
        userId,
        url: `${METRIC_API_GW_SOCKET}/v1/live/metric?interval=1&metric=${type}`,
        key: STORAGE_KEY,
        timestamp: from,
      };
      const worker = new Worker(WS_THREAD, {
        workerData,
      });
      worker.on("message", (_data: any) => {
        if (!_data.isError) {
          const res = JSON.parse(_data.data);
          const result = res.data.result[0];
          if (result && result.metric && result.value.length > 0) {
            pubSub.publish(`metric-${type}`, {
              success: true,
              msg: "success",
              orgId: result.metric.org,
              nodeId: nodeId,
              type: type,
              value: result.value,
            } as LatestMetricRes);
          } else {
            return getErrorRes("No metric data found");
          }
        }
      });
      worker.on("exit", (code: any) => {
        removeKeyFromStorage(`${orgId}/${userId}/${type}/${from}`);
        logger.info(
          `WS_THREAD exited with code [${code}] for ${orgId}/${userId}/${type}`
        );
      });
    }

    return res;
  }

  @Query(() => MetricRes)
  async getNodeRangeMetric(
    @Arg("data") data: GetMetricRangeInput,
    @PubSub() pubSub: PubSubEngine
  ) {
    const {
      type,
      orgId = "",
      userId = "",
      nodeId,
      withSubscription,
      from,
    } = data;
    if (from === 0) throw new Error("Argument 'from' can't be zero.");
    const res = await getNodeRangeMetric(data);

    if (withSubscription && res.orgId && res.nodeId) {
      const workerData = createWorkerData(type, orgId, userId, from);
      const worker = new Worker(WS_THREAD, {
        workerData,
      });
      worker.on("message", (_data: any) =>
        handleWorkerMessage(_data, type, nodeId, pubSub)
      );
      worker.on("error", err => {
        logger.error(`Worker error: ${err}`);
      });
      worker.on("exit", (code: any) => {
        const keys = getGraphsKeyByType(type, nodeId);
        keys.forEach(async (key: string) => {
          await removeKeyFromStorage(`${orgId}/${userId}/${key}/${from}`);
        });
        logger.info(
          `WS_THREAD exited with code [${code}] for ${orgId}/${userId}/${type}`
        );
      });
    }

    return res;
  }

  @Subscription(() => LatestMetricRes, {
    topics: ({ args }) => `metric-${args.type}`,
    filter: ({ payload, args }) => {
      return args.nodeId === payload.nodeId;
    },
  })
  async getMetricRangeSub(
    @Root() payload: LatestMetricRes,
    @Args() args: SubMetricRangeInput
  ): Promise<LatestMetricRes> {
    await storeInStorage(
      `${args.orgId}/${args.userId}/${args.type}/${args.from}`,
      getTimestampCount("0")
    );
    return payload;
  }

  @Subscription(() => LatestMetricRes, {
    topics: ({ args }) => {
      return getGraphsKeyByType(args.type, args.nodeId);
    },
    filter: ({ payload, args }) => {
      return args.nodeId === payload.nodeId && args.userId === payload.userId;
    },
  })
  async getMetricByTabSub(
    @Root() payload: LatestMetricRes,
    @Args() args: SubMetricByTabInput
  ): Promise<LatestMetricRes> {
    await storeInStorage(
      `${args.orgId}/${args.userId}/${payload.type}/${args.from}`,
      getTimestampCount("0")
    );
    return payload;
  }
}

export default MetricResolvers;<|MERGE_RESOLUTION|>--- conflicted
+++ resolved
@@ -5,10 +5,7 @@
  *
  * Copyright (c) 2023-present, Ukama Inc.
  */
-<<<<<<< HEAD
-=======
 import crypto from "crypto";
->>>>>>> 96a2ac1b
 import {
   Arg,
   Args,
