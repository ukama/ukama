--- conflicted
+++ resolved
@@ -6,6 +6,7 @@
  * Copyright (c) 2023-present, Ukama Inc.
  */
 import { RESTDataSource } from "@apollo/datasource-rest";
+import { GraphQLError } from "graphql";
 
 import { SUBSCRIBER_API_GW } from "../../common/configs";
 import generateTokenFromIccid from "../../common/utils/generateSimToken";
@@ -59,7 +60,6 @@
     }).then(res => res);
   };
 
-<<<<<<< HEAD
   toggleSimStatus = async (
     req: ToggleSimStatusInputDto
   ): Promise<SimStatusResDto> => {
@@ -72,19 +72,6 @@
       .catch(err => {
         throw new GraphQLError(err);
       });
-=======
-  allocateSim = async (req: AllocateSimInputDto): Promise<SimDto> => {
-    const token = generateTokenFromIccid(
-      req.iccid,
-      process.env.ENCRYPTION_KEY || ""
-    );
-    return this.put(``, {
-      body: {
-        ...req,
-        sim_token: token,
-      },
-    }).then(res => dtoToSimResDto(res));
->>>>>>> 36239ade
   };
   allocateSim = async (
     req: AllocateSimInputDto
@@ -109,7 +96,6 @@
       body: {
         ...requestBody,
       },
-<<<<<<< HEAD
     })
       .then(res => {
         this.toggleSimStatus({ sim_id: res.sim.id, status: "active" });
@@ -129,9 +115,6 @@
       .catch(err => {
         throw new GraphQLError(err);
       });
-=======
-    }).then(res => res);
->>>>>>> 36239ade
   };
 
   getSim = async (req: GetSimInputDto): Promise<SimDto> => {
@@ -143,15 +126,11 @@
   };
 
   getSims = async (type: string): Promise<SimsResDto> => {
-<<<<<<< HEAD
     return this.get(`/${VERSION}/${SIMPOOL}/sims/${type}`)
       .then(res => dtoToSimsDto(res))
       .catch(err => {
         throw new GraphQLError(err);
       });
-=======
-    return this.get(`/sims/${type}`).then(res => dtoToSimsDto(res));
->>>>>>> 36239ade
   };
 
   getDataUsage = async (simId: string): Promise<SimDataUsage> => {
@@ -161,19 +140,6 @@
     };
   };
 
-<<<<<<< HEAD
-=======
-  getSimBySubscriberId = async (
-    req: GetSimBySubscriberIdInputDto
-  ): Promise<SimDetailsDto> => {
-    return this.put(``, {
-      body: {
-        subscriberId: req.subscriberId,
-      },
-    }).then(res => dtoToSimDetailsDto(res));
-  };
-
->>>>>>> 36239ade
   getSimByNetworkId = async (
     req: GetSimByNetworkInputDto
   ): Promise<SimDetailsDto> => {
@@ -214,7 +180,6 @@
 
   getPackagesForSim = async (
     req: GetPackagesForSimInputDto
-<<<<<<< HEAD
   ): Promise<GetSimPackagesDtoAPI> => {
     return this.get(`/${VERSION}/${SIM}/packages/${req.sim_id}`)
       .then(res => res)
@@ -231,14 +196,6 @@
       .catch(err => {
         throw new GraphQLError(err);
       });
-=======
-  ): Promise<GetPackagesForSimResDto> => {
-    return this.put(``, {
-      body: {
-        simId: req.simId,
-      },
-    }).then(res => res);
->>>>>>> 36239ade
   };
 
   getSimPoolStats = async (type: string): Promise<SimPoolStatsDto> => {
@@ -248,7 +205,6 @@
   setActivePackageForSim = async (
     req: SetActivePackageForSimInputDto
   ): Promise<SetActivePackageForSimResDto> => {
-<<<<<<< HEAD
     return this.patch(
       `/${VERSION}/${SIM}/${req.sim_id}/package/${req.package_id}`,
       {
@@ -261,13 +217,6 @@
       .catch(err => {
         throw new GraphQLError(err);
       });
-=======
-    return this.put(``, {
-      body: {
-        ...req,
-      },
-    }).then(res => res);
->>>>>>> 36239ade
   };
 }
 
