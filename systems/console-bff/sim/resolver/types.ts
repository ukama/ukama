/*
 * This Source Code Form is subject to the terms of the Mozilla Public
 * License, v. 2.0. If a copy of the MPL was not distributed with this
 * file, You can obtain one at https://mozilla.org/MPL/2.0/.
 *
 * Copyright (c) 2023-present, Ukama Inc.
 */
<<<<<<< HEAD
import { Field, InputType, ObjectType } from "type-graphql";
=======
import { Field, GraphQLISODateTime, InputType, ObjectType } from "type-graphql";
>>>>>>> 96a2ac1b

import { SIM_TYPES } from "../../common/enums";

// You might need to install this package

@InputType()
export class AllocateSimInputDto {
  @Field()
  network_id: string;

  @Field()
  package_id: string;

  @Field({ nullable: true })
  iccid?: string;

  @Field()
  sim_type: SIM_TYPES;

  @Field()
  subscriber_id: string;

  @Field()
  traffic_policy: number;
}

@ObjectType()
export class SimPackageDto {
  @Field()
  id: string;

  @Field()
  name: string;

  @Field()
  description: string;

  @Field()
  createdAt: string;

  @Field()
  updatedAt: string;
}

@ObjectType()
export class SimDetailsDto {
  @Field()
  id: string;

  @Field({ nullable: true })
  subscriberId: string;

  @Field()
  networkId: string;

  @Field()
  orgId: string;

  @Field(() => SimPackageDto)
  Package: SimPackageDto;

  @Field()
  iccid: string;

  @Field()
  msisdn: string;

  @Field()
  imsi: string;

  @Field()
  type: string;

  @Field()
  status: string;

  @Field()
  isPhysical: boolean;

  @Field()
  firstActivatedOn: string;

  @Field()
  lastActivatedOn: string;

  @Field()
  activationsCount: number;

  @Field()
  deactivationsCount: number;

  @Field()
  allocatedAt: string;
}

@ObjectType()
export class SimStatusResDto {
  @Field(() => String, { nullable: true })
  simId?: string;
}
@ObjectType()
export class DeleteSimResDto {
  @Field(() => String, { nullable: true })
  simId?: string;
}
@ObjectType()
export class RemovePackageFromSimResDto {
  @Field(() => String, { nullable: true })
  packageId?: string;
}
@ObjectType()
export class AddPackageSimResDto {
  @Field(() => String, { nullable: true })
  packageId?: string;
}
@ObjectType()
export class SetActivePackageForSimResDto {
  @Field(() => String, { nullable: true })
  packageId?: string;
}
@InputType()
export class RemovePackageFormSimInputDto {
  @Field()
  simId: string;

  @Field()
  packageId: string;
}

@InputType()
export class GetPackagesForSimInputDto {
  @Field()
  sim_id: string;
}

@ObjectType()
export class GetSimPackagesDtoAPI {
  @Field()
  sim_id: string;
  @Field(() => [SimToPackagesDto])
  packages: SimToPackagesDto[];
}
@ObjectType()
export class SimPackagesResDto {
  @Field()
  simId: string;
  @Field(() => [SimToPackagesResDto])
  packages: SimToPackagesResDto[];
}

@ObjectType()
export class SimToPackagesDto {
  @Field()
  id: string;

  @Field()
  package_id: string;

  @Field()
  start_date: string;

  @Field()
  end_date: string;

  @Field()
  is_active: boolean;
}
@ObjectType()
export class SimToPackagesResDto {
  @Field()
  id: string;

  @Field()
  packageId: string;

  @Field()
  startDate: string;

  @Field()
  endDate: string;

  @Field()
  isActive: boolean;
}
@InputType()
export class ToggleSimStatusInputDto {
  @Field()
  sim_id: string;

  @Field()
  status: string;
}
@InputType()
export class GetSimInputDto {
  @Field()
  simId: string;
}
@InputType()
export class GetSimBySubscriberInputDto {
  @Field()
  subscriberId: string;
}
@InputType()
export class GetSimBySubscriberIdInputDto {
  @Field()
  subscriberId: string;
}
@InputType()
export class GetSimByNetworkInputDto {
  @Field()
  networkId: string;
}
@InputType()
export class DeleteSimInputDto {
  @Field()
  simId: string;
}

@InputType()
export class AddPackageToSimInputDto {
  @Field()
  sim_id: string;

  @Field()
  package_id: string;

  @Field(() => GraphQLISODateTime) // Use a proper date type
  start_date: Date; // Change the data type to Date
}
@InputType()
export class SetActivePackageForSimInputDto {
  @Field()
  sim_id: string;

  @Field()
  package_id: string;
}

@ObjectType()
export class SimAllocatePackageDto {
  @Field({ nullable: true })
  id?: string;

  @Field({ nullable: true })
  packageId?: string;

  @Field({ nullable: true })
  startDate?: string;

  @Field({ nullable: true })
  endDate?: string;

  @Field({ nullable: true })
  isActive?: boolean;
}
@ObjectType()
export class AllocateSimAPIDto {
  @Field()
  id: string;

  @Field()
  subscriber_id: string;

  @Field()
  network_id: string;

  @Field()
  org_id: string;

  @Field(() => SimAllocatePackageDto)
  package: SimAllocatePackageDto;

  @Field()
  iccid: string;

  @Field()
  msisdn: string;

  @Field({ nullable: true })
  imsi?: string;

  @Field()
  type: string;

  @Field()
  status: string;

  @Field()
  is_physical: boolean;

  @Field()
  traffic_policy: number;

  @Field({ nullable: true })
  firstActivatedOn?: string;

  @Field({ nullable: true })
  lastActivatedOn?: string;

  @Field()
  activationsCount: string;

  @Field()
  deactivationsCount: string;

  @Field()
  allocated_at: string;

  @Field()
  sync_status: string;
}
@ObjectType()
export class SimAPIDto {
  @Field()
  activation_code: string;

  @Field()
  created_at: string;

  @Field()
  iccid: string;

  @Field()
  id: string;

  @Field()
  is_allocated: string;

  @Field()
  is_physical: string;

  @Field()
  msisdn: string;

  @Field()
  qr_code: string;

  @Field()
  sim_type: string;

  @Field()
  sm_ap_address: string;
}

@ObjectType()
export class SubscriberToSimsDto {
  @Field()
  subscriber_id: string;
  @Field(() => [SimDto])
  sims: SimDto[];
}
@ObjectType()
export class SimDto {
  @Field({ nullable: true })
  activationCode?: string;

  @Field({ nullable: true })
  createdAt?: string;

  @Field()
  iccid: string;

  @Field()
  id: string;

  @Field()
  isAllocated: string;

  @Field()
  isPhysical: string;

  @Field()
  msisdn: string;

  @Field()
  qrCode: string;

  @Field()
  simType: SIM_TYPES;

  @Field()
  smapAddress: string;
}

@ObjectType()
export class SimAPIResDto {
  @Field(() => SimAPIDto)
  sim: SimAPIDto;
}

export class SimAllResDto {
  @Field(() => AllocateSimAPIDto)
  sim: AllocateSimAPIDto;
}
@ObjectType()
export class SimsAlloAPIResDto {
  @Field(() => [SimAPIDto])
  sims: AllocateSimAPIDto[];
}
@ObjectType()
export class GetSimAPIResDto {
  @Field(() => SimDetailsDto)
  sim: SimDetailsDto;
}

@ObjectType()
export class SimsAPIResDto {
  @Field(() => [SimAPIDto])
  sims: SimAPIDto[];
}
@ObjectType()
export class SimsResDto {
  @Field(() => [SimDto])
  sim: SimDto[];
}

@ObjectType()
export class SimDataUsage {
  @Field()
  usage: string;
}

@ObjectType()
export class SimPoolStatsDto {
  @Field()
  total: number;

  @Field()
  available: number;

  @Field()
  consumed: number;

  @Field()
  failed: number;

  @Field()
  esim: number;

  @Field()
  physical: number;
}

@ObjectType()
export class UploadSimsResDto {
  @Field(() => [String])
  iccid: string[];
}

@InputType()
export class UploadSimsInputDto {
  @Field()
  data: string;

  @Field()
  simType: SIM_TYPES;
}<|MERGE_RESOLUTION|>--- conflicted
+++ resolved
@@ -5,12 +5,7 @@
  *
  * Copyright (c) 2023-present, Ukama Inc.
  */
-<<<<<<< HEAD
-import { Field, InputType, ObjectType } from "type-graphql";
-=======
 import { Field, GraphQLISODateTime, InputType, ObjectType } from "type-graphql";
->>>>>>> 96a2ac1b
-
 import { SIM_TYPES } from "../../common/enums";
 
 // You might need to install this package
