/*
 * This Source Code Form is subject to the terms of the Mozilla Public
 * License, v. 2.0. If a copy of the MPL was not distributed with this
 * file, You can obtain one at https://mozilla.org/MPL/2.0/.
 *
 * Copyright (c) 2023-present, Ukama Inc.
 */
import { GraphQLError } from "graphql";

import { asyncRestCall } from "../../common/axiosClient";
import { VERSION } from "../../common/configs";
import { API_METHOD_TYPE, STATS_TYPE } from "../../common/enums";
import { logger } from "../../common/logger";
import {
  GetMetricsStatInput,
  MetricRes,
  MetricsRes,
  NotificationsRes,
} from "../resolvers/types";
import {
  parseMetricsResponse,
  parseNotificationsRes,
  parseSiteMetricRes,
} from "./mapper";

const getNodeMetricRange = async (
  baseUrl: string,
  type: string,
  args: GetMetricsStatInput
): Promise<MetricsRes> => {
  const { to, from, nodeId, userId, networkId = "" } = args;
  let params = `from=${from}&to=${to}&step=1`;
  if (nodeId) {
    params = params + `&node=${nodeId}`;
  }
  if (userId) {
    params = params + `&user=${userId}`;
  }
  if (networkId) {
    params = params + `&network=${networkId}`;
  }
  if (args.operation) {
    params = params + `&operation=${args.operation}`;
  }
  logger.info(
    `[getNodeMetricRange] Request URL: ${baseUrl}/${VERSION}/range/metrics/${type}?${params}`
  );
  return await asyncRestCall({
    method: API_METHOD_TYPE.GET,
    url: `${baseUrl}/${VERSION}/range/metrics/${type}?${params}`,
  })
    .then(res =>
      parseMetricsResponse(
        type === STATS_TYPE.DATA_USAGE ? res.data : res.data.data.result,
        type,
        args
      )
    )
    .catch(err => {
      logger.error(`Error fetching metrics: ${err}`);
      throw new GraphQLError(err);
    });
};

const getSiteMetricRange = async (
  baseUrl: string,
  type: string,
<<<<<<< HEAD
  args: GetMetricsStatInput
=======
  args: GetMetricRangeInput
>>>>>>> 151d171f
): Promise<MetricRes> => {
  const { from, step = 1, userId, siteId } = args;

  let params = `from=${from}&step=${step}`;
  if (siteId) {
    params = params + `&site=${siteId}`;
  }
  if (userId) {
    params = params + `&user=${userId}`;
  }

  logger.info(
    `[getMetricRange] Request URL: ${baseUrl}/${VERSION}/range/metrics/${type}?${params}`
  );

  return await asyncRestCall({
    method: API_METHOD_TYPE.GET,
    url: `${baseUrl}/${VERSION}/range/metrics/${type}?${params}`,
  })
    .then(res => {
      return parseSiteMetricRes(res, type, args);
    })
    .catch(err => {
      logger.error(
        `[getMetricRange] Error fetching metrics for ${type}: ${err}`
      );
      throw new GraphQLError(err);
    });
};

const getNotifications = async (
  baseUrl: string,
  orgId: string,
  userId: string,
  networkId: string,
  subscriberId: string
): Promise<NotificationsRes> => {
  let params = "";
  if (orgId) {
    params = params + `&org_id=${orgId}`;
  }
  if (userId) {
    params = params + `&user_id=${userId}`;
  }
  if (networkId) {
    params = params + `&network_id=${networkId}`;
  }
  if (subscriberId) {
    params = params + `&subscriber_id=${subscriberId}`;
  }

  if (params.length > 0) params = params.substring(1);
  logger.info(
    `GetNotifications [GET]: ${baseUrl}/${VERSION}/event-notification?${params}`
  );
  return await asyncRestCall({
    method: API_METHOD_TYPE.GET,
    url: `${baseUrl}/${VERSION}/event-notification?${params}`,
  }).then(res => parseNotificationsRes(res.data));
};

export { getNodeMetricRange, getNotifications, getSiteMetricRange };<|MERGE_RESOLUTION|>--- conflicted
+++ resolved
@@ -12,6 +12,7 @@
 import { API_METHOD_TYPE, STATS_TYPE } from "../../common/enums";
 import { logger } from "../../common/logger";
 import {
+  GetMetricRangeInput,
   GetMetricsStatInput,
   MetricRes,
   MetricsRes,
@@ -65,11 +66,7 @@
 const getSiteMetricRange = async (
   baseUrl: string,
   type: string,
-<<<<<<< HEAD
-  args: GetMetricsStatInput
-=======
   args: GetMetricRangeInput
->>>>>>> 151d171f
 ): Promise<MetricRes> => {
   const { from, step = 1, userId, siteId } = args;
 
