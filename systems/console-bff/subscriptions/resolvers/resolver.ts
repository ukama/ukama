--- conflicted
+++ resolved
@@ -22,11 +22,7 @@
   getBaseURL,
   getGraphsKeyByType,
   getScopesByRole,
-<<<<<<< HEAD
-  getSiteMetricStatByKeysByType,
   transformMetricsArray,
-=======
->>>>>>> 151d171f
   wsUrlResolver,
 } from "../../common/utils";
 import {
@@ -46,11 +42,7 @@
   MetricsStateRes,
   NotificationsRes,
   NotificationsResDto,
-<<<<<<< HEAD
-=======
   SiteMetricsStateRes,
-  SubMetricByTabInput,
->>>>>>> 151d171f
   SubMetricsStatInput,
   SubSiteMetricByTabInput,
   SubSiteMetricsStatInput,
@@ -163,34 +155,7 @@
       }`;
 
       const worker = new Worker(WS_THREAD, {
-<<<<<<< HEAD
         workerData: { topic, url },
-=======
-        workerData,
-      });
-
-      worker.on("message", (_data: any) => {
-        if (!_data.isError) {
-          try {
-            const res = JSON.parse(_data.data);
-            const result = res.data.result[0];
-            if (result && result.metric && result.value.length > 0) {
-              pubSub.publish(workerData.topic, {
-                success: true,
-                msg: "success",
-                type: res.Name,
-                nodeId: data.nodeId,
-                value: [
-                  Math.floor(result.value[0]) * 1000,
-                  formatKPIValue(res.Name, result.value[1]),
-                ],
-              });
-            }
-          } catch (error) {
-            logger.error(`Failed to parse WebSocket message: ${error}`);
-          }
-        }
->>>>>>> 151d171f
       });
 
       worker.on("message", (data: any) =>
@@ -205,6 +170,173 @@
     metrics.metrics = metrics.metrics.filter(metric => metric.success === true);
 
     return metrics;
+  }
+
+  @Subscription(() => LatestMetricSubRes, {
+    topics: ({ args }) => {
+      return `${args.data.userId}-${args.data.type}-${args.data.from}`;
+    },
+  })
+  async getMetricStatSub(
+    @Root() payload: LatestMetricSubRes,
+    @Arg("data") data: SubMetricsStatInput
+  ): Promise<LatestMetricSubRes> {
+    const store = openStore();
+    await addInStore(store, `${data.userId}-${data.type}-${data.from}`, 0);
+    await store.close();
+    return payload;
+  }
+
+  @Query(() => MetricsRes)
+  async getMetricByTab(@Arg("data") data: GetMetricByTabInput) {
+    const store = openStore();
+    const { message: baseURL, status } = await getBaseURL(
+      "metrics",
+      data.orgName,
+      store
+    );
+    if (status !== 200) {
+      logger.error(`Error getting base URL for metrics stat: ${baseURL}`);
+      return { metrics: [] };
+    }
+
+    const { type, from, userId, nodeId, to } = data;
+    if (from === 0) throw new Error("Argument 'from' can't be zero.");
+
+    const metricsKey = getGraphsKeyByType(type);
+
+    if (metricsKey.length > 0) {
+      const metricPromises = metricsKey.map(
+        async key =>
+          await getNodeMetricRange(baseURL, key, {
+            to,
+            from,
+            userId,
+            nodeId,
+            step: data.step,
+            orgName: data.orgName,
+            withSubscription: false,
+            networkId: data.networkId,
+            type: STATS_TYPE.ALL_NODE,
+          })
+      );
+
+      const m = await Promise.all(metricPromises);
+      return transformMetricsArray(m);
+    }
+  }
+
+  @Query(() => NotificationsRes)
+  async getNotifications(
+    @Arg("orgId") orgId: string,
+    @Arg("role") role: string,
+    @Arg("userId") userId: string,
+    @Arg("orgName") orgName: string,
+    @Arg("networkId") networkId: string,
+    @Arg("subscriberId") subscriberId: string,
+    @Arg("startTimestamp") startTimestamp: string
+  ) {
+    const store = openStore();
+    const { message: baseURL, status } = await getBaseURL(
+      "notification",
+      orgName,
+      store
+    );
+    if (status !== 200) {
+      logger.error(`Error getting base URL for notification: ${baseURL}`);
+      return { notifications: [] };
+    }
+
+    const wsUrl = wsUrlResolver(baseURL);
+
+    const notifications = getNotifications(
+      baseURL,
+      orgId,
+      userId,
+      networkId,
+      subscriberId
+    );
+    const scopesPerRole = getScopesByRole(role);
+    let scopes = "";
+    if (scopesPerRole.length > 0) {
+      for (const scope of scopesPerRole) {
+        scopes = scopes + `&scope=${scope}`;
+      }
+      scopes = scopes.substring(1);
+    }
+
+    const key = `notification-${orgId}-${userId}-${networkId}-${subscriberId}-${startTimestamp}`;
+    const workerData = {
+      url: `${wsUrl}/v1/distributor/live`,
+      key: key,
+      orgId: orgId,
+      scopes: scopes,
+      userId: userId,
+      networkId: networkId,
+      subscriberId: subscriberId,
+    };
+
+    const worker = new Worker(NOTIFICATION_THREAD, {
+      workerData,
+    });
+
+    worker.on("message", (_data: any) => {
+      if (!_data.isError) {
+        const res = JSON.parse(_data.data);
+        if (res && res.id) {
+          const n: NotificationsResDto = {
+            id: res.id,
+            isRead: false,
+            title: res.title,
+            eventKey: res.eventKey,
+            createdAt: res.createdAt,
+            resourceId: res.resourceId,
+            description: res.description,
+            type: NotificationTypeEnumValue(res.type),
+            scope: NotificationScopeEnumValue(res.scope),
+          };
+          n.redirect = eventKeyToAction(res.event_key, n);
+          pubSub.publish(key, n);
+        } else {
+          return getErrorRes("No notification data found");
+        }
+      }
+    });
+
+    worker.on("exit", async (code: any) => {
+      await store.close();
+      logger.info(
+        `WS_THREAD exited with code [${code}] for ${orgId}/${userId}/${networkId}/${subscriberId}/${startTimestamp}`
+      );
+      worker.terminate();
+    });
+    return notifications;
+  }
+
+  @Subscription(() => NotificationsResDto, {
+    topics: ({ args }) => {
+      return `notification-${args.orgId}-${args.userId}-${args.networkId}-${args.subscriberId}-${args.startTimestamp}`;
+    },
+  })
+  async notificationSubscription(
+    @Root() payload: NotificationsResDto,
+    @Arg("orgId") orgId: string,
+    @Arg("role") role: string,
+    @Arg("userId") userId: string,
+    @Arg("orgName") orgName: string,
+    @Arg("networkId") networkId: string,
+    @Arg("subscriberId") subscriberId: string,
+    @Arg("startTimestamp") startTimestamp: string
+  ): Promise<NotificationsResDto> {
+    const store = openStore();
+    await addInStore(
+      store,
+      `notification-${orgId}-${userId}-${networkId}-${subscriberId}-${startTimestamp}`,
+      0
+    );
+    logger.info("Notification payload :", payload);
+    await store.close();
+    return payload;
   }
 
   @Query(() => SiteMetricsStateRes)
@@ -301,59 +433,30 @@
       if (Array.isArray(nodeIds) && nodeIds.length > 0) {
         for (const nodeId of nodeIds) {
           try {
-            const nodeResults = await Promise.all(
-              metricKeys.map(async key => {
-                try {
-                  return await getNodeMetricRange(baseURL, key, {
-                    ...data,
-                    siteId,
-                    nodeId,
+            const metricsKey = getGraphsKeyByType(type);
+            const nodeResults: MetricsStateRes = { metrics: [] };
+
+            if (metricsKey.length > 0) {
+              const metricPromises = metricsKey.map(async key => {
+                const res = await getNodeMetricRange(baseURL, key, { ...data });
+                if (Array.isArray(res.metrics)) {
+                  res.metrics.forEach(metric => {
+                    metrics.metrics.push(processMetricResult(metric));
                   });
-                } catch (error) {
-                  logger.error(
-                    `Error processing node metric ${key} for node ${nodeId} in site ${siteId}: ${error}`
-                  );
-                  return {
-                    msg: "Error",
-                    type: key,
-                    siteId: siteId || "",
-                    nodeId: nodeId || "",
-                    success: false,
-                    values: [],
-                  };
                 }
-              })
-            );
-
-            for (const res of nodeResults) {
-              let avg = 0;
-
-              if (Array.isArray(res.values)) {
-                res.values = res.values.filter(value => value[1] !== 0);
-                if (res.values.length > 0) {
-                  if (
-                    res.values.length === 1 ||
-                    res.type === "unit_uptime" ||
-                    res.type === "network_uptime"
-                  ) {
-                    avg = res.values[res.values.length - 1][1];
-                  } else {
-                    const sum = res.values.reduce(
-                      (acc, val) => acc + val[1],
-                      0
-                    );
-                    avg = sum / res.values.length;
-                  }
-                }
-              }
-
+              });
+
+              await Promise.all(metricPromises);
+            }
+
+            for (const res of nodeResults.metrics) {
               metrics.metrics.push({
                 msg: res.msg,
                 type: res.type,
                 siteId: siteId || "",
                 nodeId: nodeId || "",
                 success: res.success,
-                value: formatKPIValue(res.type, avg),
+                value: formatKPIValue(res.type, res.value),
               });
             }
           } catch (error) {
@@ -502,23 +605,7 @@
 
     return metrics;
   }
-<<<<<<< HEAD
-
-=======
-  @Subscription(() => LatestMetricSubRes, {
-    topics: ({ args }) => {
-      return `${args.data.userId}-${args.data.type}-${args.data.from}`;
-    },
-  })
-  async getMetricStatSub(
-    @Root() payload: LatestMetricSubRes,
-    @Arg("data") data: SubMetricsStatInput
-  ): Promise<LatestMetricSubRes> {
-    const store = openStore();
-    await addInStore(store, `${data.userId}-${data.type}-${data.from}`, 0);
-    await store.close();
-    return payload;
-  }
+
   @Subscription(() => LatestMetricSubRes, {
     topics: ({ args }) => {
       return `stat-${args.data.orgName}-${args.data.userId}-${args.data.type}-${args.data.from}`;
@@ -537,7 +624,7 @@
     await store.close();
     return payload;
   }
->>>>>>> 151d171f
+
   @Query(() => MetricsRes)
   async getMetricBySite(@Arg("data") data: GetMetricBySiteInput) {
     const store = openStore();
@@ -554,7 +641,7 @@
 
     const wsUrl = wsUrlResolver(baseURL);
 
-    const { type, from, userId, withSubscription, siteId, to } = data;
+    const { type, from, userId, withSubscription, siteId } = data;
     if (from === 0) throw new Error("Argument 'from' can't be zero.");
 
     const metricsKey = getGraphsKeyByType(type);
@@ -562,43 +649,8 @@
 
     if (metricsKey.length > 0) {
       const metricPromises = metricsKey.map(async key => {
-        const res = await getNodeMetricRange(baseURL, key, {
-          to,
-          from,
-          userId,
-          nodeId: "",
-          siteId: "",
-          networkId: "",
-          step: data.step,
-          orgName: data.orgName,
-          withSubscription: false,
-          type: STATS_TYPE.ALL_NODE,
-        });
-
-        let avg = 0;
-        if (res.metrics.length > 0) {
-          const metric = res.metrics[0];
-          if (metric.values.length > 0) {
-            if (
-              metric.values.length === 1 ||
-              key === "unit_uptime" ||
-              key === "network_uptime"
-            ) {
-              avg = metric.values[metric.values.length - 1][1];
-            } else {
-              const sum = metric.values.reduce((acc, val) => acc + val[1], 0);
-              avg = sum / metric.values.length;
-            }
-          }
-        }
-
-        return {
-          success: true,
-          msg: "success",
-          type: key,
-          nodeId: "",
-          values: [[Date.now(), avg]] as [number, number][],
-        } as MetricRes;
+        const result = await getSiteMetricRange(baseURL, key, { ...data });
+        return result;
       });
 
       metrics.metrics = await Promise.all(metricPromises);
@@ -652,195 +704,6 @@
     return metrics;
   }
 
-  @Query(() => MetricsRes)
-  async getMetricByTab(@Arg("data") data: GetMetricByTabInput) {
-    const store = openStore();
-    const { message: baseURL, status } = await getBaseURL(
-      "metrics",
-      data.orgName,
-      store
-    );
-    if (status !== 200) {
-      logger.error(`Error getting base URL for metrics stat: ${baseURL}`);
-      return { metrics: [] };
-    }
-
-    const { type, from, userId, nodeId, to } = data;
-    if (from === 0) throw new Error("Argument 'from' can't be zero.");
-
-    const metricsKey = getGraphsKeyByType(type);
-
-    if (metricsKey.length > 0) {
-<<<<<<< HEAD
-      const metricPromises = metricsKey.map(
-        async key =>
-          await getNodeMetricRange(baseURL, key, {
-            to,
-            from,
-            userId,
-            nodeId,
-            step: data.step,
-            siteId: data.siteId,
-            orgName: data.orgName,
-            withSubscription: false,
-            networkId: data.networkId,
-            type: STATS_TYPE.ALL_NODE,
-          })
-      );
-=======
-      const metricPromises = metricsKey.map(async key => {
-        const result = await getSiteMetricRange(baseURL, key, { ...data });
-        return result;
-      });
-      metrics.metrics = await Promise.all(metricPromises);
-    }
-
-    if (withSubscription && metrics.metrics.length > 0) {
-      const workerData = {
-        topic: `${userId}/${type}/${from}`,
-        url: `${wsUrl}/v1/live/metrics?interval=${
-          data.step
-        }&metric=${metricsKey.join(",")}&site=${siteId}`,
-      };
-
-      const worker = new Worker(WS_THREAD, {
-        workerData,
-      });
-
-      worker.on("message", (_data: any) => {
-        if (!_data.isError) {
-          try {
-            const res = JSON.parse(_data.data);
-            const result = res.data.result[0];
-            if (result && result.metric && result.value.length > 0) {
-              pubSub.publish(workerData.topic, {
-                type: res.Name,
-                success: true,
-                msg: "success",
-                siteId: siteId,
-                value: [
-                  Math.floor(result.value[0]) * 1000,
-                  parseFloat(Number(result.value[1] || 0).toFixed(2)),
-                ],
-              });
-            }
-          } catch (error) {
-            logger.error(
-              `Failed to parse WebSocket message for site: ${error}`
-            );
-          }
-        }
-      });
->>>>>>> 151d171f
-
-      const m = await Promise.all(metricPromises);
-      return transformMetricsArray(m);
-    }
-  }
-
-  @Query(() => NotificationsRes)
-  async getNotifications(
-    @Arg("orgId") orgId: string,
-    @Arg("role") role: string,
-    @Arg("userId") userId: string,
-    @Arg("orgName") orgName: string,
-    @Arg("networkId") networkId: string,
-    @Arg("subscriberId") subscriberId: string,
-    @Arg("startTimestamp") startTimestamp: string
-  ) {
-    const store = openStore();
-    const { message: baseURL, status } = await getBaseURL(
-      "notification",
-      orgName,
-      store
-    );
-    if (status !== 200) {
-      logger.error(`Error getting base URL for notification: ${baseURL}`);
-      return { notifications: [] };
-    }
-
-    const wsUrl = wsUrlResolver(baseURL);
-
-    const notifications = getNotifications(
-      baseURL,
-      orgId,
-      userId,
-      networkId,
-      subscriberId
-    );
-    const scopesPerRole = getScopesByRole(role);
-    let scopes = "";
-    if (scopesPerRole.length > 0) {
-      for (const scope of scopesPerRole) {
-        scopes = scopes + `&scope=${scope}`;
-      }
-      scopes = scopes.substring(1);
-    }
-
-    const key = `notification-${orgId}-${userId}-${networkId}-${subscriberId}-${startTimestamp}`;
-    const workerData = {
-      url: `${wsUrl}/v1/distributor/live`,
-      key: key,
-      orgId: orgId,
-      scopes: scopes,
-      userId: userId,
-      networkId: networkId,
-      subscriberId: subscriberId,
-    };
-
-    const worker = new Worker(NOTIFICATION_THREAD, {
-      workerData,
-    });
-
-    worker.on("message", (_data: any) => {
-      if (!_data.isError) {
-        const res = JSON.parse(_data.data);
-        if (res && res.id) {
-          const n: NotificationsResDto = {
-            id: res.id,
-            isRead: false,
-            title: res.title,
-            eventKey: res.eventKey,
-            createdAt: res.createdAt,
-            resourceId: res.resourceId,
-            description: res.description,
-            type: NotificationTypeEnumValue(res.type),
-            scope: NotificationScopeEnumValue(res.scope),
-          };
-          n.redirect = eventKeyToAction(res.event_key, n);
-          pubSub.publish(key, n);
-        } else {
-          return getErrorRes("No notification data found");
-        }
-      }
-    });
-
-    worker.on("exit", async (code: any) => {
-      await store.close();
-      logger.info(
-        `WS_THREAD exited with code [${code}] for ${orgId}/${userId}/${networkId}/${subscriberId}/${startTimestamp}`
-      );
-      worker.terminate();
-    });
-    return notifications;
-  }
-
-<<<<<<< HEAD
-=======
-  @Subscription(() => LatestMetricSubRes, {
-    topics: ({ args }) => {
-      return `${args.data.userId}/${args.data.type}/${args.data.from}`;
-    },
-  })
-  async getMetricByTabSub(
-    @Root() payload: LatestMetricSubRes,
-    @Arg("data") data: SubMetricByTabInput
-  ): Promise<LatestMetricSubRes> {
-    const store = openStore();
-    await addInStore(store, `${data.userId}/${payload.type}/${data.from}`, 0);
-    await store.close();
-    return payload;
-  }
   @Subscription(() => LatestMetricSubRes, {
     topics: ({ args }) => {
       return `${args.data.userId}/${args.data.type}/${args.data.from}`;
@@ -855,33 +718,6 @@
     await store.close();
     return payload;
   }
-
->>>>>>> 151d171f
-  @Subscription(() => NotificationsResDto, {
-    topics: ({ args }) => {
-      return `notification-${args.orgId}-${args.userId}-${args.networkId}-${args.subscriberId}-${args.startTimestamp}`;
-    },
-  })
-  async notificationSubscription(
-    @Root() payload: NotificationsResDto,
-    @Arg("orgId") orgId: string,
-    @Arg("role") role: string,
-    @Arg("userId") userId: string,
-    @Arg("orgName") orgName: string,
-    @Arg("networkId") networkId: string,
-    @Arg("subscriberId") subscriberId: string,
-    @Arg("startTimestamp") startTimestamp: string
-  ): Promise<NotificationsResDto> {
-    const store = openStore();
-    await addInStore(
-      store,
-      `notification-${orgId}-${userId}-${networkId}-${subscriberId}-${startTimestamp}`,
-      0
-    );
-    logger.info("Notification payload :", payload);
-    await store.close();
-    return payload;
-  }
 }
 
 export default SubscriptionsResolvers;