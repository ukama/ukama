/*
 * This Source Code Form is subject to the terms of the Mozilla Public
 * License, v. 2.0. If a copy of the MPL was not distributed with this
 * file, You can obtain one at https://mozilla.org/MPL/2.0/.
 *
 * Copyright (c) 2023-present, Ukama Inc.
 */
import crypto from "crypto";
import {
  Arg,
  Args,
  PubSub,
  PubSubEngine,
  Query,
  Resolver,
  Root,
  Subscription,
} from "type-graphql";
import { Worker } from "worker_threads";

import {
  METRIC_API_GW_SOCKET,
  NOTIFICATION_API_GW_WS,
  STORAGE_KEY,
} from "../../common/configs";
import { logger } from "../../common/logger";
import { removeKeyFromStorage, storeInStorage } from "../../common/storage";
import { getGraphsKeyByType, getTimestampCount } from "../../common/utils";
import {
  getLatestMetric,
  getNodeRangeMetric,
  getNotifications,
} from "../datasource/subscriptions-api";
import {
  GetLatestMetricInput,
  GetMetricByTabInput,
  GetNetworkNotificationsInput,
  GetNodeNotificationsInput,
  GetNotificationsInput,
  GetOrgNotificationsInput,
  GetSiteNotificationsInput,
  GetSubscriberNotificationsInput,
  GetUserNotificationsInput,
  LatestMetricRes,
  MetricRes,
  MetricsRes,
  NotificationsRes,
  NotificationsResDto,
  StatsMetric,
  SubMetricByTabInput,
} from "./types";

const WS_THREAD = "./threads/MetricsWSThread.js";
const NOTIFICATION_THREAD = "./threads/NotificationsWSThread.js";

const getErrorRes = (msg: string) =>
  ({
    orgId: "",
    msg: msg,
    type: "",
    nodeId: "",
    values: [],
    success: false,
  } as MetricRes);

/*
interface WorkerData {
  type: string;
  orgId: string;
  userId: string;
  timestamp: number;
  key: string;
  url: string;
}

const constructUrl = (type: string): string => {
  return `${METRIC_API_GW_SOCKET}/v1/live/metrics?interval=1&metric=${type}`;
};

const createWorkerData = (
  type: string,
  orgId: string,
  userId: string,
  from: number
): WorkerData => {
  return {
    type,
    orgId,
    userId,
    timestamp: from,
    key: STORAGE_KEY,
    url: constructUrl(type),
  };
};

const handleWorkerMessage = (
  _data: any,
  type: string,
  nodeId: string,
  pubSub: any
) => {
  if (!_data.isError) {
    const res = JSON.parse(_data.data);
    const result = res.data.result[0];
    if (
      result &&
      result.metric &&
      Array.isArray(result.value) &&
      result.value.length > 0
    ) {
      pubSub.publish(`metric-${type}`, {
        orgId: result.metric.org,
        nodeId: nodeId,
        type: type,
        value: [Math.floor(result.value[0]) * 1000, result.value[1]],
      } as LatestMetricRes);
    } else {
      return getErrorRes("No metric data found");
    }
  }
};

@Query(() => MetricRes)
  async getMetricRange(
    @Arg("data") data: GetMetricRangeInput,
    @PubSub() pubSub: PubSubEngine
  ) {
    const { type, orgId, userId, nodeId, withSubscription, from } = data;
    if (from === 0) throw new Error("Argument 'from' can't be zero.");
    const res = await getMetricRange(data);
    if (withSubscription && res.orgId && res.nodeId) {
      const workerData: any = {
        type,
        orgId,
        userId,
        url: `${METRIC_API_GW_SOCKET}/v1/live/metric?interval=1&metric=${type}`,
        key: STORAGE_KEY,
        timestamp: from,
      };
      const worker = new Worker(WS_THREAD, {
        workerData,
      });
      worker.on("message", (_data: any) => {
        if (!_data.isError) {
          const res = JSON.parse(_data.data);
          const result = res.data.result[0];
          if (result && result.metric && result.value.length > 0) {
            pubSub.publish(`metric-${type}`, {
              success: true,
              msg: "success",
              orgId: result.metric.org,
              nodeId: nodeId,
              type: type,
              value: result.value,
            } as LatestMetricRes);
          } else {
            return getErrorRes("No metric data found");
          }
        }
      });
      worker.on("exit", (code: any) => {
        removeKeyFromStorage(`${orgId}/${userId}/${type}/${from}`);
        logger.info(
          `WS_THREAD exited with code [${code}] for ${orgId}/${userId}/${type}`
        );
      });
    }

    return res;
  }

  @Query(() => MetricRes)
  async getNodeRangeMetric(
    @Arg("data") data: GetMetricRangeInput,
    @PubSub() pubSub: PubSubEngine
  ) {
    const {
      type,
      orgId = "",
      userId = "",
      nodeId,
      withSubscription,
      from,
    } = data;
    if (from === 0) throw new Error("Argument 'from' can't be zero.");
    const res = await getNodeRangeMetric(data);

    if (withSubscription && res.orgId && res.nodeId) {
      const workerData = createWorkerData(type, orgId, userId, from);
      const worker = new Worker(WS_THREAD, {
        workerData,
      });
      worker.on("message", (_data: any) =>
        handleWorkerMessage(_data, type, nodeId, pubSub)
      );
      worker.on("error", err => {
        logger.error(`Worker error: ${err}`);
      });
      worker.on("exit", (code: any) => {
        const keys = getGraphsKeyByType(type, nodeId);
        keys.forEach(async (key: string) => {
          await removeKeyFromStorage(`${orgId}/${userId}/${key}/${from}`);
        });
        logger.info(
          `WS_THREAD exited with code [${code}] for ${orgId}/${userId}/${type}`
        );
      });
    }

    return res;
  }

@Subscription(() => LatestMetricRes, {
  topics: ({ args }) => `metric-${args.type}`,
  filter: ({ payload, args }) => {
    return args.nodeId === payload.nodeId;
  },
})
async getMetricRangeSub(
  @Root() payload: LatestMetricRes,
  @Args() args: SubMetricRangeInput
): Promise<LatestMetricRes> {
  await storeInStorage(
    `${args.orgId}/${args.userId}/${args.type}/${args.from}`,
    getTimestampCount("0")
  );
  return payload;
}
*/

@Resolver(MetricRes)
class MetricResolvers {
  @Query(() => StatsMetric)
  async getStatsMetric() {
    return {
      activeSubscriber: Math.floor(crypto.randomInt(1, 30)),
      averageThroughput: Math.floor(crypto.randomInt(1, 50)),
      averageSignalStrength: Math.floor(crypto.randomInt(1, 90)),
    };
  }

  @Query(() => LatestMetricRes)
  async getLatestMetric(@Arg("data") data: GetLatestMetricInput) {
    return await getLatestMetric(data);
  }

  @Query(() => MetricsRes)
  async getMetricByTab(
    @Arg("data") data: GetMetricByTabInput,
    @PubSub() pubSub: PubSubEngine
  ) {
    const { type, orgId, userId, nodeId, withSubscription, from } = data;
    if (from === 0) throw new Error("Argument 'from' can't be zero.");
    const metricsKey: string[] = getGraphsKeyByType(type, nodeId);
    const metrics: MetricsRes = { metrics: [] };
    if (metricsKey.length > 0) {
      for (let i = 0; i < metricsKey.length; i++) {
        const res = await getNodeRangeMetric({ ...data, type: metricsKey[i] });
        metrics.metrics.push(res);
      }
    }
    if (withSubscription && metrics.metrics.length > 0) {
      let subKey = "";
      metrics.metrics.forEach((metric: MetricRes) => {
        if (metric.values.length > 2) subKey = subKey + metric.type + ",";
      });
      subKey = subKey.slice(0, -1);
      subKey.split(",").forEach((key: string) => {
        const workerData = {
          type: key,
          orgId,
          userId,
          url: `${METRIC_API_GW_SOCKET}/v1/live/metrics?interval=1&metric=${key}&node=${nodeId}`,
          key: STORAGE_KEY,
          timestamp: from,
        };
        const worker = new Worker(WS_THREAD, {
          workerData,
        });
        worker.on("message", (_data: any) => {
          if (!_data.isError) {
            const res = JSON.parse(_data.data);
            const result = res.data.result[0];
            if (result && result.metric && result.value.length > 0) {
              pubSub.publish(key, {
                success: true,
                msg: "success",
                orgId: result.metric.org,
                nodeId: nodeId,
                type: key,
                userId: userId,
                value: result.value,
              } as LatestMetricRes);
            } else {
              return getErrorRes("No metric data found");
            }
          }
        });
        worker.on("exit", (code: any) => {
          removeKeyFromStorage(`${orgId}/${userId}/${type}/${from}`);
          logger.info(
            `WS_THREAD exited with code [${code}] for ${orgId}/${userId}/${type}`
          );
        });
      });
    }
    return metrics;
  }

  @Query(() => NotificationsRes)
  async getNotifications(
    @Arg("data") data: GetNotificationsInput,
    @PubSub() pubSub: PubSubEngine
  ) {
    const notifications = getNotifications(data);
    const workerData = {
      url: `${NOTIFICATION_API_GW_WS}/v1/distributor/live`,
      orgId: data.orgId,
      scope: data.scopes,
      userId: data.userId,
      networkId: data.networkId,
      key: "UKAMA_NOTIFICATION_STORAGE_KEY",
    };

    const worker = new Worker(NOTIFICATION_THREAD, {
      workerData,
    });

    const key = `notification-${data.userId}-${data.orgId}-${data.forRole}-${data.networkId}`;
    worker.on("message", (_data: any) => {
      if (!_data.isError) {
        const res = JSON.parse(_data.data);
        if (res && res.id) {
          pubSub.publish(key, {
            createdAt: res.createdAt,
            description: res.description,
            id: res.id,
            isRead: res.isRead,
            scope: res.scope,
            title: res.title,
            type: res.type,
          } as NotificationsResDto);
        } else {
          return getErrorRes("No notification data found");
        }
      }
    });

    worker.on("exit", (code: any) => {
      removeKeyFromStorage(key);
      logger.info(
        `WS_THREAD exited with code [${code}] for ${data.orgId}/${data.userId}/${data.networkId}`
      );
    });
    return notifications;
  }

  @Subscription(() => LatestMetricRes, {
    topics: ({ args }) => {
      return getGraphsKeyByType(args.type, args.nodeId);
    },
    filter: ({ payload, args }) => {
      return args.nodeId === payload.nodeId && args.userId === payload.userId;
    },
  })
  async getMetricByTabSub(
    @Root() payload: LatestMetricRes,
    @Args() args: SubMetricByTabInput
  ): Promise<LatestMetricRes> {
    await storeInStorage(
      `${args.orgId}/${args.userId}/${payload.type}/${args.from}`,
      getTimestampCount("0")
    );
    return payload;
  }

<<<<<<< HEAD
  @Subscription(() => NotificationsRes, {
    topics: ({ args }) => {
      return `notification-${args.userId}`;
    },
  })
  async getUserNotifications(
    @Root() payload: NotificationsRes,
    @Args() args: GetUserNotificationsInput
  ): Promise<NotificationsRes> {
    logger.info(args.userId);
    return payload;
  }
  @Subscription(() => NotificationsRes, {
    topics: ({ args }) => {
      return `notification-${args.userId}-${args.orgId}-${args.role}`;
    },
  })
  async getOrgNotifications(
    @Root() payload: NotificationsRes,
    @Args() args: GetOrgNotificationsInput
  ): Promise<NotificationsRes> {
    logger.info(args.orgId);
    return payload;
  }

  @Subscription(() => NotificationsRes, {
    topics: ({ args }) => {
      return `notification-${args.userId}-${args.orgId}-${args.role}-${args.networkId}`;
    },
  })
  async getNetworkNotifications(
    @Root() payload: NotificationsRes,
    @Args() args: GetNetworkNotificationsInput
  ): Promise<NotificationsRes> {
    logger.info(args.orgId);
    return payload;
  }

  @Subscription(() => NotificationsRes, {
    topics: ({ args }) => {
      return `notification-${args.userId}-${args.orgId}-${args.role}-${args.networkId}-${args.siteId}`;
    },
  })
  async getSiteNotifications(
    @Root() payload: NotificationsRes,
    @Args() args: GetSiteNotificationsInput
  ): Promise<NotificationsRes> {
    logger.info(args.orgId);
    return payload;
  }

  @Subscription(() => NotificationsRes, {
    topics: ({ args }) => {
      return `notification-${args.userId}-${args.orgId}-${args.role}-${args.networkId}-${args.siteId}-${args.nodeId}`;
    },
  })
  async getNodeNotifications(
    @Root() payload: NotificationsRes,
    @Args() args: GetNodeNotificationsInput
  ): Promise<NotificationsRes> {
    logger.info(args.orgId);
    return payload;
  }

  @Subscription(() => NotificationsRes, {
    topics: ({ args }) => {
      return `notification-${args.userId}-${args.orgId}-${args.networkId}-${args.subscriberId}`;
    },
  })
  async getSubscriberNotifications(
    @Root() payload: NotificationsRes,
    @Args() args: GetSubscriberNotificationsInput
  ): Promise<NotificationsRes> {
    logger.info(args.orgId);
=======
  @Subscription(() => NotificationsResDto, {
    topics: ({ args }) => {
      return `notification-${args.userId}-${args.orgId}-${args.forRole}-${args.networkId}`;
    },
  })
  async notificationSubscription(
    @Root() payload: NotificationsResDto,
    @Args() args: GetNotificationsInput
  ): Promise<NotificationsResDto> {
    await storeInStorage(
      `notification-${args.userId}-${args.orgId}-${args.forRole}-${args.networkId}`,
      getTimestampCount("0")
    );
>>>>>>> 0e66990a
    return payload;
  }
}

export default MetricResolvers;<|MERGE_RESOLUTION|>--- conflicted
+++ resolved
@@ -34,20 +34,14 @@
 import {
   GetLatestMetricInput,
   GetMetricByTabInput,
-  GetNetworkNotificationsInput,
-  GetNodeNotificationsInput,
   GetNotificationsInput,
-  GetOrgNotificationsInput,
-  GetSiteNotificationsInput,
-  GetSubscriberNotificationsInput,
-  GetUserNotificationsInput,
   LatestMetricRes,
   MetricRes,
   MetricsRes,
   NotificationsRes,
   NotificationsResDto,
   StatsMetric,
-  SubMetricByTabInput,
+  SubMetricByTabInput
 } from "./types";
 
 const WS_THREAD = "./threads/MetricsWSThread.js";
@@ -374,82 +368,6 @@
     return payload;
   }
 
-<<<<<<< HEAD
-  @Subscription(() => NotificationsRes, {
-    topics: ({ args }) => {
-      return `notification-${args.userId}`;
-    },
-  })
-  async getUserNotifications(
-    @Root() payload: NotificationsRes,
-    @Args() args: GetUserNotificationsInput
-  ): Promise<NotificationsRes> {
-    logger.info(args.userId);
-    return payload;
-  }
-  @Subscription(() => NotificationsRes, {
-    topics: ({ args }) => {
-      return `notification-${args.userId}-${args.orgId}-${args.role}`;
-    },
-  })
-  async getOrgNotifications(
-    @Root() payload: NotificationsRes,
-    @Args() args: GetOrgNotificationsInput
-  ): Promise<NotificationsRes> {
-    logger.info(args.orgId);
-    return payload;
-  }
-
-  @Subscription(() => NotificationsRes, {
-    topics: ({ args }) => {
-      return `notification-${args.userId}-${args.orgId}-${args.role}-${args.networkId}`;
-    },
-  })
-  async getNetworkNotifications(
-    @Root() payload: NotificationsRes,
-    @Args() args: GetNetworkNotificationsInput
-  ): Promise<NotificationsRes> {
-    logger.info(args.orgId);
-    return payload;
-  }
-
-  @Subscription(() => NotificationsRes, {
-    topics: ({ args }) => {
-      return `notification-${args.userId}-${args.orgId}-${args.role}-${args.networkId}-${args.siteId}`;
-    },
-  })
-  async getSiteNotifications(
-    @Root() payload: NotificationsRes,
-    @Args() args: GetSiteNotificationsInput
-  ): Promise<NotificationsRes> {
-    logger.info(args.orgId);
-    return payload;
-  }
-
-  @Subscription(() => NotificationsRes, {
-    topics: ({ args }) => {
-      return `notification-${args.userId}-${args.orgId}-${args.role}-${args.networkId}-${args.siteId}-${args.nodeId}`;
-    },
-  })
-  async getNodeNotifications(
-    @Root() payload: NotificationsRes,
-    @Args() args: GetNodeNotificationsInput
-  ): Promise<NotificationsRes> {
-    logger.info(args.orgId);
-    return payload;
-  }
-
-  @Subscription(() => NotificationsRes, {
-    topics: ({ args }) => {
-      return `notification-${args.userId}-${args.orgId}-${args.networkId}-${args.subscriberId}`;
-    },
-  })
-  async getSubscriberNotifications(
-    @Root() payload: NotificationsRes,
-    @Args() args: GetSubscriberNotificationsInput
-  ): Promise<NotificationsRes> {
-    logger.info(args.orgId);
-=======
   @Subscription(() => NotificationsResDto, {
     topics: ({ args }) => {
       return `notification-${args.userId}-${args.orgId}-${args.forRole}-${args.networkId}`;
@@ -463,7 +381,6 @@
       `notification-${args.userId}-${args.orgId}-${args.forRole}-${args.networkId}`,
       getTimestampCount("0")
     );
->>>>>>> 0e66990a
     return payload;
   }
 }
