--- conflicted
+++ resolved
@@ -155,13 +155,11 @@
   @Field(() => STATS_TYPE)
   type: STATS_TYPE;
 
-<<<<<<< HEAD
   @Field({ nullable: true, defaultValue: "avg" })
   operation?: string;
-=======
-  @Field()
-  from: number;
->>>>>>> 151d171f
+
+  @Field()
+  from: number;
 
   @Field({ nullable: true })
   to?: number;
