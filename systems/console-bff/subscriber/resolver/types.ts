--- conflicted
+++ resolved
@@ -5,11 +5,7 @@
  *
  * Copyright (c) 2023-present, Ukama Inc.
  */
-<<<<<<< HEAD
-import { IsEmail, IsPhoneNumber } from "class-validator";
-=======
 import { IsEmail } from "class-validator";
->>>>>>> 96a2ac1b
 import { Field, InputType, ObjectType } from "type-graphql";
 
 @ObjectType()
