<<<<<<< HEAD
# Package sub-system

Package sub-system provides CRUD options to organization.It provides following rpc's:

- Add package under organization
- Update organization package
- Get package by `packageUuid`
- Get packages which will return packages by org
- Delete package under an organization

## File Structure

    .
    └── systems
        └── package
            │── base-rate
            │   ├── cmd
            │   │   ├── server
            │   │   │   └── main.go
            │   │   └── version
            │   │       └── version.go
            │   ├── mocks
            │   │   └── PackageRepo.go
            │   ├── pb
            │   │   ├── gen
            │   │   │   └── mocks
            │   │   │       ├── PackageServiceClient.go
            │   │   │       ├── PackageServiceServer.go
            │   │   │       └── UnsafePackageServiceServer.go
            │   │   ├── package.pb.go
            │   │   ├── package_grpc.pb.go
            │   │   └── package.proto
            │   ├── pkg
            │   │   ├── db
            │   │   │   ├── model.go
            │   │   │   └── package_repo.go
            │   │   ├── server
            │   │   │   └── package.go
            │   │   └── validations
            │   │   │   └── validations.go
            │   │   ├── config.go
            │   │   └── global.go
            |   ├── Dockerfile
            │   ├── go.mod
            │   ├── go.sum
            │   └── Makefile
            └── README
=======
# Protocol Documentation
<a name="top"></a>

## Table of Contents

 - [PackagesService](#ukama.data_plan.package.v1.PackagesService)
- [Directory structure](#directory-structure)
- [How to use?](#how-to)
 - [pb/package.proto](#pb/package.proto)
   - [AddPackageRequest Messages](#ukama.data_plan.package.v1.AddPackageRequest)
   - [AddPackageResponse Messages](#ukama.data_plan.package.v1.AddPackageResponse)
   - [DeletePackageRequest Messages](#ukama.data_plan.package.v1.DeletePackageRequest)
   - [DeletePackageResponse Messages](#ukama.data_plan.package.v1.DeletePackageResponse)
   - [GetByOrgPackageRequest Messages](#ukama.data_plan.package.v1.GetByOrgPackageRequest)
   - [GetByOrgPackageResponse Messages](#ukama.data_plan.package.v1.GetByOrgPackageResponse)
   - [GetPackageRequest Messages](#ukama.data_plan.package.v1.GetPackageRequest)
   - [GetPackageResponse Messages](#ukama.data_plan.package.v1.GetPackageResponse)
   - [Package Messages](#ukama.data_plan.package.v1.Package)
   - [UpdatePackageRequest Messages](#ukama.data_plan.package.v1.UpdatePackageRequest)
   - [UpdatePackageResponse Messages](#ukama.data_plan.package.v1.UpdatePackageResponse)
  
- [Scalar Value Types](#scalar-value-types)



<a name="pb/package.proto"></a>
<p align="right"><a href="#top">Top</a></p>


<a name="ukama.data_plan.package.v1.PackagesService"></a>

# PackagesService
Defines the service for packages  operations

## RPC Functions

| Method Name | Request Type | Response Type | Description |
| ----------- | ------------ | ------------- | ------------|
| Get | [GetPackageRequest](#ukama.data_plan.package.v1.GetPackageRequest) | [GetPackageResponse](#ukama.data_plan.package.v1.GetPackageRequest) |  |
| Add | [AddPackageRequest](#ukama.data_plan.package.v1.AddPackageRequest) | [AddPackageResponse](#ukama.data_plan.package.v1.AddPackageRequest) |  |
| Delete | [DeletePackageRequest](#ukama.data_plan.package.v1.DeletePackageRequest) | [DeletePackageResponse](#ukama.data_plan.package.v1.DeletePackageRequest) |  |
| Update | [UpdatePackageRequest](#ukama.data_plan.package.v1.UpdatePackageRequest) | [UpdatePackageResponse](#ukama.data_plan.package.v1.UpdatePackageRequest) |  |
| GetByOrg | [GetByOrgPackageRequest](#ukama.data_plan.package.v1.GetByOrgPackageRequest) | [GetByOrgPackageResponse](#ukama.data_plan.package.v1.GetByOrgPackageRequest) |  |




<a name="#directory-structure"></a>

## Directory structure

      ├── Dockerfile
      ├── Int.Dockerfile
      ├── Makefile
      ├── bin
      │      ├── integration
      │      ├── package
      ├── cmd
      │      ├── server
      │      │      ├── main.go
      │      ├── version
      │      │      ├── version.go
      ├── go.mod
      ├── go.sum
      ├── mocks
      │      ├── PackageRepo.go
      ├── pb
      │      ├── gen
      │      │      ├── mocks
      │      │      │      ├── PackagesServiceClient.go
      │      │      │      ├── PackagesServiceServer.go
      │      │      │      ├── UnsafeEventNotificationServiceServer.go
      │      │      │      ├── UnsafePackagesServiceServer.go
      │      │      ├── package.pb.go
      │      │      ├── package.validator.pb.go
      │      │      ├── package_grpc.pb.go
      │      ├── package.proto
      ├── pkg
      │      ├── config.go
      │      ├── db
      │      │      ├── model.go
      │      │      ├── package_repo.go
      │      │      ├── package_repo_test.go
      │      ├── global.go
      │      ├── server
      │      │      ├── package.go
      │      │      ├── package_test.go
      │      ├── validations
      │      │      ├── validations.go
      │      │      ├── validations_test.go
      ├── test
      │      ├── integration
      │      │      ├── package_test.go
>>>>>>> 10efc8b2

- **cmd**: Contains the server and system/sub-system version. Purpose of this file is to initialize the DB and start server. We use `make server` command to run this file.
- **mocks**: This directory contains the auto generated file which get generated based on `*.proto`. It contains functions which we can use to write test cases.
- **pb**: This directory contains the `*.proto` file. In proto file we define service with all the rpc's and messages.
- **pkg/db**: DB directory under pkg contains 2 files.
  `model.go` file contains the db model structure/s.
  `*_repo.go` is reponsible of communicating with db using [gorm](https://gorm.io/docs/).
- **pkg/server** This directory contains the file in which all the RPC functions logic is implemented. Those functions call `pkg\*_repo.go` functions to perform db operations.

<a name="#how-to"></a>

## How to use?

Before using the repo make sure below tools are installed:

- Go 1.18
- PostgreSQL
- gRPC client
Then navigate into base-rate directory and run below command:

**To Test**

For unit tests run below commands:

```
make test
```

This command will run unit tests under all pb/package.proto directories.

<<<<<<< HEAD
```js
{
    [require] packageUuid => string
}
=======
**To Generate PB file**

```
make gen
>>>>>>> 10efc8b2
```

This command will generate protobuf files from pb/package.proto.

**To Run Server & Test RPC**

```
make server
```

This command will run the server on port `9090`. It'll also create the database and table under it.

Server is running, Now we can use any gRPC client to interact with RPC handlers. We're using [Evans](https://github.com/ktr0731/evans). Run below command in new terminal tab:

```
evans --path /path/to --path . --proto pb/*.proto --host localhost --port 9090
```

Next run:

```
show rpc
```

This command will show all the available RPC calls under base-rate sub-system. To call any RPC function run `call FUNCATION_NAME`.

## pb/package.proto



<a name="ukama.data_plan.package.v1.AddPackageRequest"></a>

### AddPackageRequest



| Field | Type | Label | Description |
| ----- | ---- | ----- | ----------- |
| name | [string](#string) |  | The name of the package being added |
| orgID | [string](#string) |  | The ID of the organization the package belongs to |
| active | [bool](#bool) |  | Whether or not the package is currently active |
| duration | [uint64](#uint64) |  | The duration of the package in days |
| simType | [string](#string) |  | The type of SIM card required for the package |
| smsVolume | [int64](#int64) |  | The volume of SMS messages included in the package |
| dataVolume | [int64](#int64) |  | The volume of data included in the package |
| voiceVolume | [int64](#int64) |  | The volume of voice minutes included in the package |
| orgRatesID | [uint64](#uint64) |  | The ID of the organization's rate plan |




<a name="ukama.data_plan.package.v1.AddPackageResponse"></a>

<<<<<<< HEAD
Function takes below argument:

```js
{
    [required] packageUuid => string
    [optional] name => String
    [optional] duration => UInt64
    [optional] org_rates_id => UInt64
    [optional] active => Boolean
    [optional] sim_type => String
    [optional] sms_volume => Int64
    [optional] data_volume => Int64
    [optional] voice_volume => Int64
}
```
=======
### AddPackageResponse
>>>>>>> 10efc8b2



| Field | Type | Label | Description |
| ----- | ---- | ----- | ----------- |
| package | [Package](#ukama.data_plan.package.v1.Package) |  | The response message for the Add RPC that returns the added package |




<a name="ukama.data_plan.package.v1.DeletePackageRequest"></a>

<<<<<<< HEAD
```js
{
    [required] packageUuid => string
    [required] orgId => UInt64
}
```
=======
### DeletePackageRequest
define a message named DeletePackageRequest
>>>>>>> 10efc8b2


| Field | Type | Label | Description |
| ----- | ---- | ----- | ----------- |
| packageID | [string](#string) |  | define a string field named packageID with a tag for field validation and JSON name |




<a name="ukama.data_plan.package.v1.DeletePackageResponse"></a>

### DeletePackageResponse





<a name="ukama.data_plan.package.v1.GetByOrgPackageRequest"></a>

### GetByOrgPackageRequest
define a message named GetByOrgPackageRequest


| Field | Type | Label | Description |
| ----- | ---- | ----- | ----------- |
| orgID | [string](#string) |  | define a string field named orgID with a tag for field validation and JSON name |




<a name="ukama.data_plan.package.v1.GetByOrgPackageResponse"></a>

### GetByOrgPackageResponse
define a message named GetByOrgPackageResponse


| Field | Type | Label | Description |
| ----- | ---- | ----- | ----------- |
| packages | [Package](#ukama.data_plan.package.v1.Package) | repeated | define a repeated field of type Package named packages |




<a name="ukama.data_plan.package.v1.GetPackageRequest"></a>

### GetPackageRequest
define a message named GetPackageRequest


| Field | Type | Label | Description |
| ----- | ---- | ----- | ----------- |
| packageID | [string](#string) |  | define a string field named packageID with a tag for field validation and JSON name |




<a name="ukama.data_plan.package.v1.GetPackageResponse"></a>

### GetPackageResponse
define a message named GetPackageResponse


| Field | Type | Label | Description |
| ----- | ---- | ----- | ----------- |
| package | [Package](#ukama.data_plan.package.v1.Package) |  | define a field of type Package named package |




<a name="ukama.data_plan.package.v1.Package"></a>

### Package



| Field | Type | Label | Description |
| ----- | ---- | ----- | ----------- |
| packageID | [string](#string) |  | The unique ID of the package |
| name | [string](#string) |  | The name of the package |
| orgID | [string](#string) |  | The ID of the organization the package belongs to |
| active | [bool](#bool) |  | Whether or not the package is currently active |
| duration | [uint64](#uint64) |  | The duration of the package in days |
| simType | [string](#string) |  | The type of SIM card required for the package |
| createdAt | [string](#string) |  | The date and time the package was created |
| deletedAt | [string](#string) |  | The date and time the package was deleted, if applicable |
| updatedAt | [string](#string) |  | The date and time the package was last updated |
| smsVolume | [int64](#int64) |  | The volume of SMS messages included in the package |
| dataVolume | [int64](#int64) |  | The volume of data included in the package |
| voiceVolume | [int64](#int64) |  | The volume of voice minutes included in the package |
| orgRatesID | [uint64](#uint64) |  | The ID of the organization's rate plan |




<a name="ukama.data_plan.package.v1.UpdatePackageRequest"></a>

### UpdatePackageRequest
define a message named UpdatePackageRequest


| Field | Type | Label | Description |
| ----- | ---- | ----- | ----------- |
| packageID | [string](#string) |  | define a string field named packageID with a tag for field validation and JSON name |
| name | [string](#string) |  | define a string field named name |
| active | [bool](#bool) |  | define a boolean field named active |
| duration | [uint64](#uint64) |  | define a uint64 field named duration |
| simType | [string](#string) |  | define a string field named simType |
| smsVolume | [int64](#int64) |  | define a int64 field named smsVolume |
| dataVolume | [int64](#int64) |  | define a int64 field named dataVolume |
| voiceVolume | [int64](#int64) |  | define a int64 field named voiceVolume |
| orgRatesID | [uint64](#uint64) |  | define a uint64 field named |




<a name="ukama.data_plan.package.v1.UpdatePackageResponse"></a>

### UpdatePackageResponse



| Field | Type | Label | Description |
| ----- | ---- | ----- | ----------- |
| package | [Package](#ukama.data_plan.package.v1.Package) |  | The response message for the Update RPC that returns the updated package |







 





## Scalar Value Types

| .proto Type | Notes | C++ Type | Java Type | Python Type |
| ----------- | ----- | -------- | --------- | ----------- |
| <a name="double" ></a> double |  | double | double | float |
| <a name="float" ></a> float |  | float | float | float |
| <a name="int32" ></a> int32 | Uses variable-length encoding. Inefficient for encoding negative numbers – if your field is likely to have negative values, use sint32 instead. | int32 | int | int |
| <a name="int64" ></a> int64 | Uses variable-length encoding. Inefficient for encoding negative numbers – if your field is likely to have negative values, use sint64 instead. | int64 | long | int/long |
| <a name="uint32" ></a> uint32 | Uses variable-length encoding. | uint32 | int | int/long |
| <a name="uint64" ></a> uint64 | Uses variable-length encoding. | uint64 | long | int/long |
| <a name="sint32" ></a> sint32 | Uses variable-length encoding. Signed int value. These more efficiently encode negative numbers than regular int32s. | int32 | int | int |
| <a name="sint64" ></a> sint64 | Uses variable-length encoding. Signed int value. These more efficiently encode negative numbers than regular int64s. | int64 | long | int/long |
| <a name="fixed32" ></a> fixed32 | Always four bytes. More efficient than uint32 if values are often greater than 2^28. | uint32 | int | int |
| <a name="fixed64" ></a> fixed64 | Always eight bytes. More efficient than uint64 if values are often greater than 2^56. | uint64 | long | int/long |
| <a name="sfixed32" ></a> sfixed32 | Always four bytes. | int32 | int | int |
| <a name="sfixed64" ></a> sfixed64 | Always eight bytes. | int64 | long | int/long |
| <a name="bool" ></a> bool |  | bool | boolean | boolean |
| <a name="string" ></a> string | A string must always contain UTF-8 encoded or 7-bit ASCII text. | string | String | str/unicode |
| <a name="bytes" ></a> bytes | May contain any arbitrary sequence of bytes. | string | ByteString | str |<|MERGE_RESOLUTION|>--- conflicted
+++ resolved
@@ -1,84 +1,34 @@
-<<<<<<< HEAD
-# Package sub-system
-
-Package sub-system provides CRUD options to organization.It provides following rpc's:
-
-- Add package under organization
-- Update organization package
-- Get package by `packageUuid`
-- Get packages which will return packages by org
-- Delete package under an organization
-
-## File Structure
-
-    .
-    └── systems
-        └── package
-            │── base-rate
-            │   ├── cmd
-            │   │   ├── server
-            │   │   │   └── main.go
-            │   │   └── version
-            │   │       └── version.go
-            │   ├── mocks
-            │   │   └── PackageRepo.go
-            │   ├── pb
-            │   │   ├── gen
-            │   │   │   └── mocks
-            │   │   │       ├── PackageServiceClient.go
-            │   │   │       ├── PackageServiceServer.go
-            │   │   │       └── UnsafePackageServiceServer.go
-            │   │   ├── package.pb.go
-            │   │   ├── package_grpc.pb.go
-            │   │   └── package.proto
-            │   ├── pkg
-            │   │   ├── db
-            │   │   │   ├── model.go
-            │   │   │   └── package_repo.go
-            │   │   ├── server
-            │   │   │   └── package.go
-            │   │   └── validations
-            │   │   │   └── validations.go
-            │   │   ├── config.go
-            │   │   └── global.go
-            |   ├── Dockerfile
-            │   ├── go.mod
-            │   ├── go.sum
-            │   └── Makefile
-            └── README
-=======
 # Protocol Documentation
+
 <a name="top"></a>
 
 ## Table of Contents
 
- - [PackagesService](#ukama.data_plan.package.v1.PackagesService)
+- [PackagesService](#ukama.data_plan.package.v1.PackagesService)
 - [Directory structure](#directory-structure)
 - [How to use?](#how-to)
- - [pb/package.proto](#pb/package.proto)
-   - [AddPackageRequest Messages](#ukama.data_plan.package.v1.AddPackageRequest)
-   - [AddPackageResponse Messages](#ukama.data_plan.package.v1.AddPackageResponse)
-   - [DeletePackageRequest Messages](#ukama.data_plan.package.v1.DeletePackageRequest)
-   - [DeletePackageResponse Messages](#ukama.data_plan.package.v1.DeletePackageResponse)
-   - [GetByOrgPackageRequest Messages](#ukama.data_plan.package.v1.GetByOrgPackageRequest)
-   - [GetByOrgPackageResponse Messages](#ukama.data_plan.package.v1.GetByOrgPackageResponse)
-   - [GetPackageRequest Messages](#ukama.data_plan.package.v1.GetPackageRequest)
-   - [GetPackageResponse Messages](#ukama.data_plan.package.v1.GetPackageResponse)
-   - [Package Messages](#ukama.data_plan.package.v1.Package)
-   - [UpdatePackageRequest Messages](#ukama.data_plan.package.v1.UpdatePackageRequest)
-   - [UpdatePackageResponse Messages](#ukama.data_plan.package.v1.UpdatePackageResponse)
+- [pb/package.proto](#pb/package.proto)
+  - [AddPackageRequest Messages](#ukama.data_plan.package.v1.AddPackageRequest)
+  - [AddPackageResponse Messages](#ukama.data_plan.package.v1.AddPackageResponse)
+  - [DeletePackageRequest Messages](#ukama.data_plan.package.v1.DeletePackageRequest)
+  - [DeletePackageResponse Messages](#ukama.data_plan.package.v1.DeletePackageResponse)
+  - [GetByOrgPackageRequest Messages](#ukama.data_plan.package.v1.GetByOrgPackageRequest)
+  - [GetByOrgPackageResponse Messages](#ukama.data_plan.package.v1.GetByOrgPackageResponse)
+  - [GetPackageRequest Messages](#ukama.data_plan.package.v1.GetPackageRequest)
+  - [GetPackageResponse Messages](#ukama.data_plan.package.v1.GetPackageResponse)
+  - [Package Messages](#ukama.data_plan.package.v1.Package)
+  - [UpdatePackageRequest Messages](#ukama.data_plan.package.v1.UpdatePackageRequest)
+  - [UpdatePackageResponse Messages](#ukama.data_plan.package.v1.UpdatePackageResponse)
   
 - [Scalar Value Types](#scalar-value-types)
 
-
-
 <a name="pb/package.proto"></a>
 <p align="right"><a href="#top">Top</a></p>
 
-
 <a name="ukama.data_plan.package.v1.PackagesService"></a>
 
 # PackagesService
+
 Defines the service for packages  operations
 
 ## RPC Functions
@@ -90,9 +40,6 @@
 | Delete | [DeletePackageRequest](#ukama.data_plan.package.v1.DeletePackageRequest) | [DeletePackageResponse](#ukama.data_plan.package.v1.DeletePackageRequest) |  |
 | Update | [UpdatePackageRequest](#ukama.data_plan.package.v1.UpdatePackageRequest) | [UpdatePackageResponse](#ukama.data_plan.package.v1.UpdatePackageRequest) |  |
 | GetByOrg | [GetByOrgPackageRequest](#ukama.data_plan.package.v1.GetByOrgPackageRequest) | [GetByOrgPackageResponse](#ukama.data_plan.package.v1.GetByOrgPackageRequest) |  |
-
-
-
 
 <a name="#directory-structure"></a>
 
@@ -140,7 +87,6 @@
       ├── test
       │      ├── integration
       │      │      ├── package_test.go
->>>>>>> 10efc8b2
 
 - **cmd**: Contains the server and system/sub-system version. Purpose of this file is to initialize the DB and start server. We use `make server` command to run this file.
 - **mocks**: This directory contains the auto generated file which get generated based on `*.proto`. It contains functions which we can use to write test cases.
@@ -171,17 +117,10 @@
 
 This command will run unit tests under all pb/package.proto directories.
 
-<<<<<<< HEAD
-```js
-{
-    [require] packageUuid => string
-}
-=======
 **To Generate PB file**
 
 ```
 make gen
->>>>>>> 10efc8b2
 ```
 
 This command will generate protobuf files from pb/package.proto.
@@ -210,13 +149,9 @@
 
 ## pb/package.proto
 
-
-
 <a name="ukama.data_plan.package.v1.AddPackageRequest"></a>
 
 ### AddPackageRequest
-
-
 
 | Field | Type | Label | Description |
 | ----- | ---- | ----- | ----------- |
@@ -230,127 +165,71 @@
 | voiceVolume | [int64](#int64) |  | The volume of voice minutes included in the package |
 | orgRatesID | [uint64](#uint64) |  | The ID of the organization's rate plan |
 
-
-
-
 <a name="ukama.data_plan.package.v1.AddPackageResponse"></a>
 
-<<<<<<< HEAD
-Function takes below argument:
-
-```js
-{
-    [required] packageUuid => string
-    [optional] name => String
-    [optional] duration => UInt64
-    [optional] org_rates_id => UInt64
-    [optional] active => Boolean
-    [optional] sim_type => String
-    [optional] sms_volume => Int64
-    [optional] data_volume => Int64
-    [optional] voice_volume => Int64
-}
-```
-=======
 ### AddPackageResponse
->>>>>>> 10efc8b2
-
-
 
 | Field | Type | Label | Description |
 | ----- | ---- | ----- | ----------- |
 | package | [Package](#ukama.data_plan.package.v1.Package) |  | The response message for the Add RPC that returns the added package |
 
-
-
-
 <a name="ukama.data_plan.package.v1.DeletePackageRequest"></a>
 
-<<<<<<< HEAD
-```js
-{
-    [required] packageUuid => string
-    [required] orgId => UInt64
-}
-```
-=======
 ### DeletePackageRequest
+
 define a message named DeletePackageRequest
->>>>>>> 10efc8b2
-
 
 | Field | Type | Label | Description |
 | ----- | ---- | ----- | ----------- |
 | packageID | [string](#string) |  | define a string field named packageID with a tag for field validation and JSON name |
 
-
-
-
 <a name="ukama.data_plan.package.v1.DeletePackageResponse"></a>
 
 ### DeletePackageResponse
 
-
-
-
-
 <a name="ukama.data_plan.package.v1.GetByOrgPackageRequest"></a>
 
 ### GetByOrgPackageRequest
+
 define a message named GetByOrgPackageRequest
 
-
 | Field | Type | Label | Description |
 | ----- | ---- | ----- | ----------- |
 | orgID | [string](#string) |  | define a string field named orgID with a tag for field validation and JSON name |
 
-
-
-
 <a name="ukama.data_plan.package.v1.GetByOrgPackageResponse"></a>
 
 ### GetByOrgPackageResponse
+
 define a message named GetByOrgPackageResponse
 
-
 | Field | Type | Label | Description |
 | ----- | ---- | ----- | ----------- |
 | packages | [Package](#ukama.data_plan.package.v1.Package) | repeated | define a repeated field of type Package named packages |
 
-
-
-
 <a name="ukama.data_plan.package.v1.GetPackageRequest"></a>
 
 ### GetPackageRequest
+
 define a message named GetPackageRequest
 
-
 | Field | Type | Label | Description |
 | ----- | ---- | ----- | ----------- |
 | packageID | [string](#string) |  | define a string field named packageID with a tag for field validation and JSON name |
 
-
-
-
 <a name="ukama.data_plan.package.v1.GetPackageResponse"></a>
 
 ### GetPackageResponse
+
 define a message named GetPackageResponse
 
-
 | Field | Type | Label | Description |
 | ----- | ---- | ----- | ----------- |
 | package | [Package](#ukama.data_plan.package.v1.Package) |  | define a field of type Package named package |
 
-
-
-
 <a name="ukama.data_plan.package.v1.Package"></a>
 
 ### Package
-
-
 
 | Field | Type | Label | Description |
 | ----- | ---- | ----- | ----------- |
@@ -368,14 +247,11 @@
 | voiceVolume | [int64](#int64) |  | The volume of voice minutes included in the package |
 | orgRatesID | [uint64](#uint64) |  | The ID of the organization's rate plan |
 
-
-
-
 <a name="ukama.data_plan.package.v1.UpdatePackageRequest"></a>
 
 ### UpdatePackageRequest
+
 define a message named UpdatePackageRequest
-
 
 | Field | Type | Label | Description |
 | ----- | ---- | ----- | ----------- |
@@ -389,30 +265,13 @@
 | voiceVolume | [int64](#int64) |  | define a int64 field named voiceVolume |
 | orgRatesID | [uint64](#uint64) |  | define a uint64 field named |
 
-
-
-
 <a name="ukama.data_plan.package.v1.UpdatePackageResponse"></a>
 
 ### UpdatePackageResponse
 
-
-
 | Field | Type | Label | Description |
 | ----- | ---- | ----- | ----------- |
 | package | [Package](#ukama.data_plan.package.v1.Package) |  | The response message for the Update RPC that returns the updated package |
-
-
-
-
-
-
-
- 
-
-
-
-
 
 ## Scalar Value Types
 
