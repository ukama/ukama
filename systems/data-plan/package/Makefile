include ../../config.mk

.PHONY: integration.test test build lint deps 
<<<<<<< HEAD
build:
	@echo Building version: \"$(BIN_VER)\"
	env CGO_ENABLED=0 GOOS=linux GOARCH=amd64 go build -ldflags='-X github.com/ukama/ukama/systems/subscriber/api-gateway/cmd/version.Version=$(BIN_VER) -extldflags=-static' -o bin/package cmd/server/main.go
=======

build: integration.build 
	env CGO_ENABLED=0 go build -ldflags='-X github.com/ukama/ukama/systems/data-plan/package/cmd/version.Version=$(BIN_VER) -extldflags=-static' -gcflags=all="-N -l" -o bin/package cmd/server/main.go
>>>>>>> 10efc8b2

lint:
	golangci-lint run

test:
<<<<<<< HEAD
	go test ./... -coverprofile=coverage.out && go tool cover -html=coverage.out

gen:
	protoc -I ./pb -I ../../common/pb -I ../../common/pb/dep --go_out=. --go-grpc_out=. --go-grpc_opt=require_unimplemented_servers=true --govalidators_out=. \
		package.proto
=======
	go test -v ./...
integration.test:
	go test ./test/integration -tags integration  -v -count=1
integration.build:
	env CGO_ENABLED=0 go test ./test/integration -tags integration -v -c -o bin/integration
gen:
	protoc -I ./pb -I ../../common/pb -I ../../common/pb/dep --go_out=. --go-grpc_out=. --go-grpc_opt=require_unimplemented_servers=true --govalidators_out=. \
 			  package.proto
>>>>>>> 10efc8b2
	mockery --all --recursive --dir ./pkg

clean:
	rm pb/gen/*.go
<<<<<<< HEAD
=======
docs:
    protoc --doc_out=. --doc_opt=./../../template.tmpl,README.md pb/*.proto & sh ./../../generate-dir-tree.sh $(PWD)
>>>>>>> 10efc8b2

server:
	go run cmd/server/main.go<|MERGE_RESOLUTION|>--- conflicted
+++ resolved
@@ -1,45 +1,33 @@
 include ../../config.mk
 
 .PHONY: integration.test test build lint deps 
-<<<<<<< HEAD
 build:
 	@echo Building version: \"$(BIN_VER)\"
 	env CGO_ENABLED=0 GOOS=linux GOARCH=amd64 go build -ldflags='-X github.com/ukama/ukama/systems/subscriber/api-gateway/cmd/version.Version=$(BIN_VER) -extldflags=-static' -o bin/package cmd/server/main.go
-=======
-
-build: integration.build 
-	env CGO_ENABLED=0 go build -ldflags='-X github.com/ukama/ukama/systems/data-plan/package/cmd/version.Version=$(BIN_VER) -extldflags=-static' -gcflags=all="-N -l" -o bin/package cmd/server/main.go
->>>>>>> 10efc8b2
 
 lint:
 	golangci-lint run
 
 test:
-<<<<<<< HEAD
-	go test ./... -coverprofile=coverage.out && go tool cover -html=coverage.out
+	go test -v ./...
 
-gen:
-	protoc -I ./pb -I ../../common/pb -I ../../common/pb/dep --go_out=. --go-grpc_out=. --go-grpc_opt=require_unimplemented_servers=true --govalidators_out=. \
-		package.proto
-=======
-	go test -v ./...
 integration.test:
 	go test ./test/integration -tags integration  -v -count=1
+
 integration.build:
 	env CGO_ENABLED=0 go test ./test/integration -tags integration -v -c -o bin/integration
+	
 gen:
 	protoc -I ./pb -I ../../common/pb -I ../../common/pb/dep --go_out=. --go-grpc_out=. --go-grpc_opt=require_unimplemented_servers=true --govalidators_out=. \
  			  package.proto
->>>>>>> 10efc8b2
 	mockery --all --recursive --dir ./pkg
+	mockery --dir ./pb  --all --recursive --output ./pb/gen/mocks
 
 clean:
 	rm pb/gen/*.go
-<<<<<<< HEAD
-=======
+
 docs:
     protoc --doc_out=. --doc_opt=./../../template.tmpl,README.md pb/*.proto & sh ./../../generate-dir-tree.sh $(PWD)
->>>>>>> 10efc8b2
 
 server:
 	go run cmd/server/main.go