--- conflicted
+++ resolved
@@ -1,14 +1,9 @@
 syntax = "proto3";
-<<<<<<< HEAD
 package ukama.data_plan.package.v1;
-=======
->>>>>>> 10efc8b2
 option go_package = "pb/gen";
-package ukama.data_plan.package.v1;
 
 import "validator.proto";
 
-import "validator.proto";
 
 service PackagesService {
     rpc Get (GetPackageRequest) returns (GetPackageResponse) {}
@@ -19,17 +14,10 @@
 
 }
 message GetPackageRequest{
-<<<<<<< HEAD
     string uuid = 1 [(validator.field) = {uuid_ver: 4, string_not_empty: true}];
 }
 message GetByOrgPackageRequest{
     string orgID = 1 [(validator.field) = {uuid_ver: 4, string_not_empty: true}, json_name = "org_id"];
-=======
-    string packageID = 1 [(validator.field) = {uuid_ver: 0, string_not_empty: true}, json_name = "package_id"];
-}
-message GetByOrgPackageRequest{
-    string orgID = 1 [(validator.field) = {uuid_ver: 0, string_not_empty: true}, json_name = "org_id"];
->>>>>>> 10efc8b2
 }
 message GetByOrgPackageResponse{
     repeated Package packages =1;
@@ -39,18 +27,13 @@
     Package package =1;
 }
 message DeletePackageRequest {
-<<<<<<< HEAD
     string uuid = 1 [(validator.field) = {uuid_ver: 4, string_not_empty: true}];
 }
 message DeletePackageResponse {
     string uuid = 1 [(validator.field) = {uuid_ver: 4, string_not_empty: true}];
-=======
-    string packageID = 1 [(validator.field) = {uuid_ver: 0, string_not_empty: true}, json_name = "package_id"];
->>>>>>> 10efc8b2
 }
-message DeletePackageResponse {}
+
 message UpdatePackageRequest {
-<<<<<<< HEAD
     string uuid=1  [(validator.field) = {uuid_ver: 4}];
     string name=2;
     bool active=3;
@@ -60,24 +43,12 @@
     int64 dataVolume=7 [json_name = "data_volume"];
     int64 voiceVolume =8 [json_name = "voice_volume"];
     uint64 orgRatesID=9 [json_name = "org_rates_id"];
-=======
-    string packageID=1  [(validator.field) = {uuid_ver: 0, string_not_empty: true}, json_name = "package_id"];
-    string name=2;
-    bool active=3;
-    uint64 duration=4;
-    string simType=5;
-    int64 smsVolume=6;
-    int64 dataVolume=7;
-    int64 voiceVolume=8;
-    uint64 orgRatesID=9;
->>>>>>> 10efc8b2
 }
 message UpdatePackageResponse {
     Package package = 1;
 }
 message AddPackageRequest {
     string name=1;
-<<<<<<< HEAD
     string orgID=2 [(validator.field) = {uuid_ver: 4, string_not_empty: true}, json_name = "org_id"];
     bool active=3;
     uint64 duration=4;
@@ -105,33 +76,4 @@
     int64 dataVolume=11 [json_name = "data_volume"];
     int64 voiceVolume =12 [json_name = "voice_volume"];
     uint64 orgRatesID=13 [json_name = "org_rates_id"];
-}
-=======
-    string orgID=2  [(validator.field) = {uuid_ver: 0, string_not_empty: true}, json_name = "org_id"];
-    bool active =3;
-    uint64 duration=4;
-    string simType=5;
-    int64 smsVolume =6;
-    int64 dataVolume=7;
-    int64 voiceVolume =8;
-    uint64 orgRatesID=9;
-}
-message AddPackageResponse {
-     Package package =1;
-}
-message Package {
-    string packageID=1  [(validator.field) = {uuid_ver: 0, string_not_empty: true}, json_name = "package_id"];
-    string name =3;
-    string orgID=2  [(validator.field) = {uuid_ver: 0, string_not_empty: true}, json_name = "org_id"];
-    bool active =5;
-    uint64 duration =6;
-    string simType=7;
-    string createdAt=8;
-    string deletedAt=9;
-    string updatedAt=10;
-    int64 smsVolume =11;
-    int64 dataVolume=12;
-    int64 voiceVolume =13;
-    uint64 orgRatesID=14;
-}
->>>>>>> 10efc8b2
+}