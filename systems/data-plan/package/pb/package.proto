syntax = "proto3";
package ukama.packages.v1;
option go_package = "pb/gen";

import "validator.proto";

service PackagesService {
    rpc Get (GetPackageRequest) returns (GetPackageResponse) {}
    rpc Add (AddPackageRequest) returns (AddPackageResponse){}
    rpc Delete (DeletePackageRequest) returns (DeletePackageResponse){}
    rpc Update (UpdatePackageRequest) returns (UpdatePackageResponse){}
    rpc GetByOrg (GetByOrgPackageRequest) returns (GetByOrgPackageResponse){}

}
message GetPackageRequest{
    string packageUuid = 1 [(validator.field) = {uuid_ver: 0, string_not_empty: true}, json_name = "package_uuid"];
}
message GetByOrgPackageRequest{
    string orgId = 1 [(validator.field) = {uuid_ver: 0, string_not_empty: true}];
}
message GetByOrgPackageResponse{
    repeated Package packages =1;

}
message GetPackageResponse{
     Package package =1;
}
message DeletePackageRequest {
    string packageUuid = 1 [(validator.field) = {uuid_ver: 0, string_not_empty: true}, json_name = "package_uuid"];
}
message DeletePackageResponse {
    string packageUuid = 1 [(validator.field) = {uuid_ver: 0, string_not_empty: true}, json_name = "package_uuid"];
}
message UpdatePackageRequest {
    string uuid=1  [(validator.field) = {uuid_ver: 0}];
    string name=2;
    bool active=3;
    uint64 duration=4;
    SimType sim_type=5;
    int64 sms_volume=6;
    int64 data_volume=7;
    int64 voice_volume=8;
    uint64 org_rates_id=9;
}
message UpdatePackageResponse {
    Package package = 1;
}
message AddPackageRequest {
<<<<<<< HEAD
    string name =2;
    string org_id = 3 [(validator.field) = {uuid_ver: 0, string_not_empty: true}];
    bool active =4;
    uint64 duration =5;
    SimType sim_type=6;
    int64 sms_volume =10;
    int64 data_volume=11;
    int64 voice_volume =12;
    uint64 org_rates_id=13;
=======
    string name=1;
    uint64 org_id=2;
    bool active =3;
    uint64 duration=4;
    SimType sim_type=5;
    int64 sms_volume =6;
    int64 data_volume=7;
    int64 voice_volume =8;
    uint64 org_rates_id=9;
>>>>>>> 13b4c73e
}
message AddPackageResponse {
     Package package =1;
}
message Package {
    uint64 id =1;
    string uuid=2  [(validator.field) = {uuid_ver: 2}];
    string name =3;
    string org_id = 4 [(validator.field) = {uuid_ver: 0, string_not_empty: true}];
    bool active =5;
    uint64 duration =6;
    SimType sim_type=7;
    string created_at=8;
    string deleted_at=9;
    string updated_at=10;
    int64 sms_volume =11;
    int64 data_volume=12;
    int64 voice_volume =13;
    uint64 org_rates_id=14;
}

enum SimType {
    INTER_NONE=0;
    INTER_MNO_DATA=1;
    INTER_MNO_ALL=2;
    INTER_UKAMA_ALL=3;
}<|MERGE_RESOLUTION|>--- conflicted
+++ resolved
@@ -46,19 +46,8 @@
     Package package = 1;
 }
 message AddPackageRequest {
-<<<<<<< HEAD
-    string name =2;
-    string org_id = 3 [(validator.field) = {uuid_ver: 0, string_not_empty: true}];
-    bool active =4;
-    uint64 duration =5;
-    SimType sim_type=6;
-    int64 sms_volume =10;
-    int64 data_volume=11;
-    int64 voice_volume =12;
-    uint64 org_rates_id=13;
-=======
     string name=1;
-    uint64 org_id=2;
+    uint64 org_id=2 [(validator.field) = {uuid_ver: 0, string_not_empty: true}];
     bool active =3;
     uint64 duration=4;
     SimType sim_type=5;
@@ -66,7 +55,6 @@
     int64 data_volume=7;
     int64 voice_volume =8;
     uint64 org_rates_id=9;
->>>>>>> 13b4c73e
 }
 message AddPackageResponse {
      Package package =1;
