--- conflicted
+++ resolved
@@ -117,12 +117,7 @@
     string provider= 26;
     string apn = 27;
     string ownerId = 28 [(validator.field) = {uuid_ver: 4, string_not_empty: true}, json_name = "owner_id"];
-<<<<<<< HEAD
-    double amount = 29 [json_name = "amount"];
-
-=======
     double amount = 29;
->>>>>>> 66e682d1
 }
 
 message PackageRates{ 
