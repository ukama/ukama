package server

import (
	"context"

	"github.com/sirupsen/logrus"
	"github.com/ukama/ukama/systems/common/grpc"
	pb "github.com/ukama/ukama/systems/data-plan/package/pb"
	validations "github.com/ukama/ukama/systems/data-plan/package/pkg/validations"

	"github.com/ukama/ukama/systems/data-plan/package/pkg/db"
	"google.golang.org/grpc/codes"
	"google.golang.org/grpc/status"
)

type PackageServer struct {
	packageRepo db.PackageRepo
	pb.UnimplementedPackagesServiceServer
}

func NewPackageServer(packageRepo db.PackageRepo) *PackageServer {
	return &PackageServer{packageRepo: packageRepo}

}

func (p *PackageServer) GetPackages(ctx context.Context, req *pb.GetPackagesRequest) (*pb.GetPackagesResponse, error) {
	logrus.Infof("GetPackages : %v  ,%v", req.GetOrgId(), req.GetId())

	if req.GetOrgId() == 0 {
		return nil, status.Errorf(codes.InvalidArgument, "OrgId is required.")

	}
	packages, err := p.packageRepo.Get(req.GetOrgId(), req.GetId())
	if err != nil {
		logrus.Error("error while getting package" + err.Error())
		return nil, grpc.SqlErrorToGrpc(err, "packages")
	}

	packageList := &pb.GetPackagesResponse{
		Packages: dbpackagesToPbPackages(packages),
	}

	return packageList, nil
}

func (p *PackageServer) AddPackage(ctx context.Context, req *pb.AddPackageRequest) (*pb.AddPackageResponse, error) {
	logrus.Infof("Add Package Name: %v, SimType: %v, Active: %v, Duration: %v, SmsVolume: %v, DataVolume: %v, Voice_volume: %v", req.Name, req.SimType, req.Active, req.Duration, req.SmsVolume, req.DataVolume, req.VoiceVolume)
	_package := &db.Package{
		Name:         req.GetName(),
		Sim_type:     validations.ReqPbToStr(req.GetSimType()),
		Org_id:       uint(req.GetOrgId()),
		Active:       req.Active,
		Duration:     uint(req.GetDuration()),
		Sms_volume:   uint(req.GetSmsVolume()),
		Data_volume:  uint(req.GetDataVolume()),
		Voice_volume: uint(req.GetVoiceVolume()),
		Org_rates_id: uint(req.GetOrgId()),
	}
	err := p.packageRepo.Add(_package)
	if err != nil {

		logrus.Error("Error adding a package. " + err.Error())

		return nil, status.Errorf(codes.Internal, "error adding a package")
	}

	return &pb.AddPackageResponse{Package: dbPackageToPbPackages(_package)}, nil

}

func (p *PackageServer) DeletePackage(ctx context.Context, req *pb.DeletePackageRequest) (*pb.DeletePackageResponse, error) {
<<<<<<< HEAD
	logrus.Infof("Delete Packages, orgId: %v, packageId: %v", req.OrgId, req.Id)

	packages, err := p.packageRepo.Get(req.GetOrgId(), req.GetId())
	if err != nil {
		logrus.Error("error while getting package" + err.Error())
		return nil, grpc.SqlErrorToGrpc(err, "package")
	}

	if len(packages) == 0 {
		return nil, status.Errorf(codes.NotFound, "Package with orgId: %v and packageId: %v not found", req.OrgId, req.Id)
	}

	_packages, err := p.packageRepo.Delete(req.GetOrgId(), req.GetId())
=======
	logrus.Infof("Delete Packages, orgId: %v, packageId: %v", req.GetOrgId(), req.GetId())

	packages, err := p.packageRepo.Get(req.GetOrgId(), req.GetId())
>>>>>>> 03635000
	if err != nil {
		logrus.Error("error while getting package" + err.Error())
		return nil, grpc.SqlErrorToGrpc(err, "package")
	}
<<<<<<< HEAD
	packageList := &pb.DeletePackageResponse{
		Package: dbPackageToPbPackages(_packages),
=======
	if len(packages) == 0 {
		return nil, status.Errorf(codes.InvalidArgument, "Package with orgId: %v and packageId: %v not found", req.GetOrgId(), req.GetId())
>>>>>>> 03635000
	}

	err = p.packageRepo.Delete(req.GetOrgId(), req.GetId())
	if err != nil {
		logrus.Error("error while deleting package" + err.Error())
		return nil, grpc.SqlErrorToGrpc(err, "package")
	}

	return &pb.DeletePackageResponse{Id: req.GetId()}, nil
}

func (p *PackageServer) UpdatePackage(ctx context.Context, req *pb.UpdatePackageRequest) (*pb.UpdatePackageResponse, error) {
	logrus.Infof("Update Package Id: %v, Name: %v, SimType: %v, Active: %v, Duration: %v, SmsVolume: %v, DataVolume: %v, Voice_volume: %v",
		req.Id, req.Name, req.SimType, req.Active, req.Duration, req.SmsVolume, req.DataVolume, req.VoiceVolume)
	_package := db.Package{
		Name:         req.GetName(),
		Sim_type:     validations.ReqPbToStr(req.GetSimType()),
		Active:       req.Active,
		Duration:     uint(req.GetDuration()),
		Sms_volume:   uint(req.GetSmsVolume()),
		Data_volume:  uint(req.GetDataVolume()),
		Voice_volume: uint(req.GetVoiceVolume()),
		Org_rates_id: uint(req.GetOrgRatesId()),
	}

	_packages, err := p.packageRepo.Update(req.Id, _package)
	if err != nil {
		logrus.Error("error while getting rates" + err.Error())
		return nil, grpc.SqlErrorToGrpc(err, "rates")
	}

	return &pb.UpdatePackageResponse{
		Package: dbPackageToPbPackages(_packages),
	}, nil
}

func dbpackagesToPbPackages(packages []db.Package) []*pb.Package {
	res := []*pb.Package{}
	for _, u := range packages {
		res = append(res, dbPackageToPbPackages(&u))
	}
	return res
}

func dbPackageToPbPackages(p *db.Package) *pb.Package {
	return &pb.Package{
		Id:          uint64(p.ID),
		Name:        p.Name,
		OrgId:       int64(p.Org_id),
		Active:      p.Active,
		Duration:    uint64(p.Duration),
		SmsVolume:   int64(p.Sms_volume),
		OrgRatesId:  uint64(p.Org_rates_id),
		DataVolume:  int64(p.Data_volume),
		VoiceVolume: int64(p.Voice_volume),
		SimType:     validations.ReqStrTopb(p.Sim_type),
		CreatedAt:   p.CreatedAt.String(),
		UpdatedAt:   p.UpdatedAt.String(),
		DeletedAt:   p.DeletedAt.Time.String(),
	}
}<|MERGE_RESOLUTION|>--- conflicted
+++ resolved
@@ -69,36 +69,15 @@
 }
 
 func (p *PackageServer) DeletePackage(ctx context.Context, req *pb.DeletePackageRequest) (*pb.DeletePackageResponse, error) {
-<<<<<<< HEAD
-	logrus.Infof("Delete Packages, orgId: %v, packageId: %v", req.OrgId, req.Id)
+	logrus.Infof("Delete Packages, orgId: %v, packageId: %v", req.GetOrgId(), req.GetId())
 
 	packages, err := p.packageRepo.Get(req.GetOrgId(), req.GetId())
 	if err != nil {
 		logrus.Error("error while getting package" + err.Error())
 		return nil, grpc.SqlErrorToGrpc(err, "package")
 	}
-
-	if len(packages) == 0 {
-		return nil, status.Errorf(codes.NotFound, "Package with orgId: %v and packageId: %v not found", req.OrgId, req.Id)
-	}
-
-	_packages, err := p.packageRepo.Delete(req.GetOrgId(), req.GetId())
-=======
-	logrus.Infof("Delete Packages, orgId: %v, packageId: %v", req.GetOrgId(), req.GetId())
-
-	packages, err := p.packageRepo.Get(req.GetOrgId(), req.GetId())
->>>>>>> 03635000
-	if err != nil {
-		logrus.Error("error while getting package" + err.Error())
-		return nil, grpc.SqlErrorToGrpc(err, "package")
-	}
-<<<<<<< HEAD
-	packageList := &pb.DeletePackageResponse{
-		Package: dbPackageToPbPackages(_packages),
-=======
 	if len(packages) == 0 {
 		return nil, status.Errorf(codes.InvalidArgument, "Package with orgId: %v and packageId: %v not found", req.GetOrgId(), req.GetId())
->>>>>>> 03635000
 	}
 
 	err = p.packageRepo.Delete(req.GetOrgId(), req.GetId())
