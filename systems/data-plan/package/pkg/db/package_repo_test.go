package db_test

import (
	extsql "database/sql"
	"log"
	"regexp"
	"testing"

	int_db "github.com/ukama/ukama/systems/data-plan/package/pkg/db"

	uuid "github.com/ukama/ukama/systems/common/uuid"

	"github.com/DATA-DOG/go-sqlmock"
<<<<<<< HEAD
	"github.com/tj/assert"
	uuid "github.com/ukama/ukama/systems/common/uuid"
=======
	"github.com/stretchr/testify/assert"
>>>>>>> 10efc8b2
	"gorm.io/driver/postgres"
	"gorm.io/gorm"
)

type UkamaDbMock struct {
	GormDb *gorm.DB
}

func (u UkamaDbMock) Init(model ...interface{}) error {
	panic("implement me")
}

func (u UkamaDbMock) Connect() error {
	panic("implement me")
}

func (u UkamaDbMock) GetGormDb() *gorm.DB {
	return u.GormDb
}

func (u UkamaDbMock) InitDB() error {
	return nil
}

func (u UkamaDbMock) ExecuteInTransaction(dbOperation func(tx *gorm.DB) *gorm.DB, nestedFuncs ...func() error) error {
	log.Fatal("implement me")
	return nil
}

func (u UkamaDbMock) ExecuteInTransaction2(dbOperation func(tx *gorm.DB) *gorm.DB, nestedFuncs ...func(tx *gorm.DB) error) (err error) {
	log.Fatal("implement me")
	return nil
}

func Test_Package_Get(t *testing.T) {
<<<<<<< HEAD
	t.Run("Get", func(t *testing.T) {
		var packageId = uuid.NewV4()
		db, mock, err := sqlmock.New()
		assert.NoError(t, err)
		defer db.Close()
		gdb, err := gorm.Open(postgres.New(postgres.Config{
=======

	t.Run("PackageExist", func(t *testing.T) {
		// Arrange
		const uuidStr = "51fbba62-c79f-11eb-b8bc-0242ac130003"
packID,_:=uuid.FromString(uuidStr)
		var db *extsql.DB
		var err error

		db, mock, err := sqlmock.New() // mock sql.DB
		assert.NoError(t, err)

		id := uuid.NewV4()
pack:=&int_db.Package{
		PackageID:packID,
		Name: "Silver Plan",
		SimType: 1,
		OrgID: uuid.NewV4(),
		Active: true,
		Duration: 30,
		SmsVolume: 1000,
		DataVolume: 5000000,
		VoiceVolume: 500,
		OrgRatesID: 1,
	  }

		rows := sqlmock.NewRows([]string{"package_id","name","sim_type","org_id","active","duration","sms_volume","data_volume","voice_volume","org_rate_id"}).
			AddRow(packID, pack.Name,pack.SimType,pack.OrgID,pack.Active,pack.Duration,pack.SmsVolume,pack.DataVolume,pack.VoiceVolume,pack.OrgRatesID)

		mock.ExpectQuery(`^SELECT.*packages.*`).
			WithArgs(id).
			WillReturnRows(rows)

		dialector := postgres.New(postgres.Config{
>>>>>>> 10efc8b2
			DSN:                  "sqlmock_db_0",
			DriverName:           "postgres",
			Conn:                 db,
			PreferSimpleProtocol: true,
<<<<<<< HEAD
		}), &gorm.Config{})

		pkgRow := sqlmock.NewRows([]string{"uuid"}).
			AddRow(packageId)

		mock.ExpectQuery(`^SELECT.*package.*`).
			WithArgs(packageId).
			WillReturnRows(pkgRow)

		assert.NoError(t, err)
		repo := NewPackageRepo(&UkamaDbMock{
=======
		})
		gdb, err := gorm.Open(dialector, &gorm.Config{})
		assert.NoError(t, err)

		r := int_db.NewPackageRepo(&UkamaDbMock{
>>>>>>> 10efc8b2
			GormDb: gdb,
		})
		// Act
		sub, err := repo.Get(packageId)

		// Assert
		assert.NoError(t, err)

<<<<<<< HEAD
		err = mock.ExpectationsWereMet()
		assert.NoError(t, err)
		assert.NotNil(t, sub)
=======
		// Act
		node, err := r.Get(id)

		// Assert
		assert.NoError(t, err)

		err = mock.ExpectationsWereMet()
		assert.NoError(t, err)
		assert.NotNil(t, node)
>>>>>>> 10efc8b2
	})

}
<<<<<<< HEAD

func Test_Package_GetByOrg(t *testing.T) {
	t.Run("GetByOrg", func(t *testing.T) {
		var packageId = uuid.NewV4()
		var orgId = uuid.NewV4()
		db, mock, err := sqlmock.New()
		assert.NoError(t, err)
		defer db.Close()
		gdb, err := gorm.Open(postgres.New(postgres.Config{
=======

func Test_Package_GetByOrg(t *testing.T) {

	t.Run("PackageExist", func(t *testing.T) {
		// Arrange
		const uuidStr = "51fbba62-c79f-11eb-b8bc-0242ac130003"
packID,_:=uuid.FromString(uuidStr)
		var db *extsql.DB
		var err error

		db, mock, err := sqlmock.New() // mock sql.DB
		assert.NoError(t, err)

		id := uuid.NewV4()
pack:=&int_db.Package{
		PackageID:packID,
		Name: "Silver Plan",
		SimType: 1,
		OrgID: uuid.NewV4(),
		Active: true,
		Duration: 30,
		SmsVolume: 1000,
		DataVolume: 5000000,
		VoiceVolume: 500,
		OrgRatesID: 1,
	  }

		rows := sqlmock.NewRows([]string{"package_id","name","sim_type","org_id","active","duration","sms_volume","data_volume","voice_volume","org_rate_id"}).
			AddRow(packID, pack.Name,pack.SimType,pack.OrgID,pack.Active,pack.Duration,pack.SmsVolume,pack.DataVolume,pack.VoiceVolume,pack.OrgRatesID)

		mock.ExpectQuery(`^SELECT.*packages.*`).
			WithArgs(id).
			WillReturnRows(rows)

		dialector := postgres.New(postgres.Config{
>>>>>>> 10efc8b2
			DSN:                  "sqlmock_db_0",
			DriverName:           "postgres",
			Conn:                 db,
			PreferSimpleProtocol: true,
<<<<<<< HEAD
		}), &gorm.Config{})

		pkgRow := sqlmock.NewRows([]string{"uuid", "org_id"}).
			AddRow(packageId, orgId)

		mock.ExpectQuery(`^SELECT.*package.*`).
			WithArgs(orgId).
			WillReturnRows(pkgRow)

		assert.NoError(t, err)
		repo := NewPackageRepo(&UkamaDbMock{
=======
		})
		gdb, err := gorm.Open(dialector, &gorm.Config{})
		assert.NoError(t, err)

		r := int_db.NewPackageRepo(&UkamaDbMock{
>>>>>>> 10efc8b2
			GormDb: gdb,
		})
		// Act
		sub, err := repo.GetByOrg(orgId)

		// Assert
		assert.NoError(t, err)

<<<<<<< HEAD
		err = mock.ExpectationsWereMet()
		assert.NoError(t, err)
		assert.NotNil(t, sub)
	})
}
func Test_Package_Delete(t *testing.T) {
	t.Run("Delete", func(t *testing.T) {
		packageId := uuid.NewV4()

		var db *extsql.DB
		db, mock, err := sqlmock.New()
		assert.NoError(t, err)
		mock.ExpectBegin()

		mock.ExpectExec(regexp.QuoteMeta(`UPDATE "packages" SET`)).
			WithArgs(sqlmock.AnyArg(), packageId).
			WillReturnResult(sqlmock.NewResult(1, 1))

		mock.ExpectCommit()
		dialector := postgres.New(postgres.Config{
			DSN:                  "sqlmock_db_0",
			DriverName:           "postgres",
			Conn:                 db,
			PreferSimpleProtocol: true,
		})

		gdb, err := gorm.Open(dialector, &gorm.Config{})
		assert.NoError(t, err)
		r := NewPackageRepo(&UkamaDbMock{
			GormDb: gdb,
		})

		assert.NoError(t, err)
		err = r.Delete(packageId)
		assert.NoError(t, err)
		err = mock.ExpectationsWereMet()
		assert.NoError(t, err)
	})
=======
		// Act
		node, err := r.GetByOrg(id)

		// Assert
		assert.NoError(t, err)

		err = mock.ExpectationsWereMet()
		assert.NoError(t, err)
		assert.NotNil(t, node)
	})

>>>>>>> 10efc8b2
}

func Test_Package_Add(t *testing.T) {
	t.Run("Add", func(t *testing.T) {
		var db *extsql.DB

<<<<<<< HEAD
		pkg := Package{
			Uuid:        uuid.NewV4(),
			Name:        "Monthly",
			SimType:     1,
			Active:      false,
			Duration:    360000,
			SmsVolume:   10,
			DataVolume:  1024,
			VoiceVolume: 10,
			OrgRatesID:  1,
=======
		pkg := int_db.Package{
			PackageID:uuid.NewV4(),
			Name:         "Monthly",
			SimType:     int_db.SimTypeUkamaData,
			Active:       false,
			Duration:     360000,
			SmsVolume:   10,
			DataVolume:  1024,
			VoiceVolume: 10,
			OrgRatesID: 1,
>>>>>>> 10efc8b2
			OrgID:       uuid.NewV4(),
		}

		db, mock, err := sqlmock.New()
		assert.NoError(t, err)

		mock.ExpectBegin()

		mock.ExpectQuery(regexp.QuoteMeta(`INSERT`)).
<<<<<<< HEAD
			WithArgs(sqlmock.AnyArg(), sqlmock.AnyArg(), sqlmock.AnyArg(), pkg.Uuid.String(), pkg.Name, pkg.SimType, pkg.OrgID,
				pkg.Active, pkg.Duration, pkg.SmsVolume, pkg.DataVolume, pkg.VoiceVolume, pkg.OrgRatesID).
			WillReturnRows(sqlmock.NewRows([]string{"id"}).AddRow(1))
=======
			WithArgs(sqlmock.AnyArg(), sqlmock.AnyArg(), sqlmock.AnyArg(),pkg.PackageID, pkg.Name, pkg.SimType, pkg.OrgID,pkg.Active, pkg.Duration, pkg.SmsVolume, pkg.DataVolume, pkg.VoiceVolume, pkg.OrgRatesID).
			WillReturnRows(sqlmock.NewRows([]string{"package_id"}).AddRow(pkg.PackageID))
>>>>>>> 10efc8b2


		dialector := postgres.New(postgres.Config{
			DSN:                  "sqlmock_db_0",
			DriverName:           "postgres",
			Conn:                 db,
			PreferSimpleProtocol: true,
		})

		gdb, err := gorm.Open(dialector, &gorm.Config{})
		assert.NoError(t, err)

		r :=int_db.NewPackageRepo(&UkamaDbMock{
			GormDb: gdb,
		})

		assert.NoError(t, err)

		err = r.Add(&pkg)
		assert.NotNil(t, err)
		
		err = mock.ExpectationsWereMet()
		assert.NoError(t, err)
	})
}<|MERGE_RESOLUTION|>--- conflicted
+++ resolved
@@ -6,17 +6,12 @@
 	"regexp"
 	"testing"
 
-	int_db "github.com/ukama/ukama/systems/data-plan/package/pkg/db"
+	init_db "github.com/ukama/ukama/systems/data-plan/package/pkg/db"
 
 	uuid "github.com/ukama/ukama/systems/common/uuid"
 
 	"github.com/DATA-DOG/go-sqlmock"
-<<<<<<< HEAD
 	"github.com/tj/assert"
-	uuid "github.com/ukama/ukama/systems/common/uuid"
-=======
-	"github.com/stretchr/testify/assert"
->>>>>>> 10efc8b2
 	"gorm.io/driver/postgres"
 	"gorm.io/gorm"
 )
@@ -52,53 +47,16 @@
 }
 
 func Test_Package_Get(t *testing.T) {
-<<<<<<< HEAD
 	t.Run("Get", func(t *testing.T) {
 		var packageId = uuid.NewV4()
 		db, mock, err := sqlmock.New()
 		assert.NoError(t, err)
 		defer db.Close()
 		gdb, err := gorm.Open(postgres.New(postgres.Config{
-=======
-
-	t.Run("PackageExist", func(t *testing.T) {
-		// Arrange
-		const uuidStr = "51fbba62-c79f-11eb-b8bc-0242ac130003"
-packID,_:=uuid.FromString(uuidStr)
-		var db *extsql.DB
-		var err error
-
-		db, mock, err := sqlmock.New() // mock sql.DB
-		assert.NoError(t, err)
-
-		id := uuid.NewV4()
-pack:=&int_db.Package{
-		PackageID:packID,
-		Name: "Silver Plan",
-		SimType: 1,
-		OrgID: uuid.NewV4(),
-		Active: true,
-		Duration: 30,
-		SmsVolume: 1000,
-		DataVolume: 5000000,
-		VoiceVolume: 500,
-		OrgRatesID: 1,
-	  }
-
-		rows := sqlmock.NewRows([]string{"package_id","name","sim_type","org_id","active","duration","sms_volume","data_volume","voice_volume","org_rate_id"}).
-			AddRow(packID, pack.Name,pack.SimType,pack.OrgID,pack.Active,pack.Duration,pack.SmsVolume,pack.DataVolume,pack.VoiceVolume,pack.OrgRatesID)
-
-		mock.ExpectQuery(`^SELECT.*packages.*`).
-			WithArgs(id).
-			WillReturnRows(rows)
-
-		dialector := postgres.New(postgres.Config{
->>>>>>> 10efc8b2
-			DSN:                  "sqlmock_db_0",
-			DriverName:           "postgres",
-			Conn:                 db,
-			PreferSimpleProtocol: true,
-<<<<<<< HEAD
+			DSN:                  "sqlmock_db_0",
+			DriverName:           "postgres",
+			Conn:                 db,
+			PreferSimpleProtocol: true,
 		}), &gorm.Config{})
 
 		pkgRow := sqlmock.NewRows([]string{"uuid"}).
@@ -109,14 +67,7 @@
 			WillReturnRows(pkgRow)
 
 		assert.NoError(t, err)
-		repo := NewPackageRepo(&UkamaDbMock{
-=======
-		})
-		gdb, err := gorm.Open(dialector, &gorm.Config{})
-		assert.NoError(t, err)
-
-		r := int_db.NewPackageRepo(&UkamaDbMock{
->>>>>>> 10efc8b2
+		repo := init_db.NewPackageRepo(&UkamaDbMock{
 			GormDb: gdb,
 		})
 		// Act
@@ -125,25 +76,12 @@
 		// Assert
 		assert.NoError(t, err)
 
-<<<<<<< HEAD
 		err = mock.ExpectationsWereMet()
 		assert.NoError(t, err)
 		assert.NotNil(t, sub)
-=======
-		// Act
-		node, err := r.Get(id)
-
-		// Assert
-		assert.NoError(t, err)
-
-		err = mock.ExpectationsWereMet()
-		assert.NoError(t, err)
-		assert.NotNil(t, node)
->>>>>>> 10efc8b2
-	})
-
-}
-<<<<<<< HEAD
+	})
+
+}
 
 func Test_Package_GetByOrg(t *testing.T) {
 	t.Run("GetByOrg", func(t *testing.T) {
@@ -153,48 +91,10 @@
 		assert.NoError(t, err)
 		defer db.Close()
 		gdb, err := gorm.Open(postgres.New(postgres.Config{
-=======
-
-func Test_Package_GetByOrg(t *testing.T) {
-
-	t.Run("PackageExist", func(t *testing.T) {
-		// Arrange
-		const uuidStr = "51fbba62-c79f-11eb-b8bc-0242ac130003"
-packID,_:=uuid.FromString(uuidStr)
-		var db *extsql.DB
-		var err error
-
-		db, mock, err := sqlmock.New() // mock sql.DB
-		assert.NoError(t, err)
-
-		id := uuid.NewV4()
-pack:=&int_db.Package{
-		PackageID:packID,
-		Name: "Silver Plan",
-		SimType: 1,
-		OrgID: uuid.NewV4(),
-		Active: true,
-		Duration: 30,
-		SmsVolume: 1000,
-		DataVolume: 5000000,
-		VoiceVolume: 500,
-		OrgRatesID: 1,
-	  }
-
-		rows := sqlmock.NewRows([]string{"package_id","name","sim_type","org_id","active","duration","sms_volume","data_volume","voice_volume","org_rate_id"}).
-			AddRow(packID, pack.Name,pack.SimType,pack.OrgID,pack.Active,pack.Duration,pack.SmsVolume,pack.DataVolume,pack.VoiceVolume,pack.OrgRatesID)
-
-		mock.ExpectQuery(`^SELECT.*packages.*`).
-			WithArgs(id).
-			WillReturnRows(rows)
-
-		dialector := postgres.New(postgres.Config{
->>>>>>> 10efc8b2
-			DSN:                  "sqlmock_db_0",
-			DriverName:           "postgres",
-			Conn:                 db,
-			PreferSimpleProtocol: true,
-<<<<<<< HEAD
+			DSN:                  "sqlmock_db_0",
+			DriverName:           "postgres",
+			Conn:                 db,
+			PreferSimpleProtocol: true,
 		}), &gorm.Config{})
 
 		pkgRow := sqlmock.NewRows([]string{"uuid", "org_id"}).
@@ -205,14 +105,7 @@
 			WillReturnRows(pkgRow)
 
 		assert.NoError(t, err)
-		repo := NewPackageRepo(&UkamaDbMock{
-=======
-		})
-		gdb, err := gorm.Open(dialector, &gorm.Config{})
-		assert.NoError(t, err)
-
-		r := int_db.NewPackageRepo(&UkamaDbMock{
->>>>>>> 10efc8b2
+		repo := init_db.NewPackageRepo(&UkamaDbMock{
 			GormDb: gdb,
 		})
 		// Act
@@ -221,7 +114,6 @@
 		// Assert
 		assert.NoError(t, err)
 
-<<<<<<< HEAD
 		err = mock.ExpectationsWereMet()
 		assert.NoError(t, err)
 		assert.NotNil(t, sub)
@@ -250,7 +142,7 @@
 
 		gdb, err := gorm.Open(dialector, &gorm.Config{})
 		assert.NoError(t, err)
-		r := NewPackageRepo(&UkamaDbMock{
+		r := init_db.NewPackageRepo(&UkamaDbMock{
 			GormDb: gdb,
 		})
 
@@ -260,27 +152,13 @@
 		err = mock.ExpectationsWereMet()
 		assert.NoError(t, err)
 	})
-=======
-		// Act
-		node, err := r.GetByOrg(id)
-
-		// Assert
-		assert.NoError(t, err)
-
-		err = mock.ExpectationsWereMet()
-		assert.NoError(t, err)
-		assert.NotNil(t, node)
-	})
-
->>>>>>> 10efc8b2
 }
 
 func Test_Package_Add(t *testing.T) {
 	t.Run("Add", func(t *testing.T) {
 		var db *extsql.DB
 
-<<<<<<< HEAD
-		pkg := Package{
+		pkg := init_db.Package{
 			Uuid:        uuid.NewV4(),
 			Name:        "Monthly",
 			SimType:     1,
@@ -290,18 +168,6 @@
 			DataVolume:  1024,
 			VoiceVolume: 10,
 			OrgRatesID:  1,
-=======
-		pkg := int_db.Package{
-			PackageID:uuid.NewV4(),
-			Name:         "Monthly",
-			SimType:     int_db.SimTypeUkamaData,
-			Active:       false,
-			Duration:     360000,
-			SmsVolume:   10,
-			DataVolume:  1024,
-			VoiceVolume: 10,
-			OrgRatesID: 1,
->>>>>>> 10efc8b2
 			OrgID:       uuid.NewV4(),
 		}
 
@@ -311,15 +177,9 @@
 		mock.ExpectBegin()
 
 		mock.ExpectQuery(regexp.QuoteMeta(`INSERT`)).
-<<<<<<< HEAD
 			WithArgs(sqlmock.AnyArg(), sqlmock.AnyArg(), sqlmock.AnyArg(), pkg.Uuid.String(), pkg.Name, pkg.SimType, pkg.OrgID,
 				pkg.Active, pkg.Duration, pkg.SmsVolume, pkg.DataVolume, pkg.VoiceVolume, pkg.OrgRatesID).
 			WillReturnRows(sqlmock.NewRows([]string{"id"}).AddRow(1))
-=======
-			WithArgs(sqlmock.AnyArg(), sqlmock.AnyArg(), sqlmock.AnyArg(),pkg.PackageID, pkg.Name, pkg.SimType, pkg.OrgID,pkg.Active, pkg.Duration, pkg.SmsVolume, pkg.DataVolume, pkg.VoiceVolume, pkg.OrgRatesID).
-			WillReturnRows(sqlmock.NewRows([]string{"package_id"}).AddRow(pkg.PackageID))
->>>>>>> 10efc8b2
-
 
 		dialector := postgres.New(postgres.Config{
 			DSN:                  "sqlmock_db_0",
@@ -331,7 +191,7 @@
 		gdb, err := gorm.Open(dialector, &gorm.Config{})
 		assert.NoError(t, err)
 
-		r :=int_db.NewPackageRepo(&UkamaDbMock{
+		r := init_db.NewPackageRepo(&UkamaDbMock{
 			GormDb: gdb,
 		})
 
@@ -339,7 +199,7 @@
 
 		err = r.Add(&pkg)
 		assert.NotNil(t, err)
-		
+
 		err = mock.ExpectationsWereMet()
 		assert.NoError(t, err)
 	})
