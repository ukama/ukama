--- conflicted
+++ resolved
@@ -18,11 +18,7 @@
 	"github.com/wI2L/fizz/openapi"
 )
 
-<<<<<<< HEAD
-var SESSION_KEY = "ukama_session"
-=======
 var REDIRECT_URI = "http://localhost:4455/?redirect=localhost:8080/swagger/#/"
->>>>>>> 812ef557
 
 type Router struct {
 	f       *fizz.Fizz
@@ -87,20 +83,6 @@
 
 func (rt *Router) Run() {
 	logrus.Info("Listening on port ", rt.config.serverConf.Port)
-	rt.f.Generator().SetSecuritySchemes(map[string]*openapi.SecuritySchemeOrRef{
-		"ukama_session": {
-			SecurityScheme: &openapi.SecurityScheme{
-				Type: "oauth2",
-				In:   "header",
-				Name: SESSION_KEY,
-				Flows: &openapi.OAuthFlows{
-					Implicit: &openapi.OAuthFlow{
-						AuthorizationURL: rt.config.auth.AuthAppUrl + "?redirect=localhost:8080/swagger/#/",
-					},
-				},
-			},
-		},
-	})
 	err := rt.f.Engine().Run(fmt.Sprint(":", rt.config.serverConf.Port))
 	if err != nil {
 		logrus.Error(err)
