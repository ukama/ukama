--- conflicted
+++ resolved
@@ -3,15 +3,13 @@
 import (
 	"os"
 
-<<<<<<< HEAD
 	"github.com/ukama/ukama/systems/data-plan/base-rate/pkg/server"
-=======
-	uuid "github.com/ukama/ukama/systems/common/uuid"
->>>>>>> 10efc8b2
 
 	"github.com/num30/config"
 	"github.com/ukama/ukama/systems/data-plan/base-rate/cmd/version"
-<<<<<<< HEAD
+	"github.com/ukama/ukama/systems/data-plan/base-rate/pkg"
+	"github.com/ukama/ukama/systems/data-plan/base-rate/pkg/db"
+	"gopkg.in/yaml.v3"
 
 	"github.com/sirupsen/logrus"
 	log "github.com/sirupsen/logrus"
@@ -21,21 +19,7 @@
 	"github.com/ukama/ukama/systems/common/sql"
 	uuid "github.com/ukama/ukama/systems/common/uuid"
 	generated "github.com/ukama/ukama/systems/data-plan/base-rate/pb/gen"
-	"github.com/ukama/ukama/systems/data-plan/base-rate/pkg/db"
 
-=======
-	"github.com/ukama/ukama/systems/data-plan/base-rate/pkg"
-	"github.com/ukama/ukama/systems/data-plan/base-rate/pkg/db"
-	"github.com/ukama/ukama/systems/data-plan/base-rate/pkg/server"
-	"gopkg.in/yaml.v3"
-
-	log "github.com/sirupsen/logrus"
-	ccmd "github.com/ukama/ukama/systems/common/cmd"
-	ugrpc "github.com/ukama/ukama/systems/common/grpc"
-	mb "github.com/ukama/ukama/systems/common/msgBusServiceClient"
-	"github.com/ukama/ukama/systems/common/sql"
-	pb "github.com/ukama/ukama/systems/data-plan/base-rate/pb/gen"
->>>>>>> 10efc8b2
 	"google.golang.org/grpc"
 )
 
@@ -47,13 +31,22 @@
 
 	initConfig()
 	db := initDb()
-
 	runGrpcServer(db)
 }
 
-<<<<<<< HEAD
 func initConfig() {
-=======
+	err := config.NewConfReader(pkg.ServiceName).Read(serviceConfig)
+	if err != nil {
+		log.Fatal("Error reading config ", err)
+	} else if serviceConfig.DebugMode {
+		b, err := yaml.Marshal(serviceConfig)
+		if err != nil {
+			logrus.Infof("Config:\n%s", string(b))
+		}
+	}
+	pkg.IsDebugMode = serviceConfig.DebugMode
+}
+
 func initDb() sql.Db {
 	log.Infof("Initializing Database")
 	d := sql.NewDb(serviceConfig.DB, serviceConfig.DebugMode)
@@ -64,31 +57,6 @@
 	return d
 }
 
-func initConfig() {
-	log.Infof("Initializing config")
-
->>>>>>> 10efc8b2
-	err := config.NewConfReader(pkg.ServiceName).Read(serviceConfig)
-	if err != nil {
-		log.Fatal("Error reading config ", err)
-	} else if serviceConfig.DebugMode {
-		b, err := yaml.Marshal(serviceConfig)
-		if err != nil {
-			log.Infof("Config:\n%s", string(b))
-		}
-	}
-}
-
-func runGrpcServer(d sql.Db) {
-
-	instanceId := os.Getenv("POD_NAME")
-	if instanceId == "" {
-		/* used on local machines */
-		inst := uuid.NewV4()
-		instanceId = inst.String()
-	}
-
-<<<<<<< HEAD
 func runGrpcServer(gormdb sql.Db) {
 	instanceId := os.Getenv("POD_NAME")
 	if instanceId == "" {
@@ -97,15 +65,11 @@
 	}
 
 	mbClient := mbc.NewMsgBusClient(serviceConfig.MsgClient.Timeout, pkg.SystemName,
-=======
-	mbClient := mb.NewMsgBusClient(serviceConfig.MsgClient.Timeout, pkg.SystemName,
->>>>>>> 10efc8b2
 		pkg.ServiceName, instanceId, serviceConfig.Queue.Uri,
 		serviceConfig.Service.Uri, serviceConfig.MsgClient.Host, serviceConfig.MsgClient.Exchange,
 		serviceConfig.MsgClient.ListenQueue, serviceConfig.MsgClient.PublishQueue,
 		serviceConfig.MsgClient.RetryCount,
 		serviceConfig.MsgClient.ListenerRoutes)
-<<<<<<< HEAD
 
 	log.Debugf("MessageBus Client is %+v", mbClient)
 
@@ -113,14 +77,6 @@
 
 	grpcServer := ugrpc.NewGrpcServer(*serviceConfig.Grpc, func(s *grpc.Server) {
 		generated.RegisterBaseRatesServiceServer(s, srv)
-=======
-
-	log.Debugf("MessageBus Client is %+v", mbClient)
-
-	grpcServer := ugrpc.NewGrpcServer(*serviceConfig.Grpc, func(s *grpc.Server) {
-		srv := server.NewBaseRateServer(db.NewBaseRateRepo(d), mbClient)
-		pb.RegisterBaseRatesServiceServer(s, srv)
->>>>>>> 10efc8b2
 	})
 
 	go msgBusListener(mbClient)
@@ -128,19 +84,10 @@
 	grpcServer.StartServer()
 }
 
-<<<<<<< HEAD
 func msgBusListener(m mbc.MsgBusServiceClient) {
 	if err := m.Register(); err != nil {
 		log.Fatalf("Failed to register to Message Client Service. Error %s", err.Error())
 	}
-=======
-func msgBusListener(m mb.MsgBusServiceClient) {
-
-	if err := m.Register(); err != nil {
-		log.Fatalf("Failed to register to Message Client Service. Error %s", err.Error())
-	}
-
->>>>>>> 10efc8b2
 	if err := m.Start(); err != nil {
 		log.Fatalf("Failed to start to Message Client Service routine for service %s. Error %s", pkg.ServiceName, err.Error())
 	}
