include ../../config.mk

.PHONY: integration.test test build lint deps 

build:
	env CGO_ENABLED=0 GOOS=linux GOARCH=amd64 go build -ldflags='-X github.com/ukama/ukama/systems/data-plan/base-rate/cmd/version.Version=$(BIN_VER) -extldflags=-static' -gcflags=all="-N -l" -o bin/base-rate cmd/server/main.go

lint:
	golangci-lint run

test:
	go test -v ./...

integration.test:
	go test ./test/integration -tags integration  -v -count=1

integration.build:
	env CGO_ENABLED=0 go test ./test/integration -tags integration -v -c -o bin/integration

gen:
	protoc -I ./pb -I ../../common/pb -I ../../common/pb/dep --go_out=. --go-grpc_out=. --go-grpc_opt=require_unimplemented_servers=true --govalidators_out=. \
 			  rate.proto
	mockery --all --recursive --dir ./pkg
	mockery --dir ./pb  --all --recursive --output ./pb/gen/mocks
<<<<<<< HEAD

=======
	
>>>>>>> 2fce5e6c
clean:
	rm pb/gen/*.go

docs:
	protoc --doc_out=. --doc_opt=./../../template.tmpl,README.md pb/*.proto & sh ./../../generate-dir-tree.sh $(PWD)

server:
	go run cmd/server/main.go<|MERGE_RESOLUTION|>--- conflicted
+++ resolved
@@ -22,11 +22,7 @@
  			  rate.proto
 	mockery --all --recursive --dir ./pkg
 	mockery --dir ./pb  --all --recursive --output ./pb/gen/mocks
-<<<<<<< HEAD
-
-=======
 	
->>>>>>> 2fce5e6c
 clean:
 	rm pb/gen/*.go
 
