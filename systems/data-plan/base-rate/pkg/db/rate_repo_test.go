--- conflicted
+++ resolved
@@ -10,7 +10,6 @@
 	"github.com/DATA-DOG/go-sqlmock"
 
 	"github.com/tj/assert"
-	uuid "github.com/ukama/ukama/systems/common/uuid"
 	"gorm.io/driver/postgres"
 	"gorm.io/gorm"
 )
@@ -48,115 +47,39 @@
 }
 
 func Test_Rate_Get(t *testing.T) {
-<<<<<<< HEAD
-	t.Run("GetRate", func(t *testing.T) {
-		var rateId = uuid.NewV4()
-=======
->>>>>>> 10efc8b2
 
-	
 	t.Run("RateExist", func(t *testing.T) {
 		// Arrange
-		const uuidStr = "51fbba62-c79f-11eb-b8bc-0242ac130003"
-		ratID,_:=uuid.FromString(uuidStr)
+		ratID := uuid.NewV4()
 		var db *extsql.DB
-<<<<<<< HEAD
-
-		db, mock, err := sqlmock.New()
+		var err error
+		expectedRate := &Rate{
+			Uuid:        ratID,
+			Country:     "India",
+			Network:     "Airtel",
+			Vpmn:        "123",
+			Imsi:        "456",
+			SmsMo:       "0.05",
+			SmsMt:       "0.06",
+			Data:        "0.07",
+			X2g:         "0.08",
+			X3g:         "0.09",
+			X5g:         "0.1",
+			Lte:         "0.11",
+			LteM:        "0.12",
+			Apn:         "apn123",
+			EffectiveAt: "2022-01-01",
+			EndAt:       "2022-12-31",
+			SimType:     SimTypeUkamaData,
+		}
+		db, mock, err := sqlmock.New() // mock sql.DB
 		assert.NoError(t, err)
 
-		rows := sqlmock.NewRows([]string{"id", "uuid", "country", "network", "vpmn", "imsi", "sms_mo", "sms_mt", "data", "lte", "lte_m", "apn", "end_at", "x2g", "x3g", "x5g", "sim_type", "effective_at"}).
-			AddRow(1,
-				rateId,
-				"Tycho crater",
-				"Multi Tel",
-				"TTC",
-				"1",
-				"$0.1",
-				"$0.1",
-				"$0.4",
-				"LTE",
-				"",
-				"Manual entry required",
-				"",
-				"2G",
-				"3G",
-				"",
-				SimTypeTest,
-				"2023-10-10",
-			)
+		rows := sqlmock.NewRows([]string{"uuid", "country", "network", "vpmn", "imsi", "sms_mo", "sms_mt", "data", "x2g", "x3g", "x5g", "lte", "lte_m", "apn", "effective_at", "end_at", "sim_type", "created_at", "updated_at", "deleted_at"}).
+			AddRow(expectedRate.Uuid, expectedRate.Country, expectedRate.Network, expectedRate.Vpmn, expectedRate.Imsi, expectedRate.SmsMo, expectedRate.SmsMt, expectedRate.Data, expectedRate.X2g, expectedRate.X3g, expectedRate.X5g, expectedRate.Lte, expectedRate.LteM, expectedRate.Apn, expectedRate.EffectiveAt, expectedRate.EndAt, expectedRate.SimType, expectedRate.CreatedAt, expectedRate.UpdatedAt, expectedRate.DeletedAt)
 
-		mock.ExpectQuery(`^SELECT.*rates.*`).
-			WithArgs(rateId).
-			WillReturnRows(rows)
-
-		dialector := postgres.New(postgres.Config{
-			DSN:                  "sqlmock_db_0",
-			DriverName:           "postgres",
-			Conn:                 db,
-			PreferSimpleProtocol: true,
-		})
-
-		gdb, err := gorm.Open(dialector, &gorm.Config{})
-=======
-		var err error
-	expectedRate := &Rate{
-			RateID: ratID,
-			Country: "India",
-			Network: "Airtel",
-			Vpmn: "123",
-			Imsi: "456",
-			SmsMo: "0.05",
-			SmsMt: "0.06",
-			Data: "0.07",
-			X2g: "0.08",
-			X3g: "0.09",
-			X5g: "0.1",
-			Lte: "0.11",
-			LteM: "0.12",
-			Apn: "apn123",
-			EffectiveAt: "2022-01-01",
-			EndAt: "2022-12-31",
-			SimType: SimTypeUkamaData,
-		}
-		db, mock, err := sqlmock.New() // mock sql.DB
->>>>>>> 10efc8b2
-		assert.NoError(t, err)
-
-		id := uuid.NewV4()
-
-		rows := sqlmock.NewRows([]string{"rate_id", "country", "network", "vpmn", "imsi", "sms_mo", "sms_mt", "data", "x2g", "x3g", "x5g", "lte", "lte_m", "apn", "effective_at", "end_at", "sim_type", "created_at", "updated_at", "deleted_at"}).
-			AddRow(expectedRate.RateID, expectedRate.Country, expectedRate.Network, expectedRate.Vpmn, expectedRate.Imsi, expectedRate.SmsMo, expectedRate.SmsMt, expectedRate.Data, expectedRate.X2g, expectedRate.X3g, expectedRate.X5g, expectedRate.Lte, expectedRate.LteM, expectedRate.Apn, expectedRate.EffectiveAt, expectedRate.EndAt, expectedRate.SimType, expectedRate.CreatedAt, expectedRate.UpdatedAt, expectedRate.DeletedAt)
-
-<<<<<<< HEAD
-		rows := sqlmock.NewRows([]string{"id", "uuid", "country", "network", "vpmn", "imsi", "sms_mo", "sms_mt", "data", "lte", "lte_m", "apn", "end_at", "x2g", "x3g", "x5g", "sim_type", "effective_at"})
-		for i := 1; i <= 3; i++ {
-			rows.AddRow(i,
-				uuid.NewV4(),
-				"Tycho crater",
-				"Multi Tel",
-				"TTC",
-				"1",
-				"$0.1",
-				"$0.1",
-				"$0.4",
-				"LTE",
-				"",
-				"Manual entry required",
-				"",
-				"2G",
-				"3G",
-				"",
-				SimTypeTest,
-				"2023-10-10",
-			)
-		}
-
-		mock.ExpectQuery(`^SELECT.*rates.*`).
-=======
 		mock.ExpectQuery(`^SELECT.*rate.*`).
-			WithArgs(id).
->>>>>>> 10efc8b2
+			WithArgs(ratID.String()).
 			WillReturnRows(rows)
 
 		dialector := postgres.New(postgres.Config{
@@ -174,75 +97,15 @@
 
 		assert.NoError(t, err)
 
-<<<<<<< HEAD
-		rates, err := r.GetBaseRates("Tycho crater", "", "", SimTypeUkamaData)
-=======
 		// Act
-		rate, err := r.GetBaseRate(id)
+		rate, err := r.GetBaseRate(ratID)
 		// Assert
->>>>>>> 10efc8b2
 		assert.NoError(t, err)
 
 		err = mock.ExpectationsWereMet()
 		assert.NoError(t, err)
-		assert.Equal(t, rate,expectedRate)
+		assert.Equal(t, rate, expectedRate)
 		assert.NotNil(t, rate)
 	})
-<<<<<<< HEAD
-}
 
-func Test_Rate_Add(t *testing.T) {
-	var rate_uuid = uuid.NewV4()
-	t.Run("AddRates", func(t *testing.T) {
-		var db *extsql.DB
-
-		rates := []Rate{{
-			Uuid:        rate_uuid,
-			Country:     "Tycho crater",
-			Data:        "1024",
-			EffectiveAt: "2009-11-10T23:00:00",
-			Network:     "Multi Tel",
-			SimType:     SimTypeTest,
-			X2g:         "",
-			X3g:         "",
-			Apn:         "",
-			Imsi:        "",
-			Lte:         "",
-			SmsMo:       "",
-			SmsMt:       "",
-			Vpmn:        "",
-			EndAt:       "",
-			LteM:        "",
-			X5g:         "",
-		}}
-
-		db, mock, err := sqlmock.New()
-		assert.NoError(t, err)
-		mock.ExpectBegin()
-		mock.ExpectQuery(regexp.QuoteMeta(`INSERT`)).
-			WithArgs(sqlmock.AnyArg(), sqlmock.AnyArg(), sqlmock.AnyArg(), rate_uuid, rates[0].Country, rates[0].Network,
-				sqlmock.AnyArg(), sqlmock.AnyArg(), sqlmock.AnyArg(), sqlmock.AnyArg(), rates[0].Data,
-				sqlmock.AnyArg(), sqlmock.AnyArg(), sqlmock.AnyArg(), sqlmock.AnyArg(), sqlmock.AnyArg(),
-				sqlmock.AnyArg(), rates[0].EffectiveAt, sqlmock.AnyArg(), rates[0].SimType).
-			WillReturnRows(sqlmock.NewRows([]string{"uuid"}).AddRow(rate_uuid))
-
-		mock.ExpectCommit()
-
-		dialector := postgres.New(postgres.Config{
-			DSN:                  "sqlmock_db_0",
-			DriverName:           "postgres",
-			Conn:                 db,
-			PreferSimpleProtocol: true,
-		})
-
-		gdb, err := gorm.Open(dialector, &gorm.Config{})
-		assert.NoError(t, err)
-
-		r := NewBaseRateRepo(&UkamaDbMock{
-			GormDb: gdb,
-		})
-=======
-
-}
->>>>>>> 10efc8b2
-
+}