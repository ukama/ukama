--- conflicted
+++ resolved
@@ -10,12 +10,9 @@
 	pb "github.com/ukama/ukama/systems/data-plan/base-rate/pb"
 	"github.com/ukama/ukama/systems/data-plan/base-rate/pkg/db"
 	"github.com/ukama/ukama/systems/data-plan/base-rate/pkg/models"
-<<<<<<< HEAD
 	utils "github.com/ukama/ukama/systems/data-plan/base-rate/pkg/utils"
-=======
 	"google.golang.org/grpc/codes"
 	"google.golang.org/grpc/status"
->>>>>>> 3f728940
 )
 
 type RateServer struct {
@@ -80,7 +77,6 @@
 		Network:     rate.Network,
 		Vpmn:        rate.Vpmn,
 		Imsi:        rate.Imsi,
-<<<<<<< HEAD
 		SmsMo:       rate.SmsMo,
 		SmsMt:       rate.SmsMt,
 		Data:        rate.Data,
@@ -92,21 +88,7 @@
 		CreatedAt:   rate.CreatedAt,
 		EffectiveAt: rate.EffectiveAt,
 		EndAt:       rate.EndAt,
-=======
-		SmsMo:       rate.Sms_mo,
-		SmsMt:       rate.Sms_mt,
-		Data:        rate.Data,
-		X2G:         rate.X2g,
-		X3G:         rate.X3g,
-		X5G:         rate.X5g,
-		Lte:         rate.Lte,
-		LteM:        rate.Lte_m,
-		Apn:         rate.Apn,
-		CreatedAt:   rate.Created_at,
-		EffectiveAt: rate.Effective_at,
-		EndAt:       rate.End_at,
 		SimType:     pb.SimType(rate.SimType),
->>>>>>> 3f728940
 	}
 
 	return &pb.RateResponse{
@@ -144,9 +126,7 @@
 	rates := pb.Rate{}
 	rateList.Rate = append(rateList.Rate, &rates)
 
-<<<<<<< HEAD
 	return rateList, nil
-=======
 }
 func isRequestEmpty(ss ...string) bool {
 	for _, s := range ss {
@@ -172,5 +152,4 @@
 		pbSimType = 0
 	}
 	return pbSimType
->>>>>>> 3f728940
 }