--- conflicted
+++ resolved
@@ -2,23 +2,13 @@
 
 import (
 	"context"
-<<<<<<< HEAD
 	"strings"
-=======
-	"fmt"
-	"strings"
-
-	uuid "github.com/ukama/ukama/systems/common/uuid"
->>>>>>> 10efc8b2
 
 	"github.com/sirupsen/logrus"
 	"github.com/ukama/ukama/systems/common/grpc"
 	mb "github.com/ukama/ukama/systems/common/msgBusServiceClient"
 	"github.com/ukama/ukama/systems/common/msgbus"
-<<<<<<< HEAD
 	uuid "github.com/ukama/ukama/systems/common/uuid"
-=======
->>>>>>> 10efc8b2
 	pb "github.com/ukama/ukama/systems/data-plan/base-rate/pb/gen"
 	"github.com/ukama/ukama/systems/data-plan/base-rate/pkg"
 	"github.com/ukama/ukama/systems/data-plan/base-rate/pkg/db"
@@ -28,58 +18,29 @@
 	"google.golang.org/grpc/status"
 )
 
-<<<<<<< HEAD
 const uuidParsingError = "Error parsing UUID"
 
 type BaseRateServer struct {
 	baseRateRepo   db.BaseRateRepo
 	msgBus         mb.MsgBusServiceClient
-=======
-
-type BaseRateServer struct {
-	baseRateRepo   db.BaseRateRepo
-	msgbus         mb.MsgBusServiceClient
->>>>>>> 10efc8b2
 	baseRoutingKey msgbus.RoutingKeyBuilder
 	pb.UnimplementedBaseRatesServiceServer
 }
 
-<<<<<<< HEAD
 func NewBaseRateServer(baseRateRepo db.BaseRateRepo, msgBus mb.MsgBusServiceClient) *BaseRateServer {
 	return &BaseRateServer{
 		baseRateRepo:   baseRateRepo,
 		msgBus:         msgBus,
 		baseRoutingKey: msgbus.NewRoutingKeyBuilder().SetCloudSource().SetContainer(pkg.ServiceName),
 	}
-=======
-
-func NewBaseRateServer(baseRateRepo db.BaseRateRepo,msgBus mb.MsgBusServiceClient) *BaseRateServer {
-	return &BaseRateServer{
-		baseRateRepo: baseRateRepo,
-		msgbus:            msgBus,
-		baseRoutingKey :msgbus.NewRoutingKeyBuilder().SetCloudSource().SetContainer(pkg.ServiceName)}
-
->>>>>>> 10efc8b2
 }
 
-
 func (b *BaseRateServer) GetBaseRate(ctx context.Context, req *pb.GetBaseRateRequest) (*pb.GetBaseRateResponse, error) {
-<<<<<<< HEAD
 	uuid, err := uuid.FromString(req.GetUuid())
 	if err != nil {
 		return nil, status.Errorf(codes.InvalidArgument, uuidParsingError)
 	}
 	rate, err := b.baseRateRepo.GetBaseRate(uuid)
-=======
-	logrus.Infof("Get rate %v", req.GetRateID())
-	rateID, err := uuid.FromString(req.GetRateID())
-	
-	if err != nil {
-		return nil, status.Errorf(codes.InvalidArgument,
-			"invalid format of rate uuid. Error %s", err.Error())
-	}
-	rate, err := b.baseRateRepo.GetBaseRate(rateID)
->>>>>>> 10efc8b2
 
 	if err != nil {
 		logrus.Error("error while getting rate" + err.Error())
@@ -94,18 +55,6 @@
 
 func (b *BaseRateServer) GetBaseRates(ctx context.Context, req *pb.GetBaseRatesRequest) (*pb.GetBaseRatesResponse, error) {
 	logrus.Infof("GetBaseRates where country =  %s and network =%s and simType =%s", req.GetCountry(), req.GetProvider(), req.GetSimType())
-<<<<<<< HEAD
-=======
-
-	strType := strings.ToLower(fmt.Sprintf("%v", req.GetSimType()))
-	sType := db.ParseType(strType)
-
-	if sType.String() != req.SimType {
-		return nil, status.Errorf(codes.InvalidArgument,
-			"invalid sim type: provided sim type (%s) does not match with package allowed sim type (%s)",
-			sType.String(), req.SimType)
-	}
->>>>>>> 10efc8b2
 	rates, err := b.baseRateRepo.GetBaseRates(req.GetCountry(), req.GetProvider(), req.GetEffectiveAt(), db.ParseType(req.GetSimType()))
 
 	if err != nil {
@@ -122,12 +71,8 @@
 func (b *BaseRateServer) UploadBaseRates(ctx context.Context, req *pb.UploadBaseRatesRequest) (*pb.UploadBaseRatesResponse, error) {
 	fileUrl := req.GetFileURL()
 	effectiveAt := req.GetEffectiveAt()
-<<<<<<< HEAD
 	strType := strings.ToLower(req.GetSimType())
 	simType := db.ParseType(strType)
-=======
-	simType := req.GetSimType()
->>>>>>> 10efc8b2
 
 	if !validations.IsValidUploadReqArgs(fileUrl, effectiveAt, simType.String()) {
 		logrus.Infof("Please supply valid fileURL: %s, effectiveAt: %s and simType: %s.",
@@ -140,7 +85,6 @@
 		logrus.Infof("Date you provided is not a valid future date. %s", effectiveAt)
 		return nil, status.Errorf(codes.InvalidArgument, "date you provided is not a valid future date %qs", effectiveAt)
 	}
-	strType := strings.ToLower(fmt.Sprintf("%v", req.GetSimType()))
 	sType := db.ParseType(strType)
 
 	if sType.String() != req.SimType {
@@ -162,15 +106,8 @@
 		return nil, grpc.SqlErrorToGrpc(err, "rate")
 	}
 
-<<<<<<< HEAD
 	route := b.baseRoutingKey.SetActionUpdate().SetObject("rate").MustBuild()
 	err = b.msgBus.PublishRequest(route, req)
-=======
-	// Publish message to msgbus
-
-	route := b.baseRoutingKey.SetActionUpdate().SetObject("base-rate").MustBuild()
-	err = b.msgbus.PublishRequest(route, req)
->>>>>>> 10efc8b2
 	if err != nil {
 		logrus.Errorf("Failed to publish message %+v with key %+v. Errors %s", req, route, err.Error())
 	}
@@ -192,11 +129,7 @@
 
 func dbRatesToPbRates(r *db.Rate) *pb.Rate {
 	return &pb.Rate{
-<<<<<<< HEAD
 		Uuid:        r.Uuid.String(),
-=======
-		RateID:          r.RateID.String(),
->>>>>>> 10efc8b2
 		X2G:         r.X2g,
 		X3G:         r.X3g,
 		X5G:         r.X5g,
