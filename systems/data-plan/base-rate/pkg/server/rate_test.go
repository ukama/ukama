package server

import (
	"context"
	"testing"
	"time"

<<<<<<< HEAD
	"github.com/stretchr/testify/assert"
	"github.com/stretchr/testify/mock"
	uuid "github.com/ukama/ukama/systems/common/uuid"
	"github.com/ukama/ukama/systems/data-plan/base-rate/mocks"
=======
	mbmocks "github.com/ukama/ukama/systems/common/mocks"
	uuid "github.com/ukama/ukama/systems/common/uuid"
	mocks "github.com/ukama/ukama/systems/data-plan/base-rate/mocks"
	pb "github.com/ukama/ukama/systems/data-plan/base-rate/pb/gen"
>>>>>>> 10efc8b2
	"github.com/ukama/ukama/systems/data-plan/base-rate/pkg/db"

<<<<<<< HEAD
	pb "github.com/ukama/ukama/systems/data-plan/base-rate/pb/gen"
)

var mockCountry = "The lunar maria"
var mockeEffectiveAt = time.Now().Add(time.Hour * 24 * 7 * time.Duration(4)).Format(time.RFC3339Nano)
var mockFileUrl = "https://raw.githubusercontent.com/ukama/ukama/main/systems/data-plan/docs/template/template.csv"

// Start UploadRates //
// Success case
func TestRateService_UploadRates_Success(t *testing.T) {
	mockRepo := &mocks.BaseRateRepo{}
	rateService := NewBaseRateServer(mockRepo, nil)
	reqMock := &pb.UploadBaseRatesRequest{
		FileURL:     mockFileUrl,
		EffectiveAt: mockeEffectiveAt,
		SimType:     "ukama_data",
	}

	mockRepo.On("UploadBaseRates", reqMock.FileURL, reqMock.EffectiveAt, db.ParseType(reqMock.SimType)).
		Return([]db.Rate{
			{
				EffectiveAt: mockeEffectiveAt,
				SimType:     db.ParseType(reqMock.SimType),
			},
		})
=======
	"github.com/stretchr/testify/assert"
	"github.com/stretchr/testify/mock"
)

func TestRateService_UploadRates_Success(t *testing.T) {
	mockRepo := &mocks.BaseRateRepo{}
		msgbusClient := &mbmocks.MsgBusServiceClient{}

	rateService := NewBaseRateServer(mockRepo,msgbusClient)
	var mockSimTypeStr = db.SimTypeUkamaData
var mockeEffectiveAt = time.Now().Add(time.Hour * 24 * 7 * time.Duration(4)).Format(time.RFC3339Nano)
var mockFileUrl = "https://raw.githubusercontent.com/ukama/ukama/main/systems/data-plan/docs/template/template.csv"

	reqMock := &pb.UploadBaseRatesRequest{
		FileURL:     mockFileUrl,
		EffectiveAt: mockeEffectiveAt,
		SimType:    string("inter_mno_data"),
	}


	mockRepo.On("UploadBaseRates", mock.Anything).Return(nil)
		msgbusClient.On("PublishRequest", mock.Anything, reqMock).Return(nil).Once()

>>>>>>> 10efc8b2
	rateRes, err := rateService.UploadBaseRates(context.Background(), reqMock)
	assert.NoError(t, err)
	for i := range rateRes.Rate {
		assert.Equal(t, rateRes.Rate[i].EffectiveAt, reqMock.EffectiveAt)
<<<<<<< HEAD
		assert.Equal(t, rateRes.Rate[i].SimType, db.ParseType(reqMock.SimType))
	}
}

// Error case all empty args
func TestRateService_UploadRates_Error1(t *testing.T) {
	mockRepo := &mocks.BaseRateRepo{}
	rateService := NewBaseRateServer(mockRepo, nil)

	reqMock := &pb.UploadBaseRatesRequest{
		FileURL:     "",
		EffectiveAt: "",
		SimType:     "ukama_data",
	}

	mockRepo.On("UploadBaseRates", mock.Anything).Return(status.Errorf(codes.InvalidArgument, "invalid argument"))
	failRes1, err := rateService.UploadBaseRates(context.Background(), reqMock)
	assert.Error(t, err)
	assert.Nil(t, failRes1)
}

// Error case invalid effectiveAt
func TestRateService_UploadRates_Error2(t *testing.T) {
	mockRepo := &mocks.BaseRateRepo{}
	rateService := NewBaseRateServer(mockRepo, nil)

	reqMock := &pb.UploadBaseRatesRequest{
		FileURL:     mockFileUrl,
		EffectiveAt: time.Now().UTC().Format(time.RFC3339),
		SimType:     "ukama_data",
	}

	mockRepo.On("UploadBaseRates", mock.Anything).Return(status.Errorf(codes.InvalidArgument, "invalid argument"))
	failRes2, err := rateService.UploadBaseRates(context.Background(), reqMock)
	assert.Error(t, err)
	assert.Nil(t, failRes2)

}

// Error case invalid url
func TestRateService_UploadRates_Error3(t *testing.T) {
	mockRepo := &mocks.BaseRateRepo{}
	rateService := NewBaseRateServer(mockRepo, nil)

	reqMock := &pb.UploadBaseRatesRequest{
		FileURL:     "https://example",
		EffectiveAt: mockeEffectiveAt,
		SimType:     "ukama_date",
=======
		 assert.Equal(t, rateRes.Rate[i].SimType, mockSimTypeStr)
>>>>>>> 10efc8b2
	}
}
func TestRateService_GetRate_Success(t *testing.T) {

	baseRateRepo := &mocks.BaseRateRepo{}
<<<<<<< HEAD
	s := NewBaseRateServer(baseRateRepo, nil)
	var uuid = uuid.NewV4()
	baseRateRepo.On("GetBaseRate", uuid).Return(&db.Rate{
		Country: mockCountry,
	}, nil)
	rate, err := s.GetBaseRate(context.TODO(), &pb.GetBaseRateRequest{Uuid: uuid.String()})
=======
	msgbusClient := &mbmocks.MsgBusServiceClient{}
	var mockCountry = "The lunar maria"
rateID:=uuid.NewV4()
	s := NewBaseRateServer(baseRateRepo,msgbusClient)

	baseRateRepo.On("GetBaseRate", rateID).Return(&db.Rate{
		Country: mockCountry,
	}, nil)
	rate, err := s.GetBaseRate(context.TODO(), &pb.GetBaseRateRequest{RateID:rateID.String()})
>>>>>>> 10efc8b2
	assert.NoError(t, err)
	assert.Equal(t, mockCountry, rate.Rate.Country)
	baseRateRepo.AssertExpectations(t)

}
<<<<<<< HEAD

// Error case
func TestRateService_GetRate_Error(t *testing.T) {

	baseRateRepo := &mocks.BaseRateRepo{}
	s := NewBaseRateServer(baseRateRepo, nil)
	var uuid = uuid.NewV4()
	baseRateRepo.On("GetBaseRate", uuid).Return(nil, status.Errorf(codes.NotFound, "record not found"))
	_rate, err := s.GetBaseRate(context.TODO(), &pb.GetBaseRateRequest{Uuid: uuid.String()})
	assert.Error(t, err)
	assert.Nil(t, _rate)
}

// End GetRate //

// Start GetRates //
// Success case
=======
>>>>>>> 10efc8b2
func TestRateService_GetRates_Success(t *testing.T) {
	msgbusClient := &mbmocks.MsgBusServiceClient{}

	mockFilters := &pb.GetBaseRatesRequest{
		Country:     "Tycho crater",
		Provider:    "ABC Tel",
		EffectiveAt: "2022-12-01T00:00:00Z",
<<<<<<< HEAD
		SimType:     "ukama_data",
	}
	baseRateRepo := &mocks.BaseRateRepo{}
	s := NewBaseRateServer(baseRateRepo, nil)

	baseRateRepo.On("GetBaseRates", mockFilters.Country, mockFilters.Provider, mockFilters.EffectiveAt, db.ParseType(mockFilters.SimType)).Return([]db.Rate{
		{
			X2g:         "2G",
			X3g:         "3G",
			Apn:         "Manual entry required",
			Country:     "Tycho crater",
			Data:        "$0.4",
			EffectiveAt: "2022-12-01T00:00:00Z",
			Imsi:        "1",
			Lte:         "LTE",
			Network:     "Multi Tel",
			SimType:     3,
			SmsMo:       "$0.1",
			SmsMt:       "$0.1",
			Vpmn:        "TTC"},
=======
		SimType:    "ukama_data",
	}
	baseRateRepo := &mocks.BaseRateRepo{}
	s := NewBaseRateServer(baseRateRepo,msgbusClient)

	baseRateRepo.On("GetBaseRates", mockFilters.Country, mockFilters.Provider, mockFilters.EffectiveAt, db.SimTypeUkamaData).Return([]db.Rate{
		{X2g: "2G",
			X3g:          "3G",
			Apn:          "Manual entry required",
			Country:      "Tycho crater",
			Data:         "$0.4",
			EffectiveAt: "2023-10-10",
			Imsi:         "1",
			Lte:          "LTE",
			Network:      "Multi Tel",
			SimType:     db.SimTypeUkamaData,
			SmsMo:       "$0.1",
			SmsMt:       "$0.1",
			Vpmn:         "TTC"},
>>>>>>> 10efc8b2
	}, nil)
	rate, err := s.GetBaseRates(context.TODO(), mockFilters)
	assert.NoError(t, err)
	assert.Equal(t, mockFilters.Country, rate.Rates[0].Country)
<<<<<<< HEAD
	assert.Equal(t, mockFilters.EffectiveAt, rate.Rates[0].EffectiveAt)
	baseRateRepo.AssertExpectations(t)
}

// Error case
func TestRateService_GetRates_Error(t *testing.T) {

	mockFilters := &pb.GetBaseRatesRequest{
		Country:     "",
		Provider:    "",
		EffectiveAt: "",
		SimType:     "ukama_data",
	}
	baseRateRepo := &mocks.BaseRateRepo{}
	s := NewBaseRateServer(baseRateRepo, nil)

	baseRateRepo.On("GetBaseRates", mockFilters.Country, mockFilters.Provider, mockFilters.EffectiveAt, db.ParseType(mockFilters.SimType)).Return(nil, status.Errorf(codes.NotFound, "record not found"))
	_rate, err := s.GetBaseRates(context.TODO(), mockFilters)
	assert.Error(t, err)
	assert.Nil(t, _rate)
}

// End GetRates //
=======
	assert.Equal(t, mockFilters.SimType, rate.Rates[0].SimType)
	baseRateRepo.AssertExpectations(t)
}
>>>>>>> 10efc8b2
<|MERGE_RESOLUTION|>--- conflicted
+++ resolved
@@ -5,20 +5,14 @@
 	"testing"
 	"time"
 
-<<<<<<< HEAD
 	"github.com/stretchr/testify/assert"
 	"github.com/stretchr/testify/mock"
 	uuid "github.com/ukama/ukama/systems/common/uuid"
 	"github.com/ukama/ukama/systems/data-plan/base-rate/mocks"
-=======
-	mbmocks "github.com/ukama/ukama/systems/common/mocks"
-	uuid "github.com/ukama/ukama/systems/common/uuid"
-	mocks "github.com/ukama/ukama/systems/data-plan/base-rate/mocks"
-	pb "github.com/ukama/ukama/systems/data-plan/base-rate/pb/gen"
->>>>>>> 10efc8b2
 	"github.com/ukama/ukama/systems/data-plan/base-rate/pkg/db"
+	"google.golang.org/grpc/codes"
+	"google.golang.org/grpc/status"
 
-<<<<<<< HEAD
 	pb "github.com/ukama/ukama/systems/data-plan/base-rate/pb/gen"
 )
 
@@ -44,36 +38,10 @@
 				SimType:     db.ParseType(reqMock.SimType),
 			},
 		})
-=======
-	"github.com/stretchr/testify/assert"
-	"github.com/stretchr/testify/mock"
-)
-
-func TestRateService_UploadRates_Success(t *testing.T) {
-	mockRepo := &mocks.BaseRateRepo{}
-		msgbusClient := &mbmocks.MsgBusServiceClient{}
-
-	rateService := NewBaseRateServer(mockRepo,msgbusClient)
-	var mockSimTypeStr = db.SimTypeUkamaData
-var mockeEffectiveAt = time.Now().Add(time.Hour * 24 * 7 * time.Duration(4)).Format(time.RFC3339Nano)
-var mockFileUrl = "https://raw.githubusercontent.com/ukama/ukama/main/systems/data-plan/docs/template/template.csv"
-
-	reqMock := &pb.UploadBaseRatesRequest{
-		FileURL:     mockFileUrl,
-		EffectiveAt: mockeEffectiveAt,
-		SimType:    string("inter_mno_data"),
-	}
-
-
-	mockRepo.On("UploadBaseRates", mock.Anything).Return(nil)
-		msgbusClient.On("PublishRequest", mock.Anything, reqMock).Return(nil).Once()
-
->>>>>>> 10efc8b2
 	rateRes, err := rateService.UploadBaseRates(context.Background(), reqMock)
 	assert.NoError(t, err)
 	for i := range rateRes.Rate {
 		assert.Equal(t, rateRes.Rate[i].EffectiveAt, reqMock.EffectiveAt)
-<<<<<<< HEAD
 		assert.Equal(t, rateRes.Rate[i].SimType, db.ParseType(reqMock.SimType))
 	}
 }
@@ -122,38 +90,32 @@
 		FileURL:     "https://example",
 		EffectiveAt: mockeEffectiveAt,
 		SimType:     "ukama_date",
-=======
-		 assert.Equal(t, rateRes.Rate[i].SimType, mockSimTypeStr)
->>>>>>> 10efc8b2
 	}
+
+	mockRepo.On("UploadBaseRates", mock.Anything).Return(status.Errorf(codes.Internal, "internal error"))
+	failRes3, err := rateService.UploadBaseRates(context.Background(), reqMock)
+	assert.Error(t, err)
+	assert.Nil(t, failRes3)
 }
+
+// End UploadRates //
+
+// Start GetRate //
+// Success case
 func TestRateService_GetRate_Success(t *testing.T) {
 
 	baseRateRepo := &mocks.BaseRateRepo{}
-<<<<<<< HEAD
 	s := NewBaseRateServer(baseRateRepo, nil)
 	var uuid = uuid.NewV4()
 	baseRateRepo.On("GetBaseRate", uuid).Return(&db.Rate{
 		Country: mockCountry,
 	}, nil)
 	rate, err := s.GetBaseRate(context.TODO(), &pb.GetBaseRateRequest{Uuid: uuid.String()})
-=======
-	msgbusClient := &mbmocks.MsgBusServiceClient{}
-	var mockCountry = "The lunar maria"
-rateID:=uuid.NewV4()
-	s := NewBaseRateServer(baseRateRepo,msgbusClient)
-
-	baseRateRepo.On("GetBaseRate", rateID).Return(&db.Rate{
-		Country: mockCountry,
-	}, nil)
-	rate, err := s.GetBaseRate(context.TODO(), &pb.GetBaseRateRequest{RateID:rateID.String()})
->>>>>>> 10efc8b2
 	assert.NoError(t, err)
 	assert.Equal(t, mockCountry, rate.Rate.Country)
 	baseRateRepo.AssertExpectations(t)
 
 }
-<<<<<<< HEAD
 
 // Error case
 func TestRateService_GetRate_Error(t *testing.T) {
@@ -171,16 +133,12 @@
 
 // Start GetRates //
 // Success case
-=======
->>>>>>> 10efc8b2
 func TestRateService_GetRates_Success(t *testing.T) {
-	msgbusClient := &mbmocks.MsgBusServiceClient{}
 
 	mockFilters := &pb.GetBaseRatesRequest{
 		Country:     "Tycho crater",
 		Provider:    "ABC Tel",
 		EffectiveAt: "2022-12-01T00:00:00Z",
-<<<<<<< HEAD
 		SimType:     "ukama_data",
 	}
 	baseRateRepo := &mocks.BaseRateRepo{}
@@ -201,32 +159,10 @@
 			SmsMo:       "$0.1",
 			SmsMt:       "$0.1",
 			Vpmn:        "TTC"},
-=======
-		SimType:    "ukama_data",
-	}
-	baseRateRepo := &mocks.BaseRateRepo{}
-	s := NewBaseRateServer(baseRateRepo,msgbusClient)
-
-	baseRateRepo.On("GetBaseRates", mockFilters.Country, mockFilters.Provider, mockFilters.EffectiveAt, db.SimTypeUkamaData).Return([]db.Rate{
-		{X2g: "2G",
-			X3g:          "3G",
-			Apn:          "Manual entry required",
-			Country:      "Tycho crater",
-			Data:         "$0.4",
-			EffectiveAt: "2023-10-10",
-			Imsi:         "1",
-			Lte:          "LTE",
-			Network:      "Multi Tel",
-			SimType:     db.SimTypeUkamaData,
-			SmsMo:       "$0.1",
-			SmsMt:       "$0.1",
-			Vpmn:         "TTC"},
->>>>>>> 10efc8b2
 	}, nil)
 	rate, err := s.GetBaseRates(context.TODO(), mockFilters)
 	assert.NoError(t, err)
 	assert.Equal(t, mockFilters.Country, rate.Rates[0].Country)
-<<<<<<< HEAD
 	assert.Equal(t, mockFilters.EffectiveAt, rate.Rates[0].EffectiveAt)
 	baseRateRepo.AssertExpectations(t)
 }
@@ -249,9 +185,4 @@
 	assert.Nil(t, _rate)
 }
 
-// End GetRates //
-=======
-	assert.Equal(t, mockFilters.SimType, rate.Rates[0].SimType)
-	baseRateRepo.AssertExpectations(t)
-}
->>>>>>> 10efc8b2
+// End GetRates //