--- conflicted
+++ resolved
@@ -23,11 +23,6 @@
 	gorm.io/gorm v1.24.3
 )
 
-<<<<<<< HEAD
-require github.com/ukama/ukama/systems/common v0.0.0-20230831053137-df467d889284
-
-=======
->>>>>>> b743819e
 require (
 	github.com/beorn7/perks v1.0.1 // indirect
 	github.com/cespare/xxhash/v2 v2.2.0 // indirect
