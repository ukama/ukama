/*
 * This Source Code Form is subject to the terms of the Mozilla Public
 * License, v. 2.0. If a copy of the MPL was not distributed with this
 * file, You can obtain one at https://mozilla.org/MPL/2.0/.
 *
 * Copyright (c) 2023-present, Ukama Inc.
 */

package server

import (
	"context"
	"fmt"
	"time"

	log "github.com/sirupsen/logrus"
	cpb "github.com/ukama/ukama/systems/common/pb/gen/ukama"

	"github.com/ukama/ukama/systems/common/ukama"
	"github.com/ukama/ukama/systems/node/controller/pkg/providers"
	"google.golang.org/grpc/codes"
	"google.golang.org/grpc/status"
	"google.golang.org/protobuf/proto"

	mb "github.com/ukama/ukama/systems/common/msgBusServiceClient"
	"github.com/ukama/ukama/systems/common/msgbus"
	"github.com/ukama/ukama/systems/common/uuid"
	pb "github.com/ukama/ukama/systems/node/controller/pb/gen"

	"github.com/ukama/ukama/systems/node/controller/pkg"
	"github.com/ukama/ukama/systems/node/controller/pkg/db"
)

type ControllerServer struct {
	pb.UnimplementedControllerServiceServer
	nRepo                db.NodeLogRepo
	nodeFeederRoutingKey msgbus.RoutingKeyBuilder
	msgbus               mb.MsgBusServiceClient
	registrySystem       providers.RegistryProvider
	debug                bool
	orgName              string
}

func NewControllerServer(orgName string, nRepo db.NodeLogRepo, msgBus mb.MsgBusServiceClient, registry providers.RegistryProvider, debug bool) *ControllerServer {
	return &ControllerServer{
		nRepo:                nRepo,
		orgName:              orgName,
		nodeFeederRoutingKey: msgbus.NewRoutingKeyBuilder().SetCloudSource().SetSystem(pkg.SystemName).SetOrgName(orgName).SetService(pkg.ServiceName),
		msgbus:               msgBus,
		debug:                debug,
		registrySystem:       registry,
	}
}

func (c *ControllerServer) RestartSite(ctx context.Context, req *pb.RestartSiteRequest) (*pb.RestartSiteResponse, error) {
	log.Infof("Restarting site %v", req)

	if req.SiteName == "" {
		return nil, status.Errorf(codes.InvalidArgument, "site name cannot be empty")
	}

	if req.NetworkId == "" {
		return nil, status.Errorf(codes.InvalidArgument, "network cannot be empty")
	}

	netId, err := uuid.FromString(req.GetNetworkId())
	if err != nil {
		return nil, status.Errorf(codes.InvalidArgument, "invalid network ID format: %s", err.Error())
	}

	if err := c.registrySystem.ValidateSite(netId.String(), req.GetSiteName(), c.orgName); err != nil {
		return nil, fmt.Errorf("failed to validate site %s and network %s. Error %s", req.GetSiteName(), netId.String(), err.Error())
	}

	if err := c.registrySystem.ValidateNetwork(netId.String(), c.orgName); err != nil {
		return nil, fmt.Errorf("failed to validate network with network %s. Error %s", netId.String(), err.Error())
	}

	nodes, err := c.registrySystem.GetNodesBySite(req.SiteName)
	if err != nil {
		return nil, fmt.Errorf("failed to get nodes with site %s and network %s. Error %s", req.GetSiteName(), netId.String(), err.Error())

	}
	for _, nodeId := range nodes {

		nId, err := ukama.ValidateNodeId(nodeId)
		if err != nil {
			return nil, status.Errorf(codes.InvalidArgument,
				"invalid format of node id. Error %s", err.Error())
		}

		_, err = c.nRepo.Get(nId.String())
		if err != nil {
			return nil, status.Errorf(codes.InvalidArgument, "Node has not been registered yet: %s", err.Error())
		}

		msg := &pb.RestartNodeRequest{
			NodeId: nId.String(),
		}
		data, err := proto.Marshal(msg)
		if err != nil {
			return nil, err
		}

<<<<<<< HEAD
		err = c.publishMessage(c.orgName+"."+"."+"."+nId.String(), "/v1/node/"+nId.String()+"/reboot", data)

=======
		err = c.publishMessage(c.orgName+"."+"."+"."+nId.String(), "/v1/reboot/"+nId.String(), data)
>>>>>>> 950759d1
		if err != nil {
			log.Errorf("Failed to publish message. Errors %s", err.Error())
			return nil, status.Errorf(codes.Internal, "Failed to publish message: %s", err.Error())

		}
	}

	return &pb.RestartSiteResponse{}, nil
}

func (c *ControllerServer) RestartNode(ctx context.Context, req *pb.RestartNodeRequest) (*pb.RestartNodeResponse, error) {
	if req.NodeId == "" {
		return nil, status.Errorf(codes.InvalidArgument, "node ID cannot be empty")
	}

	nId, err := ukama.ValidateNodeId(req.NodeId)
	if err != nil {
		return nil, status.Errorf(codes.InvalidArgument,
			"invalid format of node id. Error %s", err.Error())
	}

	_, err = c.nRepo.Get(nId.String())
	if err != nil {
		return nil, status.Errorf(codes.InvalidArgument, "Node has not been registered yet: %s", err.Error())
	}

	msg := &pb.RestartNodeRequest{
		NodeId: nId.String(),
	}
	data, err := proto.Marshal(msg)
	if err != nil {
		return nil, err
	}

<<<<<<< HEAD
	err = c.publishMessage(c.orgName+"."+"."+"."+nId.String(), "/v1/node/"+nId.String()+"/reboot", data)

=======
	err = c.publishMessage(c.orgName+"."+"."+"."+nId.String(), "/v1/reboot/"+nId.String(), data)
>>>>>>> 950759d1
	if err != nil {
		log.Errorf("Failed to publish message. Errors %s", err.Error())
		return nil, status.Errorf(codes.Internal, "Failed to publish message: %s", err.Error())

	}
	return &pb.RestartNodeResponse{}, nil
}

func (c *ControllerServer) PingNode(ctx context.Context, req *pb.PingNodeRequest) (*pb.PingNodeResponse, error) {
	if req.NodeId == "" {
		return nil, status.Errorf(codes.InvalidArgument, "node ID cannot be empty")
	}

	nId, err := ukama.ValidateNodeId(req.NodeId)
	if err != nil {
		return nil, status.Errorf(codes.InvalidArgument,
			"invalid format of node id. Error %s", err.Error())
	}

	msg := &pb.PingNodeRequest{
		NodeId:    nId.String(),
		Message:   req.Message,
		Timestamp: req.Timestamp,
	}
	data, err := proto.Marshal(msg)
	if err != nil {
		return nil, err
	}

	timestamp := uint64(time.Now().Unix())
	err = c.publishMessage(c.orgName+"."+"."+"."+nId.String(), "/v1/node/"+nId.String()+"/ping", data)
	if err != nil {
		log.Errorf("Failed to publish message. Errors %s", err.Error())
		return nil, status.Errorf(codes.Internal, "Failed to publish message: %s", err.Error())

	}

	return &pb.PingNodeResponse{
		NodeId:    nId.String(),
		RequestId: req.RequestId,
		Timestamp: timestamp,
	}, nil
}

func (c *ControllerServer) RestartNodes(ctx context.Context, req *pb.RestartNodesRequest) (*pb.RestartNodesResponse, error) {
	if len(req.NodeIds) == 0 {
		return nil, status.Errorf(codes.InvalidArgument, "node IDs cannot be empty")
	}

	for _, nodeId := range req.NodeIds {
		nId, err := ukama.ValidateNodeId(string(nodeId))
		if err != nil {
			return nil, status.Errorf(codes.InvalidArgument,
				"invalid format of node id. Error %s", err.Error())
		}

		_, err = c.nRepo.Get(nId.String())
		if err != nil {
			return nil, status.Errorf(codes.InvalidArgument, "Node has not been registered yet: %s", err.Error())
		}
		msg := &pb.RestartNodeRequest{
			NodeId: string(nodeId),
		}
		data, err := proto.Marshal(msg)
		if err != nil {
			return nil, err
		}

<<<<<<< HEAD
		err = c.publishMessage(c.orgName+"."+"."+"."+nId.String(), "/v1/node/"+nId.String()+"/reboot", data)
=======
		err = c.publishMessage(c.orgName+"."+"."+"."+nodeId, "/v1/reboot/"+nId.String(), data)
>>>>>>> 950759d1

		if err != nil {
			log.Errorf("Failed to publish message . Errors %s", err.Error())
			return nil, status.Errorf(codes.Internal, "Failed to publish message: %s", err.Error())

		}
	}

	return &pb.RestartNodesResponse{}, nil

}
func (c *ControllerServer) ToggleInternetSwitch(ctx context.Context, req *pb.ToggleInternetSwitchRequest) (*pb.ToggleInternetSwitchResponse, error) {
	log.Infof("Toggling internet switch for site %v, port %v to %v", req.SiteId, req.Port, req.Status)

<<<<<<< HEAD
	if req.SiteId == "" {
		return nil, status.Errorf(codes.InvalidArgument, "site ID cannot be empty")
	}
	siteId, err := uuid.FromString(req.GetSiteId())
	if err != nil {
		return nil, status.Errorf(codes.InvalidArgument, "invalid site ID format: %s", err.Error())
	}

	if err := c.registrySystem.ValidateSite(req.SiteId, "", c.orgName); err != nil {
		return nil, fmt.Errorf("failed to validate site %s. Error %s", req.SiteId, err.Error())
	}

	msg := &pb.ToggleInternetSwitchRequest{
		SiteId: siteId.String(),
		Status: req.Status,
		Port:   req.Port,
	}
	data, err := proto.Marshal(msg)
	if err != nil {
		return nil, err
	}
	err = c.publishMessage(c.orgName+"."+"."+"."+siteId.String(), "/v1/switch/"+fmt.Sprintf("%d/%t", req.Port, req.Status), data)

	if err != nil {
		log.Errorf("Failed to publish switch port reboot message. Errors: %s", err.Error())
		return nil, status.Errorf(codes.Internal, "Failed to publish switch port reboot message: %s", err.Error())
	}
	return &pb.ToggleInternetSwitchResponse{}, nil
}
=======
func (c *ControllerServer) publishMessage(target string, path string, anyMsg []byte) error {
	route := "request.cloud.local" + "." + c.orgName + "." + pkg.SystemName + "." + pkg.ServiceName + "." + "nodefeeder" + "." + "publish"
>>>>>>> 950759d1

func (c *ControllerServer) publishMessage(target string, path string, anyMsg []byte) error {
	route := "request.cloud.local" + "." + c.orgName + "." + pkg.SystemName + "." + pkg.ServiceName + "." + "nodefeeder" + "." + "publish"
	msg := &cpb.NodeFeederMessage{
<<<<<<< HEAD
	  Target: target,
	  HTTPMethod: "POST",
	  Path: path,
	  Msg: anyMsg,
=======
		Target:     target,
		HTTPMethod: "POST",
		Path:       path,
		Msg:        anyMsg,
>>>>>>> 950759d1
	}
	log.Infof("Published controller %s on route %s on target %s ", anyMsg, route, target)
	err := c.msgbus.PublishRequest(route, msg)
	return err
  }
  <|MERGE_RESOLUTION|>--- conflicted
+++ resolved
@@ -102,12 +102,7 @@
 			return nil, err
 		}
 
-<<<<<<< HEAD
-		err = c.publishMessage(c.orgName+"."+"."+"."+nId.String(), "/v1/node/"+nId.String()+"/reboot", data)
-
-=======
 		err = c.publishMessage(c.orgName+"."+"."+"."+nId.String(), "/v1/reboot/"+nId.String(), data)
->>>>>>> 950759d1
 		if err != nil {
 			log.Errorf("Failed to publish message. Errors %s", err.Error())
 			return nil, status.Errorf(codes.Internal, "Failed to publish message: %s", err.Error())
@@ -142,12 +137,7 @@
 		return nil, err
 	}
 
-<<<<<<< HEAD
-	err = c.publishMessage(c.orgName+"."+"."+"."+nId.String(), "/v1/node/"+nId.String()+"/reboot", data)
-
-=======
 	err = c.publishMessage(c.orgName+"."+"."+"."+nId.String(), "/v1/reboot/"+nId.String(), data)
->>>>>>> 950759d1
 	if err != nil {
 		log.Errorf("Failed to publish message. Errors %s", err.Error())
 		return nil, status.Errorf(codes.Internal, "Failed to publish message: %s", err.Error())
@@ -216,11 +206,7 @@
 			return nil, err
 		}
 
-<<<<<<< HEAD
-		err = c.publishMessage(c.orgName+"."+"."+"."+nId.String(), "/v1/node/"+nId.String()+"/reboot", data)
-=======
 		err = c.publishMessage(c.orgName+"."+"."+"."+nodeId, "/v1/reboot/"+nId.String(), data)
->>>>>>> 950759d1
 
 		if err != nil {
 			log.Errorf("Failed to publish message . Errors %s", err.Error())
@@ -235,7 +221,6 @@
 func (c *ControllerServer) ToggleInternetSwitch(ctx context.Context, req *pb.ToggleInternetSwitchRequest) (*pb.ToggleInternetSwitchResponse, error) {
 	log.Infof("Toggling internet switch for site %v, port %v to %v", req.SiteId, req.Port, req.Status)
 
-<<<<<<< HEAD
 	if req.SiteId == "" {
 		return nil, status.Errorf(codes.InvalidArgument, "site ID cannot be empty")
 	}
@@ -265,25 +250,14 @@
 	}
 	return &pb.ToggleInternetSwitchResponse{}, nil
 }
-=======
-func (c *ControllerServer) publishMessage(target string, path string, anyMsg []byte) error {
-	route := "request.cloud.local" + "." + c.orgName + "." + pkg.SystemName + "." + pkg.ServiceName + "." + "nodefeeder" + "." + "publish"
->>>>>>> 950759d1
 
 func (c *ControllerServer) publishMessage(target string, path string, anyMsg []byte) error {
 	route := "request.cloud.local" + "." + c.orgName + "." + pkg.SystemName + "." + pkg.ServiceName + "." + "nodefeeder" + "." + "publish"
 	msg := &cpb.NodeFeederMessage{
-<<<<<<< HEAD
 	  Target: target,
 	  HTTPMethod: "POST",
 	  Path: path,
 	  Msg: anyMsg,
-=======
-		Target:     target,
-		HTTPMethod: "POST",
-		Path:       path,
-		Msg:        anyMsg,
->>>>>>> 950759d1
 	}
 	log.Infof("Published controller %s on route %s on target %s ", anyMsg, route, target)
 	err := c.msgbus.PublishRequest(route, msg)
