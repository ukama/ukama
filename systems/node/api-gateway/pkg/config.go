/*
 * This Source Code Form is subject to the terms of the Mozilla Public
 * License, v. 2.0. If a copy of the MPL was not distributed with this
 * file, You can obtain one at https://mozilla.org/MPL/2.0/.
 *
 * Copyright (c) 2023-present, Ukama Inc.
 */

package pkg

import (
	"time"

	"github.com/gin-contrib/cors"
	"github.com/ukama/ukama/systems/common/config"
	"github.com/ukama/ukama/systems/common/rest"
)

type Config struct {
	config.BaseConfig `mapstructure:",squash"`
	Server            rest.HttpConfig
	Services          GrpcEndpoints  `mapstructure:"services"`
	HttpServices      HttpEndpoints  `mapstructure:"httpServices"`
	Metrics           config.Metrics `mapstructure:"metrics"`
	Auth              *config.Auth   `mapstructure:"auth"`
}

type GrpcEndpoints struct {
	Timeout      time.Duration
	Controller   string
	Configurator string
	Software     string
}

type HttpEndpoints struct {
	Timeout time.Duration
}

func NewConfig() *Config {
	defaultCors := cors.DefaultConfig()
	defaultCors.AllowWildcard = true
	defaultCors.AllowOrigins = []string{"http://localhost", "https://localhost"}

	return &Config{
		BaseConfig: config.BaseConfig{
			DebugMode: false,
		},

		Services: GrpcEndpoints{
			Timeout:      3 * time.Second,
			Controller:   "controller:9090",
<<<<<<< HEAD
=======
			Software:     "software:9090",
>>>>>>> 1a479202
			Configurator: "configurator:9090",
		},
		HttpServices: HttpEndpoints{
			Timeout: 3 * time.Second,
		},

		Server: rest.HttpConfig{
			Port: 8080,
			Cors: defaultCors,
		},
		Metrics: *config.DefaultMetrics(),
		Auth:    config.LoadAuthHostConfig("auth"),
	}
}<|MERGE_RESOLUTION|>--- conflicted
+++ resolved
@@ -49,10 +49,7 @@
 		Services: GrpcEndpoints{
 			Timeout:      3 * time.Second,
 			Controller:   "controller:9090",
-<<<<<<< HEAD
-=======
 			Software:     "software:9090",
->>>>>>> 1a479202
 			Configurator: "configurator:9090",
 		},
 		HttpServices: HttpEndpoints{
