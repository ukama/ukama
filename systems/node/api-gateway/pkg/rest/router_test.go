package rest

import (
	"net/http"
	"net/http/httptest"
	"strings"
	"testing"
	"time"

	"github.com/gin-contrib/cors"
	"github.com/gin-gonic/gin"
	"github.com/ukama/ukama/systems/common/providers"
	"github.com/ukama/ukama/systems/common/ukama"

	"github.com/stretchr/testify/assert"
	"github.com/stretchr/testify/mock"
	cconfig "github.com/ukama/ukama/systems/common/config"
	crest "github.com/ukama/ukama/systems/common/rest"
	"github.com/ukama/ukama/systems/node/api-gateway/pkg"
	"github.com/ukama/ukama/systems/node/api-gateway/pkg/client"
	cfgPb "github.com/ukama/ukama/systems/node/configurator/pb/gen"
	cmocks "github.com/ukama/ukama/systems/node/configurator/pb/gen/mocks"
	cpb "github.com/ukama/ukama/systems/node/controller/pb/gen"
	nmocks "github.com/ukama/ukama/systems/node/controller/pb/gen/mocks"
)

var defaultCors = cors.Config{
	AllowAllOrigins: true,
}

var routerConfig = &RouterConfig{
	serverConf: &crest.HttpConfig{
		Cors: defaultCors,
	},
	auth: &cconfig.Auth{
		AuthAppUrl:    "http://localhost:4455",
		AuthServerUrl: "http://localhost:4434",
		AuthAPIGW:     "http://localhost:8080",
	},
}

var testClientSet *Clients

func init() {
	gin.SetMode(gin.TestMode)
	testClientSet = NewClientsSet(&pkg.GrpcEndpoints{
		Timeout:      1 * time.Second,
		Controller:   "0.0.0.0:9092",
		Configurator: "0.0.0.0:9080",
	})
}
func TestPingRoute(t *testing.T) {
	// arrange
	w := httptest.NewRecorder()
	arc := &providers.AuthRestClient{}
	req, _ := http.NewRequest("GET", "/ping", nil)
	r := NewRouter(testClientSet, routerConfig, arc.MockAuthenticateUser).f.Engine()
	// act
	r.ServeHTTP(w, req)

	// assert
	assert.Equal(t, 200, w.Code)
	assert.Contains(t, w.Body.String(), "pong")
}

func Test_RestarteNode(t *testing.T) {
	// arrange
	node := ukama.NewVirtualHomeNodeId().String()
	w := httptest.NewRecorder()
<<<<<<< HEAD
	req, _ := http.NewRequest("POST", "/v1/controllers/restartNode/"+node, nil)
=======
	req, _ := http.NewRequest("POST", "/v1/controllers/nodes/60285a2a-fe1d-4261-a868-5be480075b8f/restart", nil)
>>>>>>> b49c6325
	arc := &providers.AuthRestClient{}
	c := &nmocks.ControllerServiceClient{}
	cfg := &cmocks.ConfiguratorServiceClient{}

	c.On("RestartNode", mock.Anything, mock.Anything).Return(&cpb.RestartNodeResponse{
		Status: cpb.RestartStatus_ACCEPTED},
		nil)

	r := NewRouter(&Clients{
		Controller:   client.NewControllerFromClient(c),
		Configurator: client.NewConfiguratorFromClient(cfg),
	}, routerConfig, arc.MockAuthenticateUser).f.Engine()
	// act
	r.ServeHTTP(w, req)

	// assert
	assert.Equal(t, http.StatusAccepted, w.Code)
	c.AssertExpectations(t)
}

<<<<<<< HEAD
func Test_postConfigEventHandler(t *testing.T) {
	// arrange
	w := httptest.NewRecorder()

	req, _ := http.NewRequest("POST", "/v1/configurator/config", strings.NewReader("{\"name\": \"config\"}"))
	arc := &providers.AuthRestClient{}
	c := &nmocks.ControllerServiceClient{}
	cfg := &cmocks.ConfiguratorServiceClient{}

	cfg.On("ConfigEvent", mock.Anything, mock.Anything).Return(&cfgPb.ConfigStoreEventResponse{},
		nil)

	r := NewRouter(&Clients{
		Controller:   client.NewControllerFromClient(c),
		Configurator: client.NewConfiguratorFromClient(cfg),
	}, routerConfig, arc.MockAuthenticateUser).f.Engine()

	// act
	r.ServeHTTP(w, req)

	// assert
	assert.Equal(t, http.StatusAccepted, w.Code)
	c.AssertExpectations(t)
}

func Test_postConfigApplyVersionHandler(t *testing.T) {
	// arrange
	w := httptest.NewRecorder()
	hash := "1c924398265578d35e2b16adca25dcc021923c89"
	req, _ := http.NewRequest("POST", "/v1/configurator/config/apply/"+hash, nil)
	arc := &providers.AuthRestClient{}
	c := &nmocks.ControllerServiceClient{}
	cfg := &cmocks.ConfiguratorServiceClient{}

	cfg.On("ApplyConfig", mock.Anything, mock.Anything).Return(&cfgPb.ApplyConfigResponse{},
		nil)

	r := NewRouter(&Clients{
		Controller:   client.NewControllerFromClient(c),
		Configurator: client.NewConfiguratorFromClient(cfg),
	}, routerConfig, arc.MockAuthenticateUser).f.Engine()

	// act
	r.ServeHTTP(w, req)

	// assert
	assert.Equal(t, http.StatusAccepted, w.Code)
	c.AssertExpectations(t)
}

func Test_getRunningConfigVersionHandler(t *testing.T) {
	// arrange
	w := httptest.NewRecorder()
	node := ukama.NewVirtualHomeNodeId().String()
	req, _ := http.NewRequest("GET", "/v1/configurator/config/node/"+node, nil)
	arc := &providers.AuthRestClient{}
	c := &nmocks.ControllerServiceClient{}
	cfg := &cmocks.ConfiguratorServiceClient{}

	cfg.On("GetConfigVersion", mock.Anything, mock.Anything).Return(&cfgPb.ConfigVersionResponse{
		NodeId:     node,
		Status:     "Success",
		Commit:     "1c924398265578d35e2b16adca25dcc021923c89",
		LastCommit: "1c924398265578d35e2b16adca25dcc021923c90",
		LastStatus: "Published",
	},
		nil)

	r := NewRouter(&Clients{
		Controller:   client.NewControllerFromClient(c),
		Configurator: client.NewConfiguratorFromClient(cfg),
	}, routerConfig, arc.MockAuthenticateUser).f.Engine()

=======
func Test_RestarteNodes(t *testing.T) {
	// arrange
	w := httptest.NewRecorder()
	// Create a JSON payload with the necessary data.
	jsonPayload := `{"node_ids":["60285a2a-fe1d-4261-a868-5be480075b8f"]}`

	req, _ := http.NewRequest("POST", "/v1/controllers/networks/456b2743-4831-4d8d-9fbe-830df7bd59d4/restart-nodes", strings.NewReader(jsonPayload))
	req.Header.Set("Content-Type", "application/json")
	arc := &providers.AuthRestClient{}
	c := &nmocks.ControllerServiceClient{}

	restartNodeReq := &cpb.RestartNodesRequest{
		NetworkId: "456b2743-4831-4d8d-9fbe-830df7bd59d4",
		NodeIds:   []string{"60285a2a-fe1d-4261-a868-5be480075b8f"},
	}

	c.On("RestartNodes", mock.Anything, restartNodeReq).Return(&cpb.RestartNodesResponse{
		Status: cpb.RestartStatus_ACCEPTED,
	}, nil)

	r := NewRouter(&Clients{
		Controller: client.NewControllerFromClient(c),
	}, routerConfig, arc.MockAuthenticateUser).f.Engine()
	// act
	r.ServeHTTP(w, req)

	// assert
	assert.Equal(t, http.StatusOK, w.Code)
	c.AssertExpectations(t)
}

func Test_RestarteSite(t *testing.T) {
	// arrange
	w := httptest.NewRecorder()
	req, _ := http.NewRequest("POST", "/v1/controllers/networks/0f37639d-3fd6-4741-b63b-9dd4f7ce55f0/sites/pamoja/restart", nil)
	arc := &providers.AuthRestClient{}
	c := &nmocks.ControllerServiceClient{}

	RestartSiteRequest := &cpb.RestartSiteRequest{
		SiteName:  "pamoja",
		NetworkId: "0f37639d-3fd6-4741-b63b-9dd4f7ce55f0",
	}

	c.On("RestartSite", mock.Anything, RestartSiteRequest).Return(&cpb.RestartSiteResponse{
		Status: cpb.RestartStatus_ACCEPTED},
		nil)

	r := NewRouter(&Clients{
		Controller: client.NewControllerFromClient(c),
	}, routerConfig, arc.MockAuthenticateUser).f.Engine()
>>>>>>> b49c6325
	// act
	r.ServeHTTP(w, req)

	// assert
<<<<<<< HEAD
	if assert.Equal(t, http.StatusOK, w.Code) {
		assert.Contains(t, w.Body.String(), node)
	}
=======
	assert.Equal(t, http.StatusOK, w.Code)
>>>>>>> b49c6325
	c.AssertExpectations(t)
}<|MERGE_RESOLUTION|>--- conflicted
+++ resolved
@@ -67,11 +67,7 @@
 	// arrange
 	node := ukama.NewVirtualHomeNodeId().String()
 	w := httptest.NewRecorder()
-<<<<<<< HEAD
-	req, _ := http.NewRequest("POST", "/v1/controllers/restartNode/"+node, nil)
-=======
 	req, _ := http.NewRequest("POST", "/v1/controllers/nodes/60285a2a-fe1d-4261-a868-5be480075b8f/restart", nil)
->>>>>>> b49c6325
 	arc := &providers.AuthRestClient{}
 	c := &nmocks.ControllerServiceClient{}
 	cfg := &cmocks.ConfiguratorServiceClient{}
@@ -92,29 +88,61 @@
 	c.AssertExpectations(t)
 }
 
-<<<<<<< HEAD
-func Test_postConfigEventHandler(t *testing.T) {
-	// arrange
-	w := httptest.NewRecorder()
-
-	req, _ := http.NewRequest("POST", "/v1/configurator/config", strings.NewReader("{\"name\": \"config\"}"))
-	arc := &providers.AuthRestClient{}
-	c := &nmocks.ControllerServiceClient{}
-	cfg := &cmocks.ConfiguratorServiceClient{}
-
-	cfg.On("ConfigEvent", mock.Anything, mock.Anything).Return(&cfgPb.ConfigStoreEventResponse{},
-		nil)
-
-	r := NewRouter(&Clients{
-		Controller:   client.NewControllerFromClient(c),
-		Configurator: client.NewConfiguratorFromClient(cfg),
-	}, routerConfig, arc.MockAuthenticateUser).f.Engine()
-
-	// act
-	r.ServeHTTP(w, req)
-
-	// assert
-	assert.Equal(t, http.StatusAccepted, w.Code)
+func Test_RestarteNodes(t *testing.T) {
+	// arrange
+	w := httptest.NewRecorder()
+	// Create a JSON payload with the necessary data.
+	jsonPayload := `{"node_ids":["60285a2a-fe1d-4261-a868-5be480075b8f"]}`
+
+	req, _ := http.NewRequest("POST", "/v1/controllers/networks/456b2743-4831-4d8d-9fbe-830df7bd59d4/restart-nodes", strings.NewReader(jsonPayload))
+	req.Header.Set("Content-Type", "application/json")
+	arc := &providers.AuthRestClient{}
+	c := &nmocks.ControllerServiceClient{}
+
+	restartNodeReq := &cpb.RestartNodesRequest{
+		NetworkId: "456b2743-4831-4d8d-9fbe-830df7bd59d4",
+		NodeIds:   []string{"60285a2a-fe1d-4261-a868-5be480075b8f"},
+	}
+
+	c.On("RestartNodes", mock.Anything, restartNodeReq).Return(&cpb.RestartNodesResponse{
+		Status: cpb.RestartStatus_ACCEPTED,
+	}, nil)
+
+	r := NewRouter(&Clients{
+		Controller: client.NewControllerFromClient(c),
+	}, routerConfig, arc.MockAuthenticateUser).f.Engine()
+	// act
+	r.ServeHTTP(w, req)
+
+	// assert
+	assert.Equal(t, http.StatusOK, w.Code)
+	c.AssertExpectations(t)
+}
+
+func Test_RestarteSite(t *testing.T) {
+	// arrange
+	w := httptest.NewRecorder()
+	req, _ := http.NewRequest("POST", "/v1/controllers/networks/0f37639d-3fd6-4741-b63b-9dd4f7ce55f0/sites/pamoja/restart", nil)
+	arc := &providers.AuthRestClient{}
+	c := &nmocks.ControllerServiceClient{}
+
+	RestartSiteRequest := &cpb.RestartSiteRequest{
+		SiteName:  "pamoja",
+		NetworkId: "0f37639d-3fd6-4741-b63b-9dd4f7ce55f0",
+	}
+
+	c.On("RestartSite", mock.Anything, RestartSiteRequest).Return(&cpb.RestartSiteResponse{
+		Status: cpb.RestartStatus_ACCEPTED},
+		nil)
+
+	r := NewRouter(&Clients{
+		Controller: client.NewControllerFromClient(c),
+	}, routerConfig, arc.MockAuthenticateUser).f.Engine()
+	// act
+	r.ServeHTTP(w, req)
+
+	// assert
+	assert.Equal(t, http.StatusOK, w.Code)
 	c.AssertExpectations(t)
 }
 
@@ -166,68 +194,12 @@
 		Configurator: client.NewConfiguratorFromClient(cfg),
 	}, routerConfig, arc.MockAuthenticateUser).f.Engine()
 
-=======
-func Test_RestarteNodes(t *testing.T) {
-	// arrange
-	w := httptest.NewRecorder()
-	// Create a JSON payload with the necessary data.
-	jsonPayload := `{"node_ids":["60285a2a-fe1d-4261-a868-5be480075b8f"]}`
-
-	req, _ := http.NewRequest("POST", "/v1/controllers/networks/456b2743-4831-4d8d-9fbe-830df7bd59d4/restart-nodes", strings.NewReader(jsonPayload))
-	req.Header.Set("Content-Type", "application/json")
-	arc := &providers.AuthRestClient{}
-	c := &nmocks.ControllerServiceClient{}
-
-	restartNodeReq := &cpb.RestartNodesRequest{
-		NetworkId: "456b2743-4831-4d8d-9fbe-830df7bd59d4",
-		NodeIds:   []string{"60285a2a-fe1d-4261-a868-5be480075b8f"},
-	}
-
-	c.On("RestartNodes", mock.Anything, restartNodeReq).Return(&cpb.RestartNodesResponse{
-		Status: cpb.RestartStatus_ACCEPTED,
-	}, nil)
-
-	r := NewRouter(&Clients{
-		Controller: client.NewControllerFromClient(c),
-	}, routerConfig, arc.MockAuthenticateUser).f.Engine()
-	// act
-	r.ServeHTTP(w, req)
-
-	// assert
-	assert.Equal(t, http.StatusOK, w.Code)
-	c.AssertExpectations(t)
-}
-
-func Test_RestarteSite(t *testing.T) {
-	// arrange
-	w := httptest.NewRecorder()
-	req, _ := http.NewRequest("POST", "/v1/controllers/networks/0f37639d-3fd6-4741-b63b-9dd4f7ce55f0/sites/pamoja/restart", nil)
-	arc := &providers.AuthRestClient{}
-	c := &nmocks.ControllerServiceClient{}
-
-	RestartSiteRequest := &cpb.RestartSiteRequest{
-		SiteName:  "pamoja",
-		NetworkId: "0f37639d-3fd6-4741-b63b-9dd4f7ce55f0",
-	}
-
-	c.On("RestartSite", mock.Anything, RestartSiteRequest).Return(&cpb.RestartSiteResponse{
-		Status: cpb.RestartStatus_ACCEPTED},
-		nil)
-
-	r := NewRouter(&Clients{
-		Controller: client.NewControllerFromClient(c),
-	}, routerConfig, arc.MockAuthenticateUser).f.Engine()
->>>>>>> b49c6325
-	// act
-	r.ServeHTTP(w, req)
-
-	// assert
-<<<<<<< HEAD
+	// act
+	r.ServeHTTP(w, req)
+
+	// assert
 	if assert.Equal(t, http.StatusOK, w.Code) {
 		assert.Contains(t, w.Body.String(), node)
 	}
-=======
-	assert.Equal(t, http.StatusOK, w.Code)
->>>>>>> b49c6325
 	c.AssertExpectations(t)
 }