--- conflicted
+++ resolved
@@ -102,8 +102,7 @@
 		return nil, err
 	}
 
-<<<<<<< HEAD
-    return res, nil
+	return res, nil
 }
 
 func (r *Controller) ToggleInternetSwitch(status bool, port int32 , siteId string) (*pb.ToggleInternetSwitchResponse, error) {
@@ -116,7 +115,4 @@
     }
 
     return res, nil
-=======
-	return res, nil
->>>>>>> 950759d1
 }