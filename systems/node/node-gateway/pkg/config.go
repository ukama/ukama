/*
 * This Source Code Form is subject to the terms of the Mozilla Public
 * License, v. 2.0. If a copy of the MPL was not distributed with this
 * file, You can obtain one at https://mozilla.org/MPL/2.0/.
 *
 * Copyright (c) 2023-present, Ukama Inc.
 */

package pkg

import (
	"time"

	"github.com/gin-contrib/cors"
	"github.com/ukama/ukama/systems/common/config"
	"github.com/ukama/ukama/systems/common/rest"
)
<<<<<<< HEAD

type Config struct {
	config.BaseConfig `mapstructure:",squash"`
	Server            rest.HttpConfig
	Services          GrpcEndpoints  `mapstructure:"services"`
	HttpServices      HttpEndpoints  `mapstructure:"httpServices"`
	Metrics           config.Metrics `mapstructure:"metrics"`
	Auth              *config.Auth   `mapstructure:"auth"`
}

type GrpcEndpoints struct {
	Timeout time.Duration
	Health  string
	Notify string
}

type HttpEndpoints struct {
	Timeout time.Duration
}

func NewConfig() *Config {
	defaultCors := cors.DefaultConfig()
	defaultCors.AllowWildcard = true
	defaultCors.AllowOrigins = []string{"http://localhost", "https://localhost"}

	return &Config{
		BaseConfig: config.BaseConfig{
			DebugMode: false,
		},

		Services: GrpcEndpoints{
			Timeout: 3 * time.Second,
			Health:  "health:9090",
			Notify: "notify:9090",
		},
		HttpServices: HttpEndpoints{
			Timeout: 3 * time.Second,
		},

		Server: rest.HttpConfig{
			Port: 8080,
			Cors: defaultCors,
		},
		Metrics: *config.DefaultMetrics(),
	}
}
=======
 
 type Config struct {
	 config.BaseConfig `mapstructure:",squash"`
	 Server            rest.HttpConfig
	 Services          GrpcEndpoints  `mapstructure:"services"`
	 HttpServices      HttpEndpoints  `mapstructure:"httpServices"`
	 Metrics           config.Metrics `mapstructure:"metrics"`
	 Auth              *config.Auth   `mapstructure:"auth"`
 }
 
 type GrpcEndpoints struct {
	 Timeout time.Duration
	 Health  string
	 Notify string
 }
 
 type HttpEndpoints struct {
	 Timeout time.Duration
 }
 
 func NewConfig() *Config {
	 defaultCors := cors.DefaultConfig()
	 defaultCors.AllowWildcard = true
	 defaultCors.AllowOrigins = []string{"http://localhost", "https://localhost"}
 
	 return &Config{
		 BaseConfig: config.BaseConfig{
			 DebugMode: false,
		 },
 
		 Services: GrpcEndpoints{
			 Timeout: 3 * time.Second,
			 Health:  "health:9090",
			 Notify: "notify:9090",
		 },
		 HttpServices: HttpEndpoints{
			 Timeout: 3 * time.Second,
		 },
 
		 Server: rest.HttpConfig{
			 Port: 8080,
			 Cors: defaultCors,
		 },
		 Metrics: *config.DefaultMetrics(),
	 }
 }
>>>>>>> 483a46e8
<|MERGE_RESOLUTION|>--- conflicted
+++ resolved
@@ -15,54 +15,6 @@
 	"github.com/ukama/ukama/systems/common/config"
 	"github.com/ukama/ukama/systems/common/rest"
 )
-<<<<<<< HEAD
-
-type Config struct {
-	config.BaseConfig `mapstructure:",squash"`
-	Server            rest.HttpConfig
-	Services          GrpcEndpoints  `mapstructure:"services"`
-	HttpServices      HttpEndpoints  `mapstructure:"httpServices"`
-	Metrics           config.Metrics `mapstructure:"metrics"`
-	Auth              *config.Auth   `mapstructure:"auth"`
-}
-
-type GrpcEndpoints struct {
-	Timeout time.Duration
-	Health  string
-	Notify string
-}
-
-type HttpEndpoints struct {
-	Timeout time.Duration
-}
-
-func NewConfig() *Config {
-	defaultCors := cors.DefaultConfig()
-	defaultCors.AllowWildcard = true
-	defaultCors.AllowOrigins = []string{"http://localhost", "https://localhost"}
-
-	return &Config{
-		BaseConfig: config.BaseConfig{
-			DebugMode: false,
-		},
-
-		Services: GrpcEndpoints{
-			Timeout: 3 * time.Second,
-			Health:  "health:9090",
-			Notify: "notify:9090",
-		},
-		HttpServices: HttpEndpoints{
-			Timeout: 3 * time.Second,
-		},
-
-		Server: rest.HttpConfig{
-			Port: 8080,
-			Cors: defaultCors,
-		},
-		Metrics: *config.DefaultMetrics(),
-	}
-}
-=======
  
  type Config struct {
 	 config.BaseConfig `mapstructure:",squash"`
@@ -108,5 +60,4 @@
 		 },
 		 Metrics: *config.DefaultMetrics(),
 	 }
- }
->>>>>>> 483a46e8
+ }