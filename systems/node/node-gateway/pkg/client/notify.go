--- conflicted
+++ resolved
@@ -10,11 +10,7 @@
 
 import (
 	"context"
-<<<<<<< HEAD
-	"fmt"
-=======
 	"encoding/json"
->>>>>>> 483a46e8
 	"time"
 
 	"google.golang.org/grpc"
@@ -24,10 +20,6 @@
 	pb "github.com/ukama/ukama/systems/node/notify/pb/gen"
 )
 
-<<<<<<< HEAD
-
-=======
->>>>>>> 483a46e8
 type Notify struct {
 	conn    *grpc.ClientConn
 	client  pb.NotifyServiceClient
@@ -35,12 +27,7 @@
 	host    string
 }
 
-<<<<<<< HEAD
-func NewNotify(notifyHost string, timeout time.Duration) *Notify  {
-fmt.Println("HOST",notifyHost)
-=======
 func NewNotify(notifyHost string, timeout time.Duration) *Notify {
->>>>>>> 483a46e8
 	conn, err := grpc.NewClient(notifyHost, grpc.WithTransportCredentials(insecure.NewCredentials()))
 	if err != nil {
 		log.Fatalf("did not connect: %v", err)
@@ -55,10 +42,6 @@
 	}
 }
 
-<<<<<<< HEAD
-
-=======
->>>>>>> 483a46e8
 func NewNotifyFromClient(mClient pb.NotifyServiceClient) *Notify {
 	return &Notify{
 		host:    "localhost",
@@ -68,22 +51,11 @@
 	}
 }
 
-<<<<<<< HEAD
-
-=======
->>>>>>> 483a46e8
 func (m *Notify) Close() {
 	m.conn.Close()
 }
 
-<<<<<<< HEAD
-
-
-func (n *Notify) Add(nodeId, severity, ntype, serviceName,
-	description, details string, status, epochTime uint32) (*pb.AddResponse, error) {
-=======
 func (n *Notify) Add(nodeId, severity, ntype, serviceName string, details json.RawMessage, status, time uint32) (*pb.AddResponse, error) {
->>>>>>> 483a46e8
 	ctx, cancel := context.WithTimeout(context.Background(), n.timeout)
 	defer cancel()
 
@@ -110,19 +82,11 @@
 	res, err := n.client.Get(ctx, &pb.GetRequest{
 		NotificationId: id,
 	})
-<<<<<<< HEAD
 
 	if err != nil {
 		return nil, err
 	}
 
-=======
-
-	if err != nil {
-		return nil, err
-	}
-
->>>>>>> 483a46e8
 	return res, nil
 }
 
@@ -130,21 +94,6 @@
 	ctx, cancel := context.WithTimeout(context.Background(), n.timeout)
 	defer cancel()
 
-<<<<<<< HEAD
-		res, err := n.client.List(ctx, &pb.ListRequest{
-			NodeId:      nodeId,
-			Type:        nType,
-			ServiceName: serviceName,
-			Count:       count,
-			Sort:        sort,
-		})
-	
-		if err != nil {
-			return nil, err
-		}
-	
-		return res, nil
-=======
 	res, err := n.client.List(ctx, &pb.ListRequest{
 		NodeId:      nodeId,
 		Type:        nType,
@@ -158,22 +107,12 @@
 	}
 
 	return res, nil
->>>>>>> 483a46e8
 }
 
 func (n *Notify) Delete(id string) (*pb.DeleteResponse, error) {
 	ctx, cancel := context.WithTimeout(context.Background(), n.timeout)
 	defer cancel()
 	res, err := n.client.Delete(ctx, &pb.GetRequest{
-<<<<<<< HEAD
-		NotificationId:id,
-	})
-
-	if err != nil {
-		return nil, err
-	}
-
-=======
 		NotificationId: id,
 	})
 
@@ -181,7 +120,6 @@
 		return nil, err
 	}
 
->>>>>>> 483a46e8
 	return res, nil
 }
 
@@ -190,13 +128,8 @@
 	defer cancel()
 	res, err := n.client.Purge(ctx, &pb.PurgeRequest{
 		NodeId:      nodeId,
-<<<<<<< HEAD
-			Type:        nType,
-			ServiceName: serviceName,
-=======
 		Type:        nType,
 		ServiceName: serviceName,
->>>>>>> 483a46e8
 	})
 
 	if err != nil {
@@ -204,9 +137,5 @@
 	}
 
 	return res, nil
-<<<<<<< HEAD
-	
-=======
 
->>>>>>> 483a46e8
 }