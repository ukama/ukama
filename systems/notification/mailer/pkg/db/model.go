/*
 * This Source Code Form is subject to the terms of the Mozilla Public
 * License, v. 2.0. If a copy of the MPL was not distributed with this
 * file, You can obtain one at https://mozilla.org/MPL/2.0/.
 *
 * Copyright (c) 2023-present, Ukama Inc.
 */

package db

import (
	"time"

	"github.com/ukama/ukama/systems/common/ukama"

	uuid "github.com/ukama/ukama/systems/common/uuid"
	"github.com/ukama/ukama/systems/notification/mailer/pkg/utils"
)

type Mailing struct {
<<<<<<< HEAD
	MailId        uuid.UUID     `gorm:"primaryKey;type:uuid"`
	Email         string        `gorm:"size:255"`
	TemplateName  string        `gorm:"size:255"`
	SentAt        *time.Time    `gorm:"index"`
	Status        ukama.Status  `gorm:"type:uint;not null"`
	RetryCount    int           `gorm:"default:0"`
	NextRetryTime *time.Time    `gorm:"index"`
	Values        utils.JSONMap `gorm:"type:jsonb" json:"values"`
	CreatedAt     time.Time     `gorm:"not null"`
	UpdatedAt     time.Time     `gorm:"not null"`
	DeletedAt     *time.Time    `gorm:"index"`
=======
	MailId        uuid.UUID        `gorm:"primaryKey;type:uuid"`
	Email         string           `gorm:"size:255"`
	TemplateName  string           `gorm:"size:255"`
	SentAt        *time.Time       `gorm:"index"`
	Status        ukama.MailStatus `gorm:"type:uint;not null"`
	RetryCount    int              `gorm:"default:0"`
	NextRetryTime *time.Time       `gorm:"index"`
	Values        JSONMap          `gorm:"type:jsonb" json:"values"`
	CreatedAt     time.Time        `gorm:"not null"`
	UpdatedAt     time.Time        `gorm:"not null"`
	DeletedAt     *time.Time       `gorm:"index"`
}

func (m JSONMap) Value() (driver.Value, error) {
	return json.Marshal(m)
}

func (m *JSONMap) Scan(value interface{}) error {
	if value == nil {
		*m = make(JSONMap)
		return nil
	}
	data, ok := value.([]byte)
	if !ok {
		return fmt.Errorf("failed to scan JSONMap: %v", value)
	}
	return json.Unmarshal(data, m)
>>>>>>> 8b056ade
}<|MERGE_RESOLUTION|>--- conflicted
+++ resolved
@@ -18,7 +18,6 @@
 )
 
 type Mailing struct {
-<<<<<<< HEAD
 	MailId        uuid.UUID     `gorm:"primaryKey;type:uuid"`
 	Email         string        `gorm:"size:255"`
 	TemplateName  string        `gorm:"size:255"`
@@ -30,33 +29,4 @@
 	CreatedAt     time.Time     `gorm:"not null"`
 	UpdatedAt     time.Time     `gorm:"not null"`
 	DeletedAt     *time.Time    `gorm:"index"`
-=======
-	MailId        uuid.UUID        `gorm:"primaryKey;type:uuid"`
-	Email         string           `gorm:"size:255"`
-	TemplateName  string           `gorm:"size:255"`
-	SentAt        *time.Time       `gorm:"index"`
-	Status        ukama.MailStatus `gorm:"type:uint;not null"`
-	RetryCount    int              `gorm:"default:0"`
-	NextRetryTime *time.Time       `gorm:"index"`
-	Values        JSONMap          `gorm:"type:jsonb" json:"values"`
-	CreatedAt     time.Time        `gorm:"not null"`
-	UpdatedAt     time.Time        `gorm:"not null"`
-	DeletedAt     *time.Time       `gorm:"index"`
-}
-
-func (m JSONMap) Value() (driver.Value, error) {
-	return json.Marshal(m)
-}
-
-func (m *JSONMap) Scan(value interface{}) error {
-	if value == nil {
-		*m = make(JSONMap)
-		return nil
-	}
-	data, ok := value.([]byte)
-	if !ok {
-		return fmt.Errorf("failed to scan JSONMap: %v", value)
-	}
-	return json.Unmarshal(data, m)
->>>>>>> 8b056ade
 }