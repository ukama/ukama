--- conflicted
+++ resolved
@@ -5,17 +5,16 @@
 	"time"
 
 	"github.com/sirupsen/logrus"
+	pb "github.com/ukama/ukama/systems/notification/mailer/pb/gen"
 	"google.golang.org/grpc"
 	"google.golang.org/grpc/credentials/insecure"
+)
+type Mailer interface {
+	SendEmail(req *pb.SendEmailRequest) (*pb.SendEmailResponse, error)
+	GetEmailById(mailId string) (*pb.GetEmailByIdResponse, error)
+}
 
-	emailPkg "github.com/ukama/ukama/systems/notification/mailer/pb/gen"
-	pb "github.com/ukama/ukama/systems/notification/mailer/pb/gen"
-)
 
-type Mailer interface {
-	SendEmail(*emailPkg.SendEmailRequest) (*emailPkg.SendEmailResponse, error)
-	GetEmailById(*emailPkg.GetEmailByIdRequest) (*emailPkg.GetEmailByIdResponse, error)
-}
 
 type mailer struct {
 	conn    *grpc.ClientConn
@@ -44,7 +43,7 @@
 	}, nil
 }
 
-func NewMailerFromClient(mailerClient pb.MailerServiceClient) *mailer {
+func NewMailerFromClient(mailerClient pb.MailerServiceClient ) *mailer {
 	return &mailer{
 		host:    "localhost",
 		timeout: 10 * time.Second,
@@ -52,6 +51,8 @@
 		client:  mailerClient,
 	}
 }
+
+
 
 func (m *mailer) Close() {
 	m.conn.Close()
@@ -69,11 +70,7 @@
 	return res, nil
 }
 
-<<<<<<< HEAD
-func (m *Mailer) GetEmailById(mailerId string) (*pb.GetEmailByIdResponse, error) {
-=======
-func (m *mailer) GetEmailById(req *pb.GetEmailByIdRequest) (*pb.GetEmailByIdResponse, error) {
->>>>>>> cba9d104
+func (m *mailer) GetEmailById(mailerId string) (*pb.GetEmailByIdResponse, error) {
 	ctx, cancel := context.WithTimeout(context.Background(), m.timeout)
 	defer cancel()
 
