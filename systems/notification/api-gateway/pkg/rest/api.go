--- conflicted
+++ resolved
@@ -1,4 +1,10 @@
 package rest
+
+
+type SendEmailRes struct {
+	Message  string `json:"message"`
+	MailerId string `json:"mailer_id"`
+}
 
 type SendEmailReq struct {
 	To      []string `json:"to" validate:"required"`
@@ -6,17 +12,11 @@
 	Values  map[string]interface{}
 }
 
-<<<<<<< HEAD
-=======
-type SendEmailRes struct {
-	Message  string `json:"message"`
-	MailerId string `json:"mailer_id"`
-}
->>>>>>> cba9d104
 
 type GetEmailByIdReq struct {
 	MailerId string `json:"mailer_id" validate:"required" path:"mailer_id" binding:"required"`
 }
+
 
 type AddNotificationReq struct {
 	NodeId      string `json:"node_id"`
