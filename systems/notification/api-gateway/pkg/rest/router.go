--- conflicted
+++ resolved
@@ -6,29 +6,21 @@
 
 	"github.com/gin-gonic/gin"
 	"github.com/loopfz/gadgeto/tonic"
-<<<<<<< HEAD
-	log "github.com/sirupsen/logrus"
-=======
->>>>>>> cba9d104
 	"github.com/wI2L/fizz"
-	"github.com/wI2L/fizz/openapi"
 
 	"github.com/ukama/ukama/systems/common/config"
 	"github.com/ukama/ukama/systems/common/rest"
 	"github.com/ukama/ukama/systems/notification/api-gateway/cmd/version"
 	"github.com/ukama/ukama/systems/notification/api-gateway/pkg"
 	"github.com/ukama/ukama/systems/notification/api-gateway/pkg/client"
-<<<<<<< HEAD
 	mailerpb "github.com/ukama/ukama/systems/notification/mailer/pb/gen"
-=======
 	"github.com/wI2L/fizz/openapi"
 
 	log "github.com/sirupsen/logrus"
-	emailPkg "github.com/ukama/ukama/systems/notification/mailer/pb/gen"
 	npb "github.com/ukama/ukama/systems/notification/notify/pb/gen"
->>>>>>> cba9d104
 )
 
+var REDIRECT_URI = "https://subscriber.dev.ukama.com/swagger/#/"
 
 type Router struct {
 	f       *fizz.Fizz
@@ -36,30 +28,17 @@
 	config  *RouterConfig
 }
 
-
 type RouterConfig struct {
 	debugMode  bool
 	serverConf *rest.HttpConfig
 	auth       *config.Auth
 }
 
-
 type Clients struct {
-<<<<<<< HEAD
-	m notification
+	m client.Mailer
+	n client.Notify
 }
 
-// notification represents the notification client interface.
-type notification interface {
-	SendEmail(*mailerpb.SendEmailRequest) (*mailerpb.SendEmailResponse, error)
-	GetEmailById(mailId string) (*mailerpb.GetEmailByIdResponse, error)
-=======
-	m client.Mailer
-	n client.Notify
->>>>>>> cba9d104
-}
-
-// NewClientsSet creates a new set of clients.
 func NewClientsSet(endpoints *pkg.GrpcEndpoints) *Clients {
 	var err error
 
@@ -68,14 +47,11 @@
 	c.m, err = client.NewMailer(endpoints.Mailer, endpoints.Timeout)
 	if err != nil {
 		log.Fatalf("failed to create mailer client: %v", err)
-<<<<<<< HEAD
-=======
 	}
 
 	c.n, err = client.NewNotify(endpoints.Notify, endpoints.Timeout)
 	if err != nil {
 		log.Fatalf("failed to create notify client: %v", err)
->>>>>>> cba9d104
 	}
 
 	return c
@@ -96,7 +72,6 @@
 	return r
 }
 
-// NewRouterConfig creates a new configuration for the API router.
 func NewRouterConfig(svcConf *pkg.Config) *RouterConfig {
 	return &RouterConfig{
 		serverConf: &svcConf.Server,
@@ -105,20 +80,14 @@
 	}
 }
 
-// Run starts the API router.
 func (rt *Router) Run() {
 	log.Info("Listening on port ", rt.config.serverConf.Port)
-<<<<<<< HEAD
-=======
 
->>>>>>> cba9d104
 	err := rt.f.Engine().Run(fmt.Sprint(":", rt.config.serverConf.Port))
 	if err != nil {
 		panic(err)
 	}
 }
-
-// init initializes the API router.
 func (r *Router) init(f func(*gin.Context, string) error) {
 	r.f = rest.NewFizzRouter(r.config.serverConf, pkg.SystemName,
 		version.Version, r.config.debugMode, r.config.auth.AuthAppUrl+"?redirect=true")
@@ -126,10 +95,7 @@
 	auth := r.f.Group("/v1", "Notification API GW ", "Notification system version v1", func(ctx *gin.Context) {
 		if r.config.auth.BypassAuthMode {
 			log.Info("Bypassing auth")
-<<<<<<< HEAD
-=======
 
->>>>>>> cba9d104
 			return
 		}
 
@@ -153,8 +119,6 @@
 		mailer := auth.Group("/mailer", "Mailer", "Mailer")
 		mailer.POST("/sendEmail", formatDoc("Send email notification", ""), tonic.Handler(r.sendEmailHandler, http.StatusOK))
 		mailer.GET("/:mailer_id", formatDoc("Get email by id", ""), tonic.Handler(r.getEmailByIdHandler, http.StatusOK))
-<<<<<<< HEAD
-=======
 
 		// notify routes
 		notif := auth.Group("/notifications", "Notification", "Notifications")
@@ -163,11 +127,9 @@
 		notif.GET("/:notification_id", formatDoc("Get Notification", "Get a specific notification"), tonic.Handler(r.getNotification, http.StatusOK))
 		notif.DELETE("", formatDoc("Delete Notifications", "Delete matching notifications"), tonic.Handler(r.deleteNotifications, http.StatusOK))
 		notif.DELETE("/:notification_id", formatDoc("Delete Notification", "Delete a specific notification"), tonic.Handler(r.deleteNotification, http.StatusOK))
->>>>>>> cba9d104
 	}
 }
 
-// formatDoc formats the documentation for an API endpoint.
 func formatDoc(summary string, description string) []fizz.OperationOption {
 	return []fizz.OperationOption{func(info *openapi.OperationInfo) {
 		info.Summary = summary
@@ -175,7 +137,6 @@
 	}}
 }
 
-// sendEmailHandler handles the send email API endpoint.
 func (r *Router) sendEmailHandler(c *gin.Context, req *SendEmailReq) (*mailerpb.SendEmailResponse, error) {
 	payload := mailerpb.SendEmailRequest{
 		To:           req.To,
@@ -183,7 +144,6 @@
 		Values:       make(map[string]string),
 	}
 
-<<<<<<< HEAD
 	// Convert map[string]interface{} to map[string]string
 	for key, value := range req.Values {
 		if strValue, ok := value.(string); ok {
@@ -191,14 +151,11 @@
 		}
 	}
 
-=======
->>>>>>> cba9d104
 	res, err := r.clients.m.SendEmail(&payload)
 	if err != nil {
 		return nil, err
 	}
 
-<<<<<<< HEAD
 	return res, nil
 }
 
@@ -206,34 +163,11 @@
 func (r *Router) getEmailByIdHandler(c *gin.Context, req *GetEmailByIdReq) (*mailerpb.GetEmailByIdResponse, error) {
 	mailerId:=req.MailerId
 	res, err := r.clients.m.GetEmailById(mailerId)
-=======
-	return emailPkg.SendEmailResponse{
-		Message: res.Message,
-		MailId:  res.MailId,
-	}, nil
-}
-
-func (r *Router) getEmailByIdHandler(c *gin.Context, req *GetEmailByIdReq) (message emailPkg.GetEmailByIdResponse, err error) {
-	payload := emailPkg.GetEmailByIdRequest{
-		MailId: req.MailerId,
-	}
-
-	res, err := r.clients.m.GetEmailById(&payload)
->>>>>>> cba9d104
 	if err != nil {
 		return nil, err
 	}
 
-<<<<<<< HEAD
 	return res, nil
-=======
-	return emailPkg.GetEmailByIdResponse{
-		MailId:  res.MailId,
-		To:      res.To,
-		Subject: res.Subject,
-		Body:    res.Body,
-	}, nil
-
 }
 
 func (r *Router) postNotification(c *gin.Context, req *AddNotificationReq) (*npb.AddResponse, error) {
@@ -255,5 +189,4 @@
 
 func (r *Router) deleteNotifications(c *gin.Context, req *DelNotificationsReq) (*npb.ListResponse, error) {
 	return r.clients.n.Purge(req.NodeId, req.ServiceName, req.Type)
->>>>>>> cba9d104
 }