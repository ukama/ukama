package rest

import (
	"bytes"
	"encoding/json"
	"fmt"
	"net/http"
	"net/http/httptest"
	"testing"
	"time"

	"github.com/gin-contrib/cors"
	"github.com/gin-gonic/gin"
	"github.com/ukama/ukama/systems/common/providers"
	"github.com/ukama/ukama/systems/common/ukama"
	"github.com/ukama/ukama/systems/common/uuid"
	"google.golang.org/grpc/codes"
	"google.golang.org/grpc/status"

	"github.com/stretchr/testify/assert"
	"github.com/stretchr/testify/mock"
	"github.com/ukama/ukama/systems/notification/api-gateway/pkg"
	"github.com/ukama/ukama/systems/notification/api-gateway/pkg/client"

	cconfig "github.com/ukama/ukama/systems/common/config"
	crest "github.com/ukama/ukama/systems/common/rest"
	mailerpb "github.com/ukama/ukama/systems/notification/mailer/pb/gen"
	mmocks "github.com/ukama/ukama/systems/notification/mailer/pb/gen/mocks"
	npb "github.com/ukama/ukama/systems/notification/notify/pb/gen"
	nmocks "github.com/ukama/ukama/systems/notification/notify/pb/gen/mocks"
)

const notifyApiEndpoint = "/v1/notifications"

var defaultCors = cors.Config{
	AllowAllOrigins: true,
}

var routerConfig = &RouterConfig{
	serverConf: &crest.HttpConfig{
		Cors: defaultCors,
	},
	auth: &cconfig.Auth{
		AuthAppUrl:    "http://localhost:4455",
		AuthServerUrl: "http://localhost:4434",
		AuthAPIGW:     "http://localhost:8080",
	},
}

var testClientSet *Clients

func init() {
	gin.SetMode(gin.TestMode)
	testClientSet = NewClientsSet(&pkg.GrpcEndpoints{
		Timeout: 1 * time.Second,
		Mailer:  "0.0.0.0:9092",
		Notify:  "0.0.0.0:9093",
	})
}

func TestRouter_PingRoute(t *testing.T) {
	var m = &mmocks.MailerServiceClient{}
	var n = &nmocks.NotifyServiceClient{}
	var arc = &providers.AuthRestClient{}

	// arrange
	w := httptest.NewRecorder()
	req, _ := http.NewRequest("GET", "/ping", nil)

	r := NewRouter(&Clients{
		m: client.NewMailerFromClient(m),
		n: client.NewNotifyFromClient(n),
	}, routerConfig, arc.MockAuthenticateUser).f.Engine()

	r.ServeHTTP(w, req)

	assert.Equal(t, 200, w.Code)
	assert.Contains(t, w.Body.String(), "pong")
}



func TestRouter_notification(t *testing.T) {
	cmailer := &mmocks.MailerServiceClient{}
	arc := &providers.AuthRestClient{}

	r := NewRouter(&Clients{
		m: client.NewMailerFromClient(cmailer),
	}, routerConfig, arc.MockAuthenticateUser).f.Engine()
	
	m := &mailerpb.GetEmailByIdResponse{
		MailId: "65d969f7-d63e-44eb-b526-fd200e62a2b0",
		To:	 "test@ukama.com",
		TemplateName: "test-template",
		Values:  map[string]string{"Name": "test","Message": "welcome to ukama"},
		
	}
	t.Run("sendEmail", func(t *testing.T) {
		data := SendEmailReq{
			To:      []string{"test@ukama.com"}, 
			TemplateName: "test-template",
			Values:  map[string]interface{}{"Name": "test","Message": "welcome to ukama"},

		}

		jdata, err := json.Marshal(&data)
		assert.NoError(t, err)

		w := httptest.NewRecorder()
		req, err := http.NewRequest("POST", "/v1/mailer/sendEmail", bytes.NewReader(jdata))
		assert.NoError(t, err)
		newValues:= make(map[string]string)
		for key, value := range data.Values {
			newValues[key] = fmt.Sprintf("%v", value)
		}
		preq := &mailerpb.SendEmailRequest{
			To:     data.To,
			TemplateName: data.TemplateName,
			Values: newValues,
			
		}

		cmailer.On("SendEmail", mock.Anything, preq).Return(&mailerpb.SendEmailResponse{
			Message: "email sent successfully",
			MailId:  "65d969f7-d63e-44eb-b526-fd200e62a2b0",
		}, nil)
		

		r.ServeHTTP(w, req)

		// assert
		assert.Equal(t, http.StatusOK, w.Code)
		cmailer.AssertExpectations(t)
	})


	t.Run("getEmailById", func(t *testing.T) {
		w := httptest.NewRecorder()
		req, _ := http.NewRequest("GET", "/v1/mailer/"+m.MailId,nil)
			
		preq := &mailerpb.GetEmailByIdRequest{
			MailId: m.MailId,
		}
		cmailer.On("GetEmailById", mock.Anything, preq).Return(&mailerpb.GetEmailByIdResponse{
			MailId: m.MailId,
			To:	 "test@ukama.com",
			TemplateName: "test-template",
			Values:  map[string]string{"Name": "test","Message": "welcome to ukama"},
			Status: "sent",
		}, nil)

		r.ServeHTTP(w, req)

		// assert
		assert.Equal(t, http.StatusOK, w.Code)
		cmailer.AssertExpectations(t)
	})


<<<<<<< HEAD

=======
}

var nodeId = ukama.NewVirtualHomeNodeId().String()
var nt = AddNotificationReq{
	NodeId:      nodeId,
	Severity:    "high",
	Type:        "event",
	ServiceName: "noded",
	Status:      8300,
	Time:        uint32(time.Now().Unix()),
	Description: "Some random alert",
	Details:     `{"reason": "testing", "component":"router_test"}`,
}

func TestRouter_Add(t *testing.T) {
	var m = &nmocks.NotifyServiceClient{}
	var arc = &providers.AuthRestClient{}

	t.Run("NotificationIsValid", func(t *testing.T) {
		body, err := json.Marshal(nt)
		if err != nil {
			t.Errorf("fail to marshal request data: %v. Error: %v", nt, err)
		}

		w := httptest.NewRecorder()
		req, _ := http.NewRequest("POST", notifyApiEndpoint, bytes.NewReader(body))

		notifyReq := &npb.AddRequest{
			NodeId:      nt.NodeId,
			Severity:    nt.Severity,
			Type:        nt.Type,
			ServiceName: nt.ServiceName,
			Status:      nt.Status,
			EpochTime:   nt.Time,
			Description: nt.Description,
			Details:     nt.Details,
		}

		m.On("Add", mock.Anything, notifyReq).Return(&npb.AddResponse{}, nil)

		r := NewRouter(&Clients{
			n: client.NewNotifyFromClient(m),
		}, routerConfig, arc.MockAuthenticateUser).f.Engine()

		// act
		r.ServeHTTP(w, req)

		// assert
		assert.Equal(t, http.StatusCreated, w.Code)
		m.AssertExpectations(t)
	})

	t.Run("NodeIdNotValid", func(t *testing.T) {
		nt := nt
		nt.NodeId = "199834784747"

		body, err := json.Marshal(nt)
		if err != nil {
			t.Errorf("fail to marshal request data: %v. Error: %v", nt, err)
		}

		w := httptest.NewRecorder()
		req, _ := http.NewRequest("POST", notifyApiEndpoint, bytes.NewReader(body))

		notifyReq := &npb.AddRequest{
			NodeId:      nt.NodeId,
			Severity:    nt.Severity,
			Type:        nt.Type,
			ServiceName: nt.ServiceName,
			Status:      nt.Status,
			EpochTime:   nt.Time,
			Description: nt.Description,
			Details:     nt.Details,
		}

		m.On("Add", mock.Anything, notifyReq).Return(nil,
			status.Errorf(codes.InvalidArgument, "invalid nodeId"))

		r := NewRouter(&Clients{
			n: client.NewNotifyFromClient(m),
		}, routerConfig, arc.MockAuthenticateUser).f.Engine()

		// act
		r.ServeHTTP(w, req)

		// assert
		assert.Equal(t, http.StatusBadRequest, w.Code)
		assert.Contains(t, w.Body.String(), "invalid nodeId")
		m.AssertExpectations(t)
	})

	t.Run("NotificationTypeNotValid", func(t *testing.T) {
		nt := nt
		nt.Type = "test"

		body, err := json.Marshal(nt)
		if err != nil {
			t.Errorf("fail to marshal request data: %v. Error: %v", nt, err)
		}

		w := httptest.NewRecorder()
		req, _ := http.NewRequest("POST", notifyApiEndpoint, bytes.NewReader(body))

		m := &nmocks.NotifyServiceClient{}

		arc := &providers.AuthRestClient{}

		r := NewRouter(&Clients{
			n: client.NewNotifyFromClient(m),
		}, routerConfig, arc.MockAuthenticateUser).f.Engine()

		// act
		r.ServeHTTP(w, req)

		// assert
		assert.Equal(t, http.StatusBadRequest, w.Code)
		assert.Contains(t, w.Body.String(), "Error:Field validation")
		m.AssertExpectations(t)
	})
}

func TestRouter_Get(t *testing.T) {
	m := &nmocks.NotifyServiceClient{}
	arc := &providers.AuthRestClient{}

	t.Run("NotificationFound", func(t *testing.T) {
		id := uuid.NewV4().String()
		notifyReq := &npb.GetRequest{NotificationId: id}

		notifyResp := &npb.GetResponse{Notification: &npb.Notification{
			Id:          id,
			NodeId:      nt.NodeId,
			Severity:    nt.Severity,
			Type:        nt.Type,
			ServiceName: nt.ServiceName,
			Status:      nt.Status,
			EpochTime:   nt.Time,
			Description: nt.Description,
			Details:     nt.Details,
		}}

		m.On("Get", mock.Anything, notifyReq).Return(notifyResp, nil)

		w := httptest.NewRecorder()
		req, _ := http.NewRequest("GET", fmt.Sprintf("%s/%s", notifyApiEndpoint, id), nil)

		r := NewRouter(&Clients{
			n: client.NewNotifyFromClient(m),
		}, routerConfig, arc.MockAuthenticateUser).f.Engine()

		// act
		r.ServeHTTP(w, req)

		// assert
		assert.Equal(t, http.StatusOK, w.Code)
		m.AssertExpectations(t)
	})

	t.Run("NotificationNotFound", func(t *testing.T) {
		id := uuid.NewV4().String()
		notifyReq := &npb.GetRequest{NotificationId: id}

		m.On("Get", mock.Anything, notifyReq).Return(nil,
			status.Errorf(codes.NotFound, "notification not found"))

		w := httptest.NewRecorder()
		req, _ := http.NewRequest("GET", fmt.Sprintf("%s/%s", notifyApiEndpoint, id), nil)

		r := NewRouter(&Clients{
			n: client.NewNotifyFromClient(m),
		}, routerConfig, arc.MockAuthenticateUser).f.Engine()

		// act
		r.ServeHTTP(w, req)

		// assert
		assert.Equal(t, http.StatusNotFound, w.Code)
		m.AssertExpectations(t)
	})

	t.Run("NotificationInvalid", func(t *testing.T) {
		id := "lol"
		notifyReq := &npb.GetRequest{NotificationId: id}

		m.On("Get", mock.Anything, notifyReq).Return(nil,
			status.Errorf(codes.InvalidArgument, "invalid argument"))

		w := httptest.NewRecorder()
		req, _ := http.NewRequest("GET", fmt.Sprintf("%s/%s", notifyApiEndpoint, id), nil)

		r := NewRouter(&Clients{
			n: client.NewNotifyFromClient(m),
		}, routerConfig, arc.MockAuthenticateUser).f.Engine()

		// act
		r.ServeHTTP(w, req)

		// assert
		assert.Equal(t, http.StatusBadRequest, w.Code)
		m.AssertExpectations(t)
	})
}

func TestRouter_Delete(t *testing.T) {
	m := &nmocks.NotifyServiceClient{}
	arc := &providers.AuthRestClient{}

	t.Run("NotificationFound", func(t *testing.T) {
		notificationId := uuid.NewV4().String()
		notifyReq := &npb.GetRequest{NotificationId: notificationId}

		m.On("Delete", mock.Anything, notifyReq).Return(&npb.DeleteResponse{}, nil)

		w := httptest.NewRecorder()
		req, _ := http.NewRequest("DELETE", fmt.Sprintf("%s/%s", notifyApiEndpoint, notificationId), nil)

		r := NewRouter(&Clients{
			n: client.NewNotifyFromClient(m),
		}, routerConfig, arc.MockAuthenticateUser).f.Engine()

		// act
		r.ServeHTTP(w, req)

		// assert
		assert.Equal(t, http.StatusOK, w.Code)
		m.AssertExpectations(t)
	})

	t.Run("NotificationNotFound", func(t *testing.T) {
		notificationId := uuid.NewV4().String()
		notifyReq := &npb.GetRequest{NotificationId: notificationId}

		m.On("Delete", mock.Anything, notifyReq).Return(nil,
			status.Errorf(codes.NotFound, "notification not found"))

		w := httptest.NewRecorder()
		req, _ := http.NewRequest("DELETE", fmt.Sprintf("%s/%s", notifyApiEndpoint, notificationId), nil)

		r := NewRouter(&Clients{
			n: client.NewNotifyFromClient(m),
		}, routerConfig, arc.MockAuthenticateUser).f.Engine()

		// act
		r.ServeHTTP(w, req)

		// assert
		assert.Equal(t, http.StatusNotFound, w.Code)
		m.AssertExpectations(t)
	})

	t.Run("NotificationInvalid", func(t *testing.T) {
		notificationId := "lol"
		notifyReq := &npb.GetRequest{NotificationId: notificationId}

		m.On("Delete", mock.Anything, notifyReq).Return(nil,
			status.Errorf(codes.InvalidArgument, "invalid argument"))

		w := httptest.NewRecorder()
		req, _ := http.NewRequest("DELETE", fmt.Sprintf("%s/%s", notifyApiEndpoint, notificationId), nil)

		r := NewRouter(&Clients{
			n: client.NewNotifyFromClient(m),
		}, routerConfig, arc.MockAuthenticateUser).f.Engine()

		// act
		r.ServeHTTP(w, req)

		// assert
		assert.Equal(t, http.StatusBadRequest, w.Code)
		m.AssertExpectations(t)
	})
}

func TestRouter_List(t *testing.T) {
	m := &nmocks.NotifyServiceClient{}
	arc := &providers.AuthRestClient{}

	t.Run("ListAll", func(t *testing.T) {
		nt := nt
		id := uuid.NewV4().String()
		nt.NodeId = ukama.NewVirtualHomeNodeId().String()

		listReq := &npb.ListRequest{}

		listResp := &npb.ListResponse{Notifications: []*npb.Notification{
			&npb.Notification{
				Id:          id,
				NodeId:      nt.NodeId,
				Severity:    nt.Severity,
				Type:        nt.Type,
				ServiceName: nt.ServiceName,
				Status:      nt.Status,
				EpochTime:   nt.Time,
				Description: nt.Description,
				Details:     nt.Details,
			}}}

		m.On("List", mock.Anything, listReq).Return(listResp, nil)

		w := httptest.NewRecorder()
		req, _ := http.NewRequest("GET", notifyApiEndpoint, nil)

		r := NewRouter(&Clients{
			n: client.NewNotifyFromClient(m),
		}, routerConfig, arc.MockAuthenticateUser).f.Engine()

		// act
		r.ServeHTTP(w, req)

		assert.Equal(t, http.StatusOK, w.Code)
		assert.Contains(t, w.Body.String(), nt.NodeId)
		m.AssertExpectations(t)
	})

	t.Run("ListAlertsForNode", func(t *testing.T) {
		nt := nt
		nt.NodeId = ukama.NewVirtualHomeNodeId().String()
		nt.Type = "alert"
		id := uuid.NewV4().String()

		listReq := &npb.ListRequest{
			NodeId: nt.NodeId,
			Type:   nt.Type}

		listResp := &npb.ListResponse{Notifications: []*npb.Notification{
			&npb.Notification{
				Id:          id,
				NodeId:      nt.NodeId,
				Severity:    nt.Severity,
				Type:        nt.Type,
				ServiceName: nt.ServiceName,
				Status:      nt.Status,
				EpochTime:   nt.Time,
				Description: nt.Description,
				Details:     nt.Details,
			}}}

		m.On("List", mock.Anything, listReq).Return(listResp, nil)

		w := httptest.NewRecorder()
		req, _ := http.NewRequest("GET",
			fmt.Sprintf("%s?node_id=%s&notification_type=%s",
				notifyApiEndpoint, nt.NodeId, nt.Type), nil)

		r := NewRouter(&Clients{
			n: client.NewNotifyFromClient(m),
		}, routerConfig, arc.MockAuthenticateUser).f.Engine()

		// act
		r.ServeHTTP(w, req)

		assert.Equal(t, http.StatusOK, w.Code)
		assert.Contains(t, w.Body.String(), nt.NodeId)
		m.AssertExpectations(t)
	})

	t.Run("ListSortedEventsForNodeWithCount", func(t *testing.T) {
		nt := nt
		nt.NodeId = ukama.NewVirtualHomeNodeId().String()
		nt.Type = "event"
		id := uuid.NewV4().String()

		listReq := &npb.ListRequest{
			NodeId: nt.NodeId,
			Type:   nt.Type,
			Count:  uint32(1),
			Sort:   true,
		}

		listResp := &npb.ListResponse{Notifications: []*npb.Notification{
			&npb.Notification{
				Id:          id,
				NodeId:      nt.NodeId,
				Severity:    nt.Severity,
				Type:        nt.Type,
				ServiceName: nt.ServiceName,
				Status:      nt.Status,
				EpochTime:   nt.Time,
				Description: nt.Description,
				Details:     nt.Details,
			}}}

		m.On("List", mock.Anything, listReq).Return(listResp, nil)

		w := httptest.NewRecorder()
		req, _ := http.NewRequest("GET",
			fmt.Sprintf("%s?node_id=%s&notification_type=%s&count=%d&sort=%t",
				notifyApiEndpoint, nt.NodeId, nt.Type, uint32(1), true), nil)

		r := NewRouter(&Clients{
			n: client.NewNotifyFromClient(m),
		}, routerConfig, arc.MockAuthenticateUser).f.Engine()

		// act
		r.ServeHTTP(w, req)

		assert.Equal(t, http.StatusOK, w.Code)
		assert.Contains(t, w.Body.String(), nt.NodeId)
		m.AssertExpectations(t)
	})

	t.Run("ListEventsForService", func(t *testing.T) {
		nt := nt
		nt.NodeId = ukama.NewVirtualHomeNodeId().String()
		nt.ServiceName = "deviced"
		nt.Type = "event"
		id := uuid.NewV4().String()

		listReq := &npb.ListRequest{
			ServiceName: nt.ServiceName,
			Type:        nt.Type}

		listResp := &npb.ListResponse{Notifications: []*npb.Notification{
			&npb.Notification{
				Id:          id,
				NodeId:      nt.NodeId,
				Severity:    nt.Severity,
				Type:        nt.Type,
				ServiceName: nt.ServiceName,
				Status:      nt.Status,
				EpochTime:   nt.Time,
				Description: nt.Description,
				Details:     nt.Details,
			}}}

		m.On("List", mock.Anything, listReq).Return(listResp, nil)

		w := httptest.NewRecorder()
		req, _ := http.NewRequest("GET",
			fmt.Sprintf("%s?service_name=%s&notification_type=%s",
				notifyApiEndpoint, nt.ServiceName, nt.Type), nil)

		r := NewRouter(&Clients{
			n: client.NewNotifyFromClient(m),
		}, routerConfig, arc.MockAuthenticateUser).f.Engine()

		// act
		r.ServeHTTP(w, req)

		assert.Equal(t, http.StatusOK, w.Code)
		assert.Contains(t, w.Body.String(), nt.NodeId)
		assert.Contains(t, w.Body.String(), nt.ServiceName)
		m.AssertExpectations(t)
	})

	t.Run("ListSortedAlertsForServiceWithCount", func(t *testing.T) {
		nt := nt
		nt.NodeId = ukama.NewVirtualHomeNodeId().String()
		nt.ServiceName = "deviced"
		nt.Type = "alerts"
		id := uuid.NewV4().String()

		listReq := &npb.ListRequest{
			ServiceName: nt.ServiceName,
			Type:        nt.Type,
			Count:       uint32(1),
			Sort:        true,
		}

		listResp := &npb.ListResponse{Notifications: []*npb.Notification{
			&npb.Notification{
				Id:          id,
				NodeId:      nt.NodeId,
				Severity:    nt.Severity,
				Type:        nt.Type,
				ServiceName: nt.ServiceName,
				Status:      nt.Status,
				EpochTime:   nt.Time,
				Description: nt.Description,
				Details:     nt.Details,
			}}}

		m.On("List", mock.Anything, listReq).Return(listResp, nil)

		w := httptest.NewRecorder()
		req, _ := http.NewRequest("GET",
			fmt.Sprintf("%s?service_name=%s&notification_type=%s&count=%d&sort=%t",
				notifyApiEndpoint, nt.ServiceName, nt.Type, uint32(1), true), nil)

		r := NewRouter(&Clients{
			n: client.NewNotifyFromClient(m),
		}, routerConfig, arc.MockAuthenticateUser).f.Engine()

		// act
		r.ServeHTTP(w, req)

		assert.Equal(t, http.StatusOK, w.Code)
		assert.Contains(t, w.Body.String(), nt.NodeId)
		assert.Contains(t, w.Body.String(), nt.ServiceName)
		m.AssertExpectations(t)
	})
}

func TestRouter_Purge(t *testing.T) {
	m := &nmocks.NotifyServiceClient{}
	arc := &providers.AuthRestClient{}

	t.Run("DeleteAll", func(t *testing.T) {
		nt := nt
		nt.NodeId = ukama.NewVirtualHomeNodeId().String()
		id := uuid.NewV4().String()

		delReq := &npb.PurgeRequest{}

		delResp := &npb.ListResponse{Notifications: []*npb.Notification{
			&npb.Notification{
				Id:          id,
				NodeId:      nt.NodeId,
				Severity:    nt.Severity,
				Type:        nt.Type,
				ServiceName: nt.ServiceName,
				Status:      nt.Status,
				EpochTime:   nt.Time,
				Description: nt.Description,
				Details:     nt.Details,
			}}}

		m.On("Purge", mock.Anything, delReq).Return(delResp, nil)

		w := httptest.NewRecorder()

		req, _ := http.NewRequest("DELETE", notifyApiEndpoint, nil)

		r := NewRouter(&Clients{
			n: client.NewNotifyFromClient(m),
		}, routerConfig, arc.MockAuthenticateUser).f.Engine()

		// act
		r.ServeHTTP(w, req)

		assert.Equal(t, http.StatusOK, w.Code)
		assert.Contains(t, w.Body.String(), nt.NodeId)
		m.AssertExpectations(t)
	})

	t.Run("DeleteAlertsForNode", func(t *testing.T) {
		nt := nt
		nt.NodeId = ukama.NewVirtualHomeNodeId().String()
		nt.Type = "alert"
		id := uuid.NewV4().String()

		delReq := &npb.PurgeRequest{
			NodeId: nt.NodeId,
			Type:   nt.Type}

		delResp := &npb.ListResponse{Notifications: []*npb.Notification{
			&npb.Notification{
				Id:          id,
				NodeId:      nt.NodeId,
				Severity:    nt.Severity,
				Type:        nt.Type,
				ServiceName: nt.ServiceName,
				Status:      nt.Status,
				EpochTime:   nt.Time,
				Description: nt.Description,
				Details:     nt.Details,
			}}}

		m.On("Purge", mock.Anything, delReq).Return(delResp, nil)

		w := httptest.NewRecorder()

		req, _ := http.NewRequest("DELETE",
			fmt.Sprintf("%s?node_id=%s&notification_type=%s",
				notifyApiEndpoint, nt.NodeId, nt.Type), nil)

		r := NewRouter(&Clients{
			n: client.NewNotifyFromClient(m),
		}, routerConfig, arc.MockAuthenticateUser).f.Engine()

		// act
		r.ServeHTTP(w, req)

		assert.Equal(t, http.StatusOK, w.Code)
		assert.Contains(t, w.Body.String(), nt.NodeId)
		m.AssertExpectations(t)
	})

	t.Run("DeleteEventsForService", func(t *testing.T) {
		nt := nt
		nt.NodeId = ukama.NewVirtualHomeNodeId().String()
		nt.ServiceName = "deviced"
		nt.Type = "event"
		id := uuid.NewV4().String()

		delReq := &npb.PurgeRequest{
			ServiceName: nt.ServiceName,
			Type:        nt.Type}

		delResp := &npb.ListResponse{Notifications: []*npb.Notification{
			&npb.Notification{
				Id:          id,
				NodeId:      nt.NodeId,
				Severity:    nt.Severity,
				Type:        nt.Type,
				ServiceName: nt.ServiceName,
				Status:      nt.Status,
				EpochTime:   nt.Time,
				Description: nt.Description,
				Details:     nt.Details,
			}}}

		m.On("Purge", mock.Anything, delReq).Return(delResp, nil)

		w := httptest.NewRecorder()

		req, _ := http.NewRequest("DELETE",
			fmt.Sprintf("%s?service_name=%s&notification_type=%s",
				notifyApiEndpoint, nt.ServiceName, nt.Type), nil)

		r := NewRouter(&Clients{
			n: client.NewNotifyFromClient(m),
		}, routerConfig, arc.MockAuthenticateUser).f.Engine()

		// act
		r.ServeHTTP(w, req)

		assert.Equal(t, http.StatusOK, w.Code)
		assert.Contains(t, w.Body.String(), nt.NodeId)
		assert.Contains(t, w.Body.String(), nt.ServiceName)
		m.AssertExpectations(t)
	})
>>>>>>> cba9d104
}<|MERGE_RESOLUTION|>--- conflicted
+++ resolved
@@ -80,7 +80,628 @@
 
 
 
-func TestRouter_notification(t *testing.T) {
+var nodeId = ukama.NewVirtualHomeNodeId().String()
+var nt = AddNotificationReq{
+	NodeId:      nodeId,
+	Severity:    "high",
+	Type:        "event",
+	ServiceName: "noded",
+	Status:      8300,
+	Time:        uint32(time.Now().Unix()),
+	Description: "Some random alert",
+	Details:     `{"reason": "testing", "component":"router_test"}`,
+}
+
+func TestRouter_Add(t *testing.T) {
+	var m = &nmocks.NotifyServiceClient{}
+	var arc = &providers.AuthRestClient{}
+
+	t.Run("NotificationIsValid", func(t *testing.T) {
+		body, err := json.Marshal(nt)
+		if err != nil {
+			t.Errorf("fail to marshal request data: %v. Error: %v", nt, err)
+		}
+
+		w := httptest.NewRecorder()
+		req, _ := http.NewRequest("POST", notifyApiEndpoint, bytes.NewReader(body))
+
+		notifyReq := &npb.AddRequest{
+			NodeId:      nt.NodeId,
+			Severity:    nt.Severity,
+			Type:        nt.Type,
+			ServiceName: nt.ServiceName,
+			Status:      nt.Status,
+			EpochTime:   nt.Time,
+			Description: nt.Description,
+			Details:     nt.Details,
+		}
+
+		m.On("Add", mock.Anything, notifyReq).Return(&npb.AddResponse{}, nil)
+
+		r := NewRouter(&Clients{
+			n: client.NewNotifyFromClient(m),
+		}, routerConfig, arc.MockAuthenticateUser).f.Engine()
+
+		// act
+		r.ServeHTTP(w, req)
+
+		// assert
+		assert.Equal(t, http.StatusCreated, w.Code)
+		m.AssertExpectations(t)
+	})
+
+	t.Run("NodeIdNotValid", func(t *testing.T) {
+		nt := nt
+		nt.NodeId = "199834784747"
+
+		body, err := json.Marshal(nt)
+		if err != nil {
+			t.Errorf("fail to marshal request data: %v. Error: %v", nt, err)
+		}
+
+		w := httptest.NewRecorder()
+		req, _ := http.NewRequest("POST", notifyApiEndpoint, bytes.NewReader(body))
+
+		notifyReq := &npb.AddRequest{
+			NodeId:      nt.NodeId,
+			Severity:    nt.Severity,
+			Type:        nt.Type,
+			ServiceName: nt.ServiceName,
+			Status:      nt.Status,
+			EpochTime:   nt.Time,
+			Description: nt.Description,
+			Details:     nt.Details,
+		}
+
+		m.On("Add", mock.Anything, notifyReq).Return(nil,
+			status.Errorf(codes.InvalidArgument, "invalid nodeId"))
+
+		r := NewRouter(&Clients{
+			n: client.NewNotifyFromClient(m),
+		}, routerConfig, arc.MockAuthenticateUser).f.Engine()
+
+		// act
+		r.ServeHTTP(w, req)
+
+		// assert
+		assert.Equal(t, http.StatusBadRequest, w.Code)
+		assert.Contains(t, w.Body.String(), "invalid nodeId")
+		m.AssertExpectations(t)
+	})
+
+	t.Run("NotificationTypeNotValid", func(t *testing.T) {
+		nt := nt
+		nt.Type = "test"
+
+		body, err := json.Marshal(nt)
+		if err != nil {
+			t.Errorf("fail to marshal request data: %v. Error: %v", nt, err)
+		}
+
+		w := httptest.NewRecorder()
+		req, _ := http.NewRequest("POST", notifyApiEndpoint, bytes.NewReader(body))
+
+		m := &nmocks.NotifyServiceClient{}
+
+		arc := &providers.AuthRestClient{}
+
+		r := NewRouter(&Clients{
+			n: client.NewNotifyFromClient(m),
+		}, routerConfig, arc.MockAuthenticateUser).f.Engine()
+
+		// act
+		r.ServeHTTP(w, req)
+
+		// assert
+		assert.Equal(t, http.StatusBadRequest, w.Code)
+		assert.Contains(t, w.Body.String(), "Error:Field validation")
+		m.AssertExpectations(t)
+	})
+}
+
+func TestRouter_Get(t *testing.T) {
+	m := &nmocks.NotifyServiceClient{}
+	arc := &providers.AuthRestClient{}
+
+	t.Run("NotificationFound", func(t *testing.T) {
+		id := uuid.NewV4().String()
+		notifyReq := &npb.GetRequest{NotificationId: id}
+
+		notifyResp := &npb.GetResponse{Notification: &npb.Notification{
+			Id:          id,
+			NodeId:      nt.NodeId,
+			Severity:    nt.Severity,
+			Type:        nt.Type,
+			ServiceName: nt.ServiceName,
+			Status:      nt.Status,
+			EpochTime:   nt.Time,
+			Description: nt.Description,
+			Details:     nt.Details,
+		}}
+
+		m.On("Get", mock.Anything, notifyReq).Return(notifyResp, nil)
+
+		w := httptest.NewRecorder()
+		req, _ := http.NewRequest("GET", fmt.Sprintf("%s/%s", notifyApiEndpoint, id), nil)
+
+		r := NewRouter(&Clients{
+			n: client.NewNotifyFromClient(m),
+		}, routerConfig, arc.MockAuthenticateUser).f.Engine()
+
+		// act
+		r.ServeHTTP(w, req)
+
+		// assert
+		assert.Equal(t, http.StatusOK, w.Code)
+		m.AssertExpectations(t)
+	})
+
+	t.Run("NotificationNotFound", func(t *testing.T) {
+		id := uuid.NewV4().String()
+		notifyReq := &npb.GetRequest{NotificationId: id}
+
+		m.On("Get", mock.Anything, notifyReq).Return(nil,
+			status.Errorf(codes.NotFound, "notification not found"))
+
+		w := httptest.NewRecorder()
+		req, _ := http.NewRequest("GET", fmt.Sprintf("%s/%s", notifyApiEndpoint, id), nil)
+
+		r := NewRouter(&Clients{
+			n: client.NewNotifyFromClient(m),
+		}, routerConfig, arc.MockAuthenticateUser).f.Engine()
+
+		// act
+		r.ServeHTTP(w, req)
+
+		// assert
+		assert.Equal(t, http.StatusNotFound, w.Code)
+		m.AssertExpectations(t)
+	})
+
+	t.Run("NotificationInvalid", func(t *testing.T) {
+		id := "lol"
+		notifyReq := &npb.GetRequest{NotificationId: id}
+
+		m.On("Get", mock.Anything, notifyReq).Return(nil,
+			status.Errorf(codes.InvalidArgument, "invalid argument"))
+
+		w := httptest.NewRecorder()
+		req, _ := http.NewRequest("GET", fmt.Sprintf("%s/%s", notifyApiEndpoint, id), nil)
+
+		r := NewRouter(&Clients{
+			n: client.NewNotifyFromClient(m),
+		}, routerConfig, arc.MockAuthenticateUser).f.Engine()
+
+		// act
+		r.ServeHTTP(w, req)
+
+		// assert
+		assert.Equal(t, http.StatusBadRequest, w.Code)
+		m.AssertExpectations(t)
+	})
+}
+
+func TestRouter_Delete(t *testing.T) {
+	m := &nmocks.NotifyServiceClient{}
+	arc := &providers.AuthRestClient{}
+
+	t.Run("NotificationFound", func(t *testing.T) {
+		notificationId := uuid.NewV4().String()
+		notifyReq := &npb.GetRequest{NotificationId: notificationId}
+
+		m.On("Delete", mock.Anything, notifyReq).Return(&npb.DeleteResponse{}, nil)
+
+		w := httptest.NewRecorder()
+		req, _ := http.NewRequest("DELETE", fmt.Sprintf("%s/%s", notifyApiEndpoint, notificationId), nil)
+
+		r := NewRouter(&Clients{
+			n: client.NewNotifyFromClient(m),
+		}, routerConfig, arc.MockAuthenticateUser).f.Engine()
+
+		// act
+		r.ServeHTTP(w, req)
+
+		// assert
+		assert.Equal(t, http.StatusOK, w.Code)
+		m.AssertExpectations(t)
+	})
+
+	t.Run("NotificationNotFound", func(t *testing.T) {
+		notificationId := uuid.NewV4().String()
+		notifyReq := &npb.GetRequest{NotificationId: notificationId}
+
+		m.On("Delete", mock.Anything, notifyReq).Return(nil,
+			status.Errorf(codes.NotFound, "notification not found"))
+
+		w := httptest.NewRecorder()
+		req, _ := http.NewRequest("DELETE", fmt.Sprintf("%s/%s", notifyApiEndpoint, notificationId), nil)
+
+		r := NewRouter(&Clients{
+			n: client.NewNotifyFromClient(m),
+		}, routerConfig, arc.MockAuthenticateUser).f.Engine()
+
+		// act
+		r.ServeHTTP(w, req)
+
+		// assert
+		assert.Equal(t, http.StatusNotFound, w.Code)
+		m.AssertExpectations(t)
+	})
+
+	t.Run("NotificationInvalid", func(t *testing.T) {
+		notificationId := "lol"
+		notifyReq := &npb.GetRequest{NotificationId: notificationId}
+
+		m.On("Delete", mock.Anything, notifyReq).Return(nil,
+			status.Errorf(codes.InvalidArgument, "invalid argument"))
+
+		w := httptest.NewRecorder()
+		req, _ := http.NewRequest("DELETE", fmt.Sprintf("%s/%s", notifyApiEndpoint, notificationId), nil)
+
+		r := NewRouter(&Clients{
+			n: client.NewNotifyFromClient(m),
+		}, routerConfig, arc.MockAuthenticateUser).f.Engine()
+
+		// act
+		r.ServeHTTP(w, req)
+
+		// assert
+		assert.Equal(t, http.StatusBadRequest, w.Code)
+		m.AssertExpectations(t)
+	})
+}
+
+func TestRouter_List(t *testing.T) {
+	m := &nmocks.NotifyServiceClient{}
+	arc := &providers.AuthRestClient{}
+
+	t.Run("ListAll", func(t *testing.T) {
+		nt := nt
+		id := uuid.NewV4().String()
+		nt.NodeId = ukama.NewVirtualHomeNodeId().String()
+
+		listReq := &npb.ListRequest{}
+
+		listResp := &npb.ListResponse{Notifications: []*npb.Notification{
+			&npb.Notification{
+				Id:          id,
+				NodeId:      nt.NodeId,
+				Severity:    nt.Severity,
+				Type:        nt.Type,
+				ServiceName: nt.ServiceName,
+				Status:      nt.Status,
+				EpochTime:   nt.Time,
+				Description: nt.Description,
+				Details:     nt.Details,
+			}}}
+
+		m.On("List", mock.Anything, listReq).Return(listResp, nil)
+
+		w := httptest.NewRecorder()
+		req, _ := http.NewRequest("GET", notifyApiEndpoint, nil)
+
+		r := NewRouter(&Clients{
+			n: client.NewNotifyFromClient(m),
+		}, routerConfig, arc.MockAuthenticateUser).f.Engine()
+
+		// act
+		r.ServeHTTP(w, req)
+
+		assert.Equal(t, http.StatusOK, w.Code)
+		assert.Contains(t, w.Body.String(), nt.NodeId)
+		m.AssertExpectations(t)
+	})
+
+	t.Run("ListAlertsForNode", func(t *testing.T) {
+		nt := nt
+		nt.NodeId = ukama.NewVirtualHomeNodeId().String()
+		nt.Type = "alert"
+		id := uuid.NewV4().String()
+
+		listReq := &npb.ListRequest{
+			NodeId: nt.NodeId,
+			Type:   nt.Type}
+
+		listResp := &npb.ListResponse{Notifications: []*npb.Notification{
+			&npb.Notification{
+				Id:          id,
+				NodeId:      nt.NodeId,
+				Severity:    nt.Severity,
+				Type:        nt.Type,
+				ServiceName: nt.ServiceName,
+				Status:      nt.Status,
+				EpochTime:   nt.Time,
+				Description: nt.Description,
+				Details:     nt.Details,
+			}}}
+
+		m.On("List", mock.Anything, listReq).Return(listResp, nil)
+
+		w := httptest.NewRecorder()
+		req, _ := http.NewRequest("GET",
+			fmt.Sprintf("%s?node_id=%s&notification_type=%s",
+				notifyApiEndpoint, nt.NodeId, nt.Type), nil)
+
+		r := NewRouter(&Clients{
+			n: client.NewNotifyFromClient(m),
+		}, routerConfig, arc.MockAuthenticateUser).f.Engine()
+
+		// act
+		r.ServeHTTP(w, req)
+
+		assert.Equal(t, http.StatusOK, w.Code)
+		assert.Contains(t, w.Body.String(), nt.NodeId)
+		m.AssertExpectations(t)
+	})
+
+	t.Run("ListSortedEventsForNodeWithCount", func(t *testing.T) {
+		nt := nt
+		nt.NodeId = ukama.NewVirtualHomeNodeId().String()
+		nt.Type = "event"
+		id := uuid.NewV4().String()
+
+		listReq := &npb.ListRequest{
+			NodeId: nt.NodeId,
+			Type:   nt.Type,
+			Count:  uint32(1),
+			Sort:   true,
+		}
+
+		listResp := &npb.ListResponse{Notifications: []*npb.Notification{
+			&npb.Notification{
+				Id:          id,
+				NodeId:      nt.NodeId,
+				Severity:    nt.Severity,
+				Type:        nt.Type,
+				ServiceName: nt.ServiceName,
+				Status:      nt.Status,
+				EpochTime:   nt.Time,
+				Description: nt.Description,
+				Details:     nt.Details,
+			}}}
+
+		m.On("List", mock.Anything, listReq).Return(listResp, nil)
+
+		w := httptest.NewRecorder()
+		req, _ := http.NewRequest("GET",
+			fmt.Sprintf("%s?node_id=%s&notification_type=%s&count=%d&sort=%t",
+				notifyApiEndpoint, nt.NodeId, nt.Type, uint32(1), true), nil)
+
+		r := NewRouter(&Clients{
+			n: client.NewNotifyFromClient(m),
+		}, routerConfig, arc.MockAuthenticateUser).f.Engine()
+
+		// act
+		r.ServeHTTP(w, req)
+
+		assert.Equal(t, http.StatusOK, w.Code)
+		assert.Contains(t, w.Body.String(), nt.NodeId)
+		m.AssertExpectations(t)
+	})
+
+	t.Run("ListEventsForService", func(t *testing.T) {
+		nt := nt
+		nt.NodeId = ukama.NewVirtualHomeNodeId().String()
+		nt.ServiceName = "deviced"
+		nt.Type = "event"
+		id := uuid.NewV4().String()
+
+		listReq := &npb.ListRequest{
+			ServiceName: nt.ServiceName,
+			Type:        nt.Type}
+
+		listResp := &npb.ListResponse{Notifications: []*npb.Notification{
+			&npb.Notification{
+				Id:          id,
+				NodeId:      nt.NodeId,
+				Severity:    nt.Severity,
+				Type:        nt.Type,
+				ServiceName: nt.ServiceName,
+				Status:      nt.Status,
+				EpochTime:   nt.Time,
+				Description: nt.Description,
+				Details:     nt.Details,
+			}}}
+
+		m.On("List", mock.Anything, listReq).Return(listResp, nil)
+
+		w := httptest.NewRecorder()
+		req, _ := http.NewRequest("GET",
+			fmt.Sprintf("%s?service_name=%s&notification_type=%s",
+				notifyApiEndpoint, nt.ServiceName, nt.Type), nil)
+
+		r := NewRouter(&Clients{
+			n: client.NewNotifyFromClient(m),
+		}, routerConfig, arc.MockAuthenticateUser).f.Engine()
+
+		// act
+		r.ServeHTTP(w, req)
+
+		assert.Equal(t, http.StatusOK, w.Code)
+		assert.Contains(t, w.Body.String(), nt.NodeId)
+		assert.Contains(t, w.Body.String(), nt.ServiceName)
+		m.AssertExpectations(t)
+	})
+
+	t.Run("ListSortedAlertsForServiceWithCount", func(t *testing.T) {
+		nt := nt
+		nt.NodeId = ukama.NewVirtualHomeNodeId().String()
+		nt.ServiceName = "deviced"
+		nt.Type = "alerts"
+		id := uuid.NewV4().String()
+
+		listReq := &npb.ListRequest{
+			ServiceName: nt.ServiceName,
+			Type:        nt.Type,
+			Count:       uint32(1),
+			Sort:        true,
+		}
+
+		listResp := &npb.ListResponse{Notifications: []*npb.Notification{
+			&npb.Notification{
+				Id:          id,
+				NodeId:      nt.NodeId,
+				Severity:    nt.Severity,
+				Type:        nt.Type,
+				ServiceName: nt.ServiceName,
+				Status:      nt.Status,
+				EpochTime:   nt.Time,
+				Description: nt.Description,
+				Details:     nt.Details,
+			}}}
+
+		m.On("List", mock.Anything, listReq).Return(listResp, nil)
+
+		w := httptest.NewRecorder()
+		req, _ := http.NewRequest("GET",
+			fmt.Sprintf("%s?service_name=%s&notification_type=%s&count=%d&sort=%t",
+				notifyApiEndpoint, nt.ServiceName, nt.Type, uint32(1), true), nil)
+
+		r := NewRouter(&Clients{
+			n: client.NewNotifyFromClient(m),
+		}, routerConfig, arc.MockAuthenticateUser).f.Engine()
+
+		// act
+		r.ServeHTTP(w, req)
+
+		assert.Equal(t, http.StatusOK, w.Code)
+		assert.Contains(t, w.Body.String(), nt.NodeId)
+		assert.Contains(t, w.Body.String(), nt.ServiceName)
+		m.AssertExpectations(t)
+	})
+}
+
+func TestRouter_Purge(t *testing.T) {
+	m := &nmocks.NotifyServiceClient{}
+	arc := &providers.AuthRestClient{}
+
+	t.Run("DeleteAll", func(t *testing.T) {
+		nt := nt
+		nt.NodeId = ukama.NewVirtualHomeNodeId().String()
+		id := uuid.NewV4().String()
+
+		delReq := &npb.PurgeRequest{}
+
+		delResp := &npb.ListResponse{Notifications: []*npb.Notification{
+			&npb.Notification{
+				Id:          id,
+				NodeId:      nt.NodeId,
+				Severity:    nt.Severity,
+				Type:        nt.Type,
+				ServiceName: nt.ServiceName,
+				Status:      nt.Status,
+				EpochTime:   nt.Time,
+				Description: nt.Description,
+				Details:     nt.Details,
+			}}}
+
+		m.On("Purge", mock.Anything, delReq).Return(delResp, nil)
+
+		w := httptest.NewRecorder()
+
+		req, _ := http.NewRequest("DELETE", notifyApiEndpoint, nil)
+
+		r := NewRouter(&Clients{
+			n: client.NewNotifyFromClient(m),
+		}, routerConfig, arc.MockAuthenticateUser).f.Engine()
+
+		// act
+		r.ServeHTTP(w, req)
+
+		assert.Equal(t, http.StatusOK, w.Code)
+		assert.Contains(t, w.Body.String(), nt.NodeId)
+		m.AssertExpectations(t)
+	})
+
+	t.Run("DeleteAlertsForNode", func(t *testing.T) {
+		nt := nt
+		nt.NodeId = ukama.NewVirtualHomeNodeId().String()
+		nt.Type = "alert"
+		id := uuid.NewV4().String()
+
+		delReq := &npb.PurgeRequest{
+			NodeId: nt.NodeId,
+			Type:   nt.Type}
+
+		delResp := &npb.ListResponse{Notifications: []*npb.Notification{
+			&npb.Notification{
+				Id:          id,
+				NodeId:      nt.NodeId,
+				Severity:    nt.Severity,
+				Type:        nt.Type,
+				ServiceName: nt.ServiceName,
+				Status:      nt.Status,
+				EpochTime:   nt.Time,
+				Description: nt.Description,
+				Details:     nt.Details,
+			}}}
+
+		m.On("Purge", mock.Anything, delReq).Return(delResp, nil)
+
+		w := httptest.NewRecorder()
+
+		req, _ := http.NewRequest("DELETE",
+			fmt.Sprintf("%s?node_id=%s&notification_type=%s",
+				notifyApiEndpoint, nt.NodeId, nt.Type), nil)
+
+		r := NewRouter(&Clients{
+			n: client.NewNotifyFromClient(m),
+		}, routerConfig, arc.MockAuthenticateUser).f.Engine()
+
+		// act
+		r.ServeHTTP(w, req)
+
+		assert.Equal(t, http.StatusOK, w.Code)
+		assert.Contains(t, w.Body.String(), nt.NodeId)
+		m.AssertExpectations(t)
+	})
+
+	t.Run("DeleteEventsForService", func(t *testing.T) {
+		nt := nt
+		nt.NodeId = ukama.NewVirtualHomeNodeId().String()
+		nt.ServiceName = "deviced"
+		nt.Type = "event"
+		id := uuid.NewV4().String()
+
+		delReq := &npb.PurgeRequest{
+			ServiceName: nt.ServiceName,
+			Type:        nt.Type}
+
+		delResp := &npb.ListResponse{Notifications: []*npb.Notification{
+			&npb.Notification{
+				Id:          id,
+				NodeId:      nt.NodeId,
+				Severity:    nt.Severity,
+				Type:        nt.Type,
+				ServiceName: nt.ServiceName,
+				Status:      nt.Status,
+				EpochTime:   nt.Time,
+				Description: nt.Description,
+				Details:     nt.Details,
+			}}}
+
+		m.On("Purge", mock.Anything, delReq).Return(delResp, nil)
+
+		w := httptest.NewRecorder()
+
+		req, _ := http.NewRequest("DELETE",
+			fmt.Sprintf("%s?service_name=%s&notification_type=%s",
+				notifyApiEndpoint, nt.ServiceName, nt.Type), nil)
+
+		r := NewRouter(&Clients{
+			n: client.NewNotifyFromClient(m),
+		}, routerConfig, arc.MockAuthenticateUser).f.Engine()
+
+		// act
+		r.ServeHTTP(w, req)
+
+		assert.Equal(t, http.StatusOK, w.Code)
+		assert.Contains(t, w.Body.String(), nt.NodeId)
+		assert.Contains(t, w.Body.String(), nt.ServiceName)
+		m.AssertExpectations(t)
+	})
+}
+func TestRouter_mailer(t *testing.T) {
 	cmailer := &mmocks.MailerServiceClient{}
 	arc := &providers.AuthRestClient{}
 
@@ -157,630 +778,5 @@
 	})
 
 
-<<<<<<< HEAD
-
-=======
-}
-
-var nodeId = ukama.NewVirtualHomeNodeId().String()
-var nt = AddNotificationReq{
-	NodeId:      nodeId,
-	Severity:    "high",
-	Type:        "event",
-	ServiceName: "noded",
-	Status:      8300,
-	Time:        uint32(time.Now().Unix()),
-	Description: "Some random alert",
-	Details:     `{"reason": "testing", "component":"router_test"}`,
-}
-
-func TestRouter_Add(t *testing.T) {
-	var m = &nmocks.NotifyServiceClient{}
-	var arc = &providers.AuthRestClient{}
-
-	t.Run("NotificationIsValid", func(t *testing.T) {
-		body, err := json.Marshal(nt)
-		if err != nil {
-			t.Errorf("fail to marshal request data: %v. Error: %v", nt, err)
-		}
-
-		w := httptest.NewRecorder()
-		req, _ := http.NewRequest("POST", notifyApiEndpoint, bytes.NewReader(body))
-
-		notifyReq := &npb.AddRequest{
-			NodeId:      nt.NodeId,
-			Severity:    nt.Severity,
-			Type:        nt.Type,
-			ServiceName: nt.ServiceName,
-			Status:      nt.Status,
-			EpochTime:   nt.Time,
-			Description: nt.Description,
-			Details:     nt.Details,
-		}
-
-		m.On("Add", mock.Anything, notifyReq).Return(&npb.AddResponse{}, nil)
-
-		r := NewRouter(&Clients{
-			n: client.NewNotifyFromClient(m),
-		}, routerConfig, arc.MockAuthenticateUser).f.Engine()
-
-		// act
-		r.ServeHTTP(w, req)
-
-		// assert
-		assert.Equal(t, http.StatusCreated, w.Code)
-		m.AssertExpectations(t)
-	})
-
-	t.Run("NodeIdNotValid", func(t *testing.T) {
-		nt := nt
-		nt.NodeId = "199834784747"
-
-		body, err := json.Marshal(nt)
-		if err != nil {
-			t.Errorf("fail to marshal request data: %v. Error: %v", nt, err)
-		}
-
-		w := httptest.NewRecorder()
-		req, _ := http.NewRequest("POST", notifyApiEndpoint, bytes.NewReader(body))
-
-		notifyReq := &npb.AddRequest{
-			NodeId:      nt.NodeId,
-			Severity:    nt.Severity,
-			Type:        nt.Type,
-			ServiceName: nt.ServiceName,
-			Status:      nt.Status,
-			EpochTime:   nt.Time,
-			Description: nt.Description,
-			Details:     nt.Details,
-		}
-
-		m.On("Add", mock.Anything, notifyReq).Return(nil,
-			status.Errorf(codes.InvalidArgument, "invalid nodeId"))
-
-		r := NewRouter(&Clients{
-			n: client.NewNotifyFromClient(m),
-		}, routerConfig, arc.MockAuthenticateUser).f.Engine()
-
-		// act
-		r.ServeHTTP(w, req)
-
-		// assert
-		assert.Equal(t, http.StatusBadRequest, w.Code)
-		assert.Contains(t, w.Body.String(), "invalid nodeId")
-		m.AssertExpectations(t)
-	})
-
-	t.Run("NotificationTypeNotValid", func(t *testing.T) {
-		nt := nt
-		nt.Type = "test"
-
-		body, err := json.Marshal(nt)
-		if err != nil {
-			t.Errorf("fail to marshal request data: %v. Error: %v", nt, err)
-		}
-
-		w := httptest.NewRecorder()
-		req, _ := http.NewRequest("POST", notifyApiEndpoint, bytes.NewReader(body))
-
-		m := &nmocks.NotifyServiceClient{}
-
-		arc := &providers.AuthRestClient{}
-
-		r := NewRouter(&Clients{
-			n: client.NewNotifyFromClient(m),
-		}, routerConfig, arc.MockAuthenticateUser).f.Engine()
-
-		// act
-		r.ServeHTTP(w, req)
-
-		// assert
-		assert.Equal(t, http.StatusBadRequest, w.Code)
-		assert.Contains(t, w.Body.String(), "Error:Field validation")
-		m.AssertExpectations(t)
-	})
-}
-
-func TestRouter_Get(t *testing.T) {
-	m := &nmocks.NotifyServiceClient{}
-	arc := &providers.AuthRestClient{}
-
-	t.Run("NotificationFound", func(t *testing.T) {
-		id := uuid.NewV4().String()
-		notifyReq := &npb.GetRequest{NotificationId: id}
-
-		notifyResp := &npb.GetResponse{Notification: &npb.Notification{
-			Id:          id,
-			NodeId:      nt.NodeId,
-			Severity:    nt.Severity,
-			Type:        nt.Type,
-			ServiceName: nt.ServiceName,
-			Status:      nt.Status,
-			EpochTime:   nt.Time,
-			Description: nt.Description,
-			Details:     nt.Details,
-		}}
-
-		m.On("Get", mock.Anything, notifyReq).Return(notifyResp, nil)
-
-		w := httptest.NewRecorder()
-		req, _ := http.NewRequest("GET", fmt.Sprintf("%s/%s", notifyApiEndpoint, id), nil)
-
-		r := NewRouter(&Clients{
-			n: client.NewNotifyFromClient(m),
-		}, routerConfig, arc.MockAuthenticateUser).f.Engine()
-
-		// act
-		r.ServeHTTP(w, req)
-
-		// assert
-		assert.Equal(t, http.StatusOK, w.Code)
-		m.AssertExpectations(t)
-	})
-
-	t.Run("NotificationNotFound", func(t *testing.T) {
-		id := uuid.NewV4().String()
-		notifyReq := &npb.GetRequest{NotificationId: id}
-
-		m.On("Get", mock.Anything, notifyReq).Return(nil,
-			status.Errorf(codes.NotFound, "notification not found"))
-
-		w := httptest.NewRecorder()
-		req, _ := http.NewRequest("GET", fmt.Sprintf("%s/%s", notifyApiEndpoint, id), nil)
-
-		r := NewRouter(&Clients{
-			n: client.NewNotifyFromClient(m),
-		}, routerConfig, arc.MockAuthenticateUser).f.Engine()
-
-		// act
-		r.ServeHTTP(w, req)
-
-		// assert
-		assert.Equal(t, http.StatusNotFound, w.Code)
-		m.AssertExpectations(t)
-	})
-
-	t.Run("NotificationInvalid", func(t *testing.T) {
-		id := "lol"
-		notifyReq := &npb.GetRequest{NotificationId: id}
-
-		m.On("Get", mock.Anything, notifyReq).Return(nil,
-			status.Errorf(codes.InvalidArgument, "invalid argument"))
-
-		w := httptest.NewRecorder()
-		req, _ := http.NewRequest("GET", fmt.Sprintf("%s/%s", notifyApiEndpoint, id), nil)
-
-		r := NewRouter(&Clients{
-			n: client.NewNotifyFromClient(m),
-		}, routerConfig, arc.MockAuthenticateUser).f.Engine()
-
-		// act
-		r.ServeHTTP(w, req)
-
-		// assert
-		assert.Equal(t, http.StatusBadRequest, w.Code)
-		m.AssertExpectations(t)
-	})
-}
-
-func TestRouter_Delete(t *testing.T) {
-	m := &nmocks.NotifyServiceClient{}
-	arc := &providers.AuthRestClient{}
-
-	t.Run("NotificationFound", func(t *testing.T) {
-		notificationId := uuid.NewV4().String()
-		notifyReq := &npb.GetRequest{NotificationId: notificationId}
-
-		m.On("Delete", mock.Anything, notifyReq).Return(&npb.DeleteResponse{}, nil)
-
-		w := httptest.NewRecorder()
-		req, _ := http.NewRequest("DELETE", fmt.Sprintf("%s/%s", notifyApiEndpoint, notificationId), nil)
-
-		r := NewRouter(&Clients{
-			n: client.NewNotifyFromClient(m),
-		}, routerConfig, arc.MockAuthenticateUser).f.Engine()
-
-		// act
-		r.ServeHTTP(w, req)
-
-		// assert
-		assert.Equal(t, http.StatusOK, w.Code)
-		m.AssertExpectations(t)
-	})
-
-	t.Run("NotificationNotFound", func(t *testing.T) {
-		notificationId := uuid.NewV4().String()
-		notifyReq := &npb.GetRequest{NotificationId: notificationId}
-
-		m.On("Delete", mock.Anything, notifyReq).Return(nil,
-			status.Errorf(codes.NotFound, "notification not found"))
-
-		w := httptest.NewRecorder()
-		req, _ := http.NewRequest("DELETE", fmt.Sprintf("%s/%s", notifyApiEndpoint, notificationId), nil)
-
-		r := NewRouter(&Clients{
-			n: client.NewNotifyFromClient(m),
-		}, routerConfig, arc.MockAuthenticateUser).f.Engine()
-
-		// act
-		r.ServeHTTP(w, req)
-
-		// assert
-		assert.Equal(t, http.StatusNotFound, w.Code)
-		m.AssertExpectations(t)
-	})
-
-	t.Run("NotificationInvalid", func(t *testing.T) {
-		notificationId := "lol"
-		notifyReq := &npb.GetRequest{NotificationId: notificationId}
-
-		m.On("Delete", mock.Anything, notifyReq).Return(nil,
-			status.Errorf(codes.InvalidArgument, "invalid argument"))
-
-		w := httptest.NewRecorder()
-		req, _ := http.NewRequest("DELETE", fmt.Sprintf("%s/%s", notifyApiEndpoint, notificationId), nil)
-
-		r := NewRouter(&Clients{
-			n: client.NewNotifyFromClient(m),
-		}, routerConfig, arc.MockAuthenticateUser).f.Engine()
-
-		// act
-		r.ServeHTTP(w, req)
-
-		// assert
-		assert.Equal(t, http.StatusBadRequest, w.Code)
-		m.AssertExpectations(t)
-	})
-}
-
-func TestRouter_List(t *testing.T) {
-	m := &nmocks.NotifyServiceClient{}
-	arc := &providers.AuthRestClient{}
-
-	t.Run("ListAll", func(t *testing.T) {
-		nt := nt
-		id := uuid.NewV4().String()
-		nt.NodeId = ukama.NewVirtualHomeNodeId().String()
-
-		listReq := &npb.ListRequest{}
-
-		listResp := &npb.ListResponse{Notifications: []*npb.Notification{
-			&npb.Notification{
-				Id:          id,
-				NodeId:      nt.NodeId,
-				Severity:    nt.Severity,
-				Type:        nt.Type,
-				ServiceName: nt.ServiceName,
-				Status:      nt.Status,
-				EpochTime:   nt.Time,
-				Description: nt.Description,
-				Details:     nt.Details,
-			}}}
-
-		m.On("List", mock.Anything, listReq).Return(listResp, nil)
-
-		w := httptest.NewRecorder()
-		req, _ := http.NewRequest("GET", notifyApiEndpoint, nil)
-
-		r := NewRouter(&Clients{
-			n: client.NewNotifyFromClient(m),
-		}, routerConfig, arc.MockAuthenticateUser).f.Engine()
-
-		// act
-		r.ServeHTTP(w, req)
-
-		assert.Equal(t, http.StatusOK, w.Code)
-		assert.Contains(t, w.Body.String(), nt.NodeId)
-		m.AssertExpectations(t)
-	})
-
-	t.Run("ListAlertsForNode", func(t *testing.T) {
-		nt := nt
-		nt.NodeId = ukama.NewVirtualHomeNodeId().String()
-		nt.Type = "alert"
-		id := uuid.NewV4().String()
-
-		listReq := &npb.ListRequest{
-			NodeId: nt.NodeId,
-			Type:   nt.Type}
-
-		listResp := &npb.ListResponse{Notifications: []*npb.Notification{
-			&npb.Notification{
-				Id:          id,
-				NodeId:      nt.NodeId,
-				Severity:    nt.Severity,
-				Type:        nt.Type,
-				ServiceName: nt.ServiceName,
-				Status:      nt.Status,
-				EpochTime:   nt.Time,
-				Description: nt.Description,
-				Details:     nt.Details,
-			}}}
-
-		m.On("List", mock.Anything, listReq).Return(listResp, nil)
-
-		w := httptest.NewRecorder()
-		req, _ := http.NewRequest("GET",
-			fmt.Sprintf("%s?node_id=%s&notification_type=%s",
-				notifyApiEndpoint, nt.NodeId, nt.Type), nil)
-
-		r := NewRouter(&Clients{
-			n: client.NewNotifyFromClient(m),
-		}, routerConfig, arc.MockAuthenticateUser).f.Engine()
-
-		// act
-		r.ServeHTTP(w, req)
-
-		assert.Equal(t, http.StatusOK, w.Code)
-		assert.Contains(t, w.Body.String(), nt.NodeId)
-		m.AssertExpectations(t)
-	})
-
-	t.Run("ListSortedEventsForNodeWithCount", func(t *testing.T) {
-		nt := nt
-		nt.NodeId = ukama.NewVirtualHomeNodeId().String()
-		nt.Type = "event"
-		id := uuid.NewV4().String()
-
-		listReq := &npb.ListRequest{
-			NodeId: nt.NodeId,
-			Type:   nt.Type,
-			Count:  uint32(1),
-			Sort:   true,
-		}
-
-		listResp := &npb.ListResponse{Notifications: []*npb.Notification{
-			&npb.Notification{
-				Id:          id,
-				NodeId:      nt.NodeId,
-				Severity:    nt.Severity,
-				Type:        nt.Type,
-				ServiceName: nt.ServiceName,
-				Status:      nt.Status,
-				EpochTime:   nt.Time,
-				Description: nt.Description,
-				Details:     nt.Details,
-			}}}
-
-		m.On("List", mock.Anything, listReq).Return(listResp, nil)
-
-		w := httptest.NewRecorder()
-		req, _ := http.NewRequest("GET",
-			fmt.Sprintf("%s?node_id=%s&notification_type=%s&count=%d&sort=%t",
-				notifyApiEndpoint, nt.NodeId, nt.Type, uint32(1), true), nil)
-
-		r := NewRouter(&Clients{
-			n: client.NewNotifyFromClient(m),
-		}, routerConfig, arc.MockAuthenticateUser).f.Engine()
-
-		// act
-		r.ServeHTTP(w, req)
-
-		assert.Equal(t, http.StatusOK, w.Code)
-		assert.Contains(t, w.Body.String(), nt.NodeId)
-		m.AssertExpectations(t)
-	})
-
-	t.Run("ListEventsForService", func(t *testing.T) {
-		nt := nt
-		nt.NodeId = ukama.NewVirtualHomeNodeId().String()
-		nt.ServiceName = "deviced"
-		nt.Type = "event"
-		id := uuid.NewV4().String()
-
-		listReq := &npb.ListRequest{
-			ServiceName: nt.ServiceName,
-			Type:        nt.Type}
-
-		listResp := &npb.ListResponse{Notifications: []*npb.Notification{
-			&npb.Notification{
-				Id:          id,
-				NodeId:      nt.NodeId,
-				Severity:    nt.Severity,
-				Type:        nt.Type,
-				ServiceName: nt.ServiceName,
-				Status:      nt.Status,
-				EpochTime:   nt.Time,
-				Description: nt.Description,
-				Details:     nt.Details,
-			}}}
-
-		m.On("List", mock.Anything, listReq).Return(listResp, nil)
-
-		w := httptest.NewRecorder()
-		req, _ := http.NewRequest("GET",
-			fmt.Sprintf("%s?service_name=%s&notification_type=%s",
-				notifyApiEndpoint, nt.ServiceName, nt.Type), nil)
-
-		r := NewRouter(&Clients{
-			n: client.NewNotifyFromClient(m),
-		}, routerConfig, arc.MockAuthenticateUser).f.Engine()
-
-		// act
-		r.ServeHTTP(w, req)
-
-		assert.Equal(t, http.StatusOK, w.Code)
-		assert.Contains(t, w.Body.String(), nt.NodeId)
-		assert.Contains(t, w.Body.String(), nt.ServiceName)
-		m.AssertExpectations(t)
-	})
-
-	t.Run("ListSortedAlertsForServiceWithCount", func(t *testing.T) {
-		nt := nt
-		nt.NodeId = ukama.NewVirtualHomeNodeId().String()
-		nt.ServiceName = "deviced"
-		nt.Type = "alerts"
-		id := uuid.NewV4().String()
-
-		listReq := &npb.ListRequest{
-			ServiceName: nt.ServiceName,
-			Type:        nt.Type,
-			Count:       uint32(1),
-			Sort:        true,
-		}
-
-		listResp := &npb.ListResponse{Notifications: []*npb.Notification{
-			&npb.Notification{
-				Id:          id,
-				NodeId:      nt.NodeId,
-				Severity:    nt.Severity,
-				Type:        nt.Type,
-				ServiceName: nt.ServiceName,
-				Status:      nt.Status,
-				EpochTime:   nt.Time,
-				Description: nt.Description,
-				Details:     nt.Details,
-			}}}
-
-		m.On("List", mock.Anything, listReq).Return(listResp, nil)
-
-		w := httptest.NewRecorder()
-		req, _ := http.NewRequest("GET",
-			fmt.Sprintf("%s?service_name=%s&notification_type=%s&count=%d&sort=%t",
-				notifyApiEndpoint, nt.ServiceName, nt.Type, uint32(1), true), nil)
-
-		r := NewRouter(&Clients{
-			n: client.NewNotifyFromClient(m),
-		}, routerConfig, arc.MockAuthenticateUser).f.Engine()
-
-		// act
-		r.ServeHTTP(w, req)
-
-		assert.Equal(t, http.StatusOK, w.Code)
-		assert.Contains(t, w.Body.String(), nt.NodeId)
-		assert.Contains(t, w.Body.String(), nt.ServiceName)
-		m.AssertExpectations(t)
-	})
-}
-
-func TestRouter_Purge(t *testing.T) {
-	m := &nmocks.NotifyServiceClient{}
-	arc := &providers.AuthRestClient{}
-
-	t.Run("DeleteAll", func(t *testing.T) {
-		nt := nt
-		nt.NodeId = ukama.NewVirtualHomeNodeId().String()
-		id := uuid.NewV4().String()
-
-		delReq := &npb.PurgeRequest{}
-
-		delResp := &npb.ListResponse{Notifications: []*npb.Notification{
-			&npb.Notification{
-				Id:          id,
-				NodeId:      nt.NodeId,
-				Severity:    nt.Severity,
-				Type:        nt.Type,
-				ServiceName: nt.ServiceName,
-				Status:      nt.Status,
-				EpochTime:   nt.Time,
-				Description: nt.Description,
-				Details:     nt.Details,
-			}}}
-
-		m.On("Purge", mock.Anything, delReq).Return(delResp, nil)
-
-		w := httptest.NewRecorder()
-
-		req, _ := http.NewRequest("DELETE", notifyApiEndpoint, nil)
-
-		r := NewRouter(&Clients{
-			n: client.NewNotifyFromClient(m),
-		}, routerConfig, arc.MockAuthenticateUser).f.Engine()
-
-		// act
-		r.ServeHTTP(w, req)
-
-		assert.Equal(t, http.StatusOK, w.Code)
-		assert.Contains(t, w.Body.String(), nt.NodeId)
-		m.AssertExpectations(t)
-	})
-
-	t.Run("DeleteAlertsForNode", func(t *testing.T) {
-		nt := nt
-		nt.NodeId = ukama.NewVirtualHomeNodeId().String()
-		nt.Type = "alert"
-		id := uuid.NewV4().String()
-
-		delReq := &npb.PurgeRequest{
-			NodeId: nt.NodeId,
-			Type:   nt.Type}
-
-		delResp := &npb.ListResponse{Notifications: []*npb.Notification{
-			&npb.Notification{
-				Id:          id,
-				NodeId:      nt.NodeId,
-				Severity:    nt.Severity,
-				Type:        nt.Type,
-				ServiceName: nt.ServiceName,
-				Status:      nt.Status,
-				EpochTime:   nt.Time,
-				Description: nt.Description,
-				Details:     nt.Details,
-			}}}
-
-		m.On("Purge", mock.Anything, delReq).Return(delResp, nil)
-
-		w := httptest.NewRecorder()
-
-		req, _ := http.NewRequest("DELETE",
-			fmt.Sprintf("%s?node_id=%s&notification_type=%s",
-				notifyApiEndpoint, nt.NodeId, nt.Type), nil)
-
-		r := NewRouter(&Clients{
-			n: client.NewNotifyFromClient(m),
-		}, routerConfig, arc.MockAuthenticateUser).f.Engine()
-
-		// act
-		r.ServeHTTP(w, req)
-
-		assert.Equal(t, http.StatusOK, w.Code)
-		assert.Contains(t, w.Body.String(), nt.NodeId)
-		m.AssertExpectations(t)
-	})
-
-	t.Run("DeleteEventsForService", func(t *testing.T) {
-		nt := nt
-		nt.NodeId = ukama.NewVirtualHomeNodeId().String()
-		nt.ServiceName = "deviced"
-		nt.Type = "event"
-		id := uuid.NewV4().String()
-
-		delReq := &npb.PurgeRequest{
-			ServiceName: nt.ServiceName,
-			Type:        nt.Type}
-
-		delResp := &npb.ListResponse{Notifications: []*npb.Notification{
-			&npb.Notification{
-				Id:          id,
-				NodeId:      nt.NodeId,
-				Severity:    nt.Severity,
-				Type:        nt.Type,
-				ServiceName: nt.ServiceName,
-				Status:      nt.Status,
-				EpochTime:   nt.Time,
-				Description: nt.Description,
-				Details:     nt.Details,
-			}}}
-
-		m.On("Purge", mock.Anything, delReq).Return(delResp, nil)
-
-		w := httptest.NewRecorder()
-
-		req, _ := http.NewRequest("DELETE",
-			fmt.Sprintf("%s?service_name=%s&notification_type=%s",
-				notifyApiEndpoint, nt.ServiceName, nt.Type), nil)
-
-		r := NewRouter(&Clients{
-			n: client.NewNotifyFromClient(m),
-		}, routerConfig, arc.MockAuthenticateUser).f.Engine()
-
-		// act
-		r.ServeHTTP(w, req)
-
-		assert.Equal(t, http.StatusOK, w.Code)
-		assert.Contains(t, w.Body.String(), nt.NodeId)
-		assert.Contains(t, w.Body.String(), nt.ServiceName)
-		m.AssertExpectations(t)
-	})
->>>>>>> cba9d104
+
 }