--- conflicted
+++ resolved
@@ -45,11 +45,7 @@
 		},
 
 		Server: rest.HttpConfig{
-<<<<<<< HEAD
-			Port: 8089,
-=======
 			Port: 8080,
->>>>>>> cba9d104
 			Cors: defaultCors,
 		},
 
