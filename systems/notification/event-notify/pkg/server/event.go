/*
 * This Source Code Form is subject to the terms of the Mozilla Public
 * License, v. 2.0. If a copy of the MPL was not distributed with this
 * file, You can obtain one at https://mozilla.org/MPL/2.0/.
 *
 * Copyright (c) 2023-present, Ukama Inc.
 */

package server

import (
	"context"
	"encoding/json"
	"fmt"

	"github.com/ukama/ukama/systems/common/msgbus"
	"github.com/ukama/ukama/systems/common/roles"
	"github.com/ukama/ukama/systems/common/ukama"
	"github.com/ukama/ukama/systems/common/uuid"
	"github.com/ukama/ukama/systems/notification/event-notify/pkg/db"

	log "github.com/sirupsen/logrus"
	evt "github.com/ukama/ukama/systems/common/events"
	notif "github.com/ukama/ukama/systems/common/notification"
	epb "github.com/ukama/ukama/systems/common/pb/gen/events"
	csub "github.com/ukama/ukama/systems/common/rest/client/subscriber"
)

type EventToNotifyEventServer struct {
	orgName string
	orgId   string
	n       *EventToNotifyServer
	sc      csub.SubscriberClient
	epb.UnimplementedEventNotificationServiceServer
}

func NewNotificationEventServer(orgName string, orgId string, subscriberClient csub.SubscriberClient, n *EventToNotifyServer) *EventToNotifyEventServer {
	return &EventToNotifyEventServer{
		orgName: orgName,
		orgId:   orgId,
		sc:      subscriberClient,
		n:       n,
	}
}

func (es *EventToNotifyEventServer) EventNotification(ctx context.Context, e *epb.Event) (*epb.EventResponse, error) {
	log.Infof("Received a message with Routing key %s and Message %+v.", e.RoutingKey, e.Msg)
	switch e.RoutingKey {

	case msgbus.PrepareRoute(es.orgName, evt.EventRoutingKey[evt.EventOrgAdd]):
		c := evt.EventToEventConfig[evt.EventOrgAdd]
		msg, err := epb.UnmarshalEventOrgCreate(e.Msg, c.Name)
		if err != nil {
			return nil, err
		}
<<<<<<< HEAD
		// Handle Org Add event
		jmsg, err := json.Marshal(msg)
		if err != nil {
			log.Errorf("Failed to marshalmessage for %s to db. Error %+v", c.Name, err)
		}

		_ = es.ProcessEvent(&c, msg.Id, "", "", "", msg.Owner, jmsg, msg.Id)
=======
		handleEventOrgAdd(es, msg, &c)
>>>>>>> 8b056ade

	case msgbus.PrepareRoute(es.orgName, evt.EventRoutingKey[evt.EventUserAdd]):
		c := evt.EventToEventConfig[evt.EventUserAdd]
		msg, err := epb.UnmarshalEventUserCreate(e.Msg, c.Name)
		if err != nil {
			return nil, err
		}
<<<<<<< HEAD

		// Handle Org Add event
		jmsg, err := json.Marshal(msg)
		if err != nil {
			log.Errorf("Failed to marshalmessage for %s to db. Error %+v", c.Name, err)
		}

		_ = es.ProcessEvent(&c, es.orgId, "", "", "", msg.UserId, jmsg, msg.UserId)
=======
		handleEventUserAdd(es, msg, &c)
>>>>>>> 8b056ade

	case msgbus.PrepareRoute(es.orgName, evt.EventRoutingKey[evt.EventUserDeactivate]):
		c := evt.EventToEventConfig[evt.EventUserDeactivate]
		msg, err := epb.UnmarshalEventUserDeactivate(e.Msg, c.Name)
		if err != nil {
			return nil, err
		}
<<<<<<< HEAD

		// Handle Org Add event
		jmsg, err := json.Marshal(msg)
		if err != nil {
			log.Errorf("Failed to marshalmessage for %s to db. Error %+v", c.Name, err)
		}

		_ = es.ProcessEvent(&c, es.orgId, "", "", "", msg.UserId, jmsg, msg.UserId)
=======
		handleEventUserDeactivate(es, msg, &c)
>>>>>>> 8b056ade

	case msgbus.PrepareRoute(es.orgName, evt.EventRoutingKey[evt.EventUserDelete]):
		c := evt.EventToEventConfig[evt.EventUserDelete]
		msg, err := epb.UnmarshalEventUserDelete(e.Msg, c.Name)
		if err != nil {
			return nil, err
		}
<<<<<<< HEAD

		// Handle Org Add event
		jmsg, err := json.Marshal(msg)
		if err != nil {
			log.Errorf("Failed to marshalmessage for %s to db. Error %+v", c.Name, err)
		}

		_ = es.ProcessEvent(&c, es.orgId, "", "", "", msg.UserId, jmsg, msg.UserId)
=======
		handleEventUserDelete(es, msg, &c)
>>>>>>> 8b056ade

	case msgbus.PrepareRoute(es.orgName, evt.EventRoutingKey[evt.EventMemberCreate]):
		c := evt.EventToEventConfig[evt.EventMemberCreate]
		msg, err := epb.UnmarshalAddMemberEventRequest(e.Msg, c.Name)
		if err != nil {
			return nil, err
		}
<<<<<<< HEAD

		jmsg, err := json.Marshal(msg)
		if err != nil {
			log.Errorf("Failed to marshalmessage for %s to db. Error %+v", c.Name, err)
		}

		_ = es.ProcessEvent(&c, msg.OrgId, "", "", "", msg.UserId, jmsg, msg.MemberId)

		user := &db.Users{
			Id:           uuid.NewV4(),
			OrgId:        msg.OrgId,
			UserId:       msg.UserId,
			Role:         roles.RoleType(msg.Role),
			NetworkId:    "",
			SubscriberId: "",
		}

		err = es.n.storeUser(user)
		if err != nil {
			log.Errorf("Error storing user: %v", err)
		}
=======
		handleEventMemberCreate(es, msg, &c)
>>>>>>> 8b056ade

	case msgbus.PrepareRoute(es.orgName, evt.EventRoutingKey[evt.EventMemberDelete]):
		c := evt.EventToEventConfig[evt.EventMemberDelete]
		msg, err := epb.UnmarshalDeleteMemberEventRequest(e.Msg, c.Name)
		if err != nil {
			return nil, err
		}
<<<<<<< HEAD

		jmsg, err := json.Marshal(msg)
		if err != nil {
			log.Errorf("Failed to marshal message for %s to db. Error %+v", c.Name, err)
		}

		_ = es.ProcessEvent(&c, msg.OrgId, "", "", "", msg.UserId, jmsg, msg.MemberId)
=======
		handleEventMemberDelete(es, msg, &c)
>>>>>>> 8b056ade

	case msgbus.PrepareRoute(es.orgName, evt.EventRoutingKey[evt.EventNetworkAdd]):
		c := evt.EventToEventConfig[evt.EventNetworkAdd]
		msg, err := epb.UnmarshalEventNetworkCreate(e.Msg, c.Name)
		if err != nil {
			return nil, err
		}
<<<<<<< HEAD

		jmsg, err := json.Marshal(msg)
		if err != nil {
			log.Errorf("Failed to marshal message for %s to db. Error %+v", c.Name, err)
		}

		_ = es.ProcessEvent(&c, msg.OrgId, msg.Id, "", "", "", jmsg, msg.Id)
=======
		handleEventNetworkAdd(es, msg, &c)
>>>>>>> 8b056ade

	case msgbus.PrepareRoute(es.orgName, evt.EventRoutingKey[evt.EventNetworkDelete]):
		c := evt.EventToEventConfig[evt.EventNetworkDelete]
		msg, err := epb.UnmarshalEventNetworkDelete(e.Msg, c.Name)
		if err != nil {
			return nil, err
		}
<<<<<<< HEAD
		// Handle Network Delete event
		jmsg, err := json.Marshal(msg)
		if err != nil {
			log.Errorf("Failed to marshal message for %s to db. Error %+v", c.Name, err)
		}

		_ = es.ProcessEvent(&c, msg.OrgId, msg.Id, "", "", "", jmsg, msg.Id)
=======
		handleEventNetworkDelete(es, msg, &c)
>>>>>>> 8b056ade

	case msgbus.PrepareRoute(es.orgName, evt.EventRoutingKey[evt.EventNodeCreate]):
		c := evt.EventToEventConfig[evt.EventNodeCreate]
		msg, err := epb.UnmarshalEventRegistryNodeCreate(e.Msg, c.Name)
		if err != nil {
			return nil, err
		}
<<<<<<< HEAD

		jmsg, err := json.Marshal(msg)
		if err != nil {
			log.Errorf("Failed to marshal message for %s to db. Error %+v", c.Name, err)
		}

		_ = es.ProcessEvent(&c, es.orgId, "", msg.NodeId, "", "", jmsg, msg.NodeId)
=======
		handleEventNodeCreate(es, msg, &c)
>>>>>>> 8b056ade

	case msgbus.PrepareRoute(es.orgName, evt.EventRoutingKey[evt.EventNodeUpdate]):
		c := evt.EventToEventConfig[evt.EventNodeUpdate]
		msg, err := epb.UnmarshalEventRegistryNodeUpdate(e.Msg, c.Name)
		if err != nil {
			return nil, err
		}
<<<<<<< HEAD

		jmsg, err := json.Marshal(msg)
		if err != nil {
			log.Errorf("Failed to marshal message for %s to db. Error %+v", c.Name, err)
		}

		_ = es.ProcessEvent(&c, es.orgId, "", msg.NodeId, "", "", jmsg, msg.NodeId)
=======
		handleEventNodeUpdate(es, msg, &c)
>>>>>>> 8b056ade

	case msgbus.PrepareRoute(es.orgName, evt.EventRoutingKey[evt.EventNodeStateUpdate]):
		c := evt.EventToEventConfig[evt.EventNodeStateUpdate]
		msg, err := epb.UnmarshalEventRegistryNodeStatusUpdate(e.Msg, c.Name)
		if err != nil {
			return nil, err
		}
<<<<<<< HEAD

		jmsg, err := json.Marshal(msg)
		if err != nil {
			log.Errorf("Failed to marshal message for %s to db. Error %+v", c.Name, err)
		}

		_ = es.ProcessEvent(&c, es.orgId, "", msg.NodeId, "", "", jmsg, msg.NodeId)
=======
		handleEventNodeStateUpdate(es, msg, &c)
>>>>>>> 8b056ade

	case msgbus.PrepareRoute(es.orgName, evt.EventRoutingKey[evt.EventNodeDelete]):
		c := evt.EventToEventConfig[evt.EventNodeDelete]
		msg, err := epb.UnmarshalEventRegistryNodeDelete(e.Msg, c.Name)
		if err != nil {
			return nil, err
		}
<<<<<<< HEAD

		jmsg, err := json.Marshal(msg)
		if err != nil {
			log.Errorf("Failed to marshal message for %s to db. Error %+v", c.Name, err)
		}

		_ = es.ProcessEvent(&c, es.orgId, "", msg.NodeId, "", "", jmsg, msg.NodeId)
=======
		handleEventNodeDelete(es, msg, &c)
>>>>>>> 8b056ade

	case msgbus.PrepareRoute(es.orgName, evt.EventRoutingKey[evt.EventNodeAssign]):
		c := evt.EventToEventConfig[evt.EventNodeAssign]
		msg, err := epb.UnmarshalEventRegistryNodeAssign(e.Msg, c.Name)
		if err != nil {
			return nil, err
		}
<<<<<<< HEAD

		jmsg, err := json.Marshal(msg)
		if err != nil {
			log.Errorf("Failed to marshal message for %s to db. Error %+v", c.Name, err)
		}

		_ = es.ProcessEvent(&c, es.orgId, "", msg.NodeId, "", "", jmsg, msg.NodeId)
=======
		handleEventNodeAssign(es, msg, &c)
>>>>>>> 8b056ade

	case msgbus.PrepareRoute(es.orgName, evt.EventRoutingKey[evt.EventNodeRelease]):
		c := evt.EventToEventConfig[evt.EventNodeRelease]
		msg, err := epb.UnmarshalEventRegistryNodeRelease(e.Msg, c.Name)
		if err != nil {
			return nil, err
		}
<<<<<<< HEAD

		jmsg, err := json.Marshal(msg)
		if err != nil {
			log.Errorf("Failed to marshal message for %s to db. Error %+v", c.Name, err)
		}

		_ = es.ProcessEvent(&c, es.orgId, "", msg.NodeId, "", "", jmsg, msg.NodeId)
=======
		handleEventNodeRelease(es, msg, &c)
>>>>>>> 8b056ade

	case msgbus.PrepareRoute(es.orgName, evt.EventRoutingKey[evt.EventInviteCreate]):
		c := evt.EventToEventConfig[evt.EventInviteCreate]
		msg, err := epb.UnmarshalEventInvitationCreated(e.Msg, c.Name)
		if err != nil {
			return nil, err
		}
<<<<<<< HEAD
		jmsg, err := json.Marshal(msg)
		if err != nil {
			log.Errorf("Failed to marshal message for %s to db. Error %+v", c.Name, err)
		}

		_ = es.ProcessEvent(&c, es.orgId, "", "", "", msg.UserId, jmsg, msg.Id)
=======
		handleEventInviteCreate(es, msg, &c)
>>>>>>> 8b056ade

	case msgbus.PrepareRoute(es.orgName, evt.EventRoutingKey[evt.EventInviteDelete]):
		c := evt.EventToEventConfig[evt.EventInviteDelete]
		msg, err := epb.UnmarshalEventInvitationDeleted(e.Msg, c.Name)
		if err != nil {
			return nil, err
		}
		handleEventInviteDelete(es, msg, &c)

<<<<<<< HEAD
		// Handle Invite Delete event
		jmsg, err := json.Marshal(msg)
		if err != nil {
			log.Errorf("Failed to marshal message for %s to db. Error %+v", c.Name, err)
		}

		_ = es.ProcessEvent(&c, es.orgId, "", "", "", msg.UserId, jmsg, msg.Id)
=======
>>>>>>> 8b056ade
	case msgbus.PrepareRoute(es.orgName, evt.EventRoutingKey[evt.EventInviteUpdate]):
		c := evt.EventToEventConfig[evt.EventInviteUpdate]
		msg, err := epb.UnmarshalEventInvitationUpdated(e.Msg, c.Name)
		if err != nil {
			return nil, err
		}
<<<<<<< HEAD
		// Handle Invite Update event
		jmsg, err := json.Marshal(msg)
		if err != nil {
			log.Errorf("Failed to marshal message for %s to db. Error %+v", c.Name, err)
		}
		_ = es.ProcessEvent(&c, es.orgId, "", "", "", msg.UserId, jmsg, msg.Id)
=======
		handleEventInviteUpdate(es, msg, &c)
>>>>>>> 8b056ade

	case msgbus.PrepareRoute(es.orgName, evt.EventRoutingKey[evt.EventNodeOnline]):
		c := evt.EventToEventConfig[evt.EventNodeOnline]
		msg, err := epb.UnmarshalNodeOnlineEvent(e.Msg, c.Name)
		if err != nil {
			return nil, err
		}
<<<<<<< HEAD

		jmsg, err := json.Marshal(msg)
		if err != nil {
			log.Errorf("Failed to marshal message for %s to db. Error %+v", c.Name, err)
		}

		_ = es.ProcessEvent(&c, es.orgId, "", msg.NodeId, "", "", jmsg, msg.NodeId)
=======
		handleEventNodeOnline(es, msg, &c)
>>>>>>> 8b056ade

	case msgbus.PrepareRoute(es.orgName, evt.EventRoutingKey[evt.EventNodeOffline]):
		c := evt.EventToEventConfig[evt.EventNodeOffline]
		msg, err := epb.UnmarshalNodeOfflineEvent(e.Msg, c.Name)
		if err != nil {
			return nil, err
		}
<<<<<<< HEAD

		jmsg, err := json.Marshal(msg)
		if err != nil {
			log.Errorf("Failed to marshal message for %s to db. Error %+v", c.Name, err)
		}

		_ = es.ProcessEvent(&c, es.orgId, "", msg.NodeId, "", "", jmsg, msg.NodeId)
=======
		handleEventNodeOffline(es, msg, &c)
>>>>>>> 8b056ade

	case msgbus.PrepareRoute(es.orgName, evt.EventRoutingKey[evt.EventSimActivate]):
		c := evt.EventToEventConfig[evt.EventSimActivate]
		msg, err := epb.UnmarshalEventSimActivation(e.Msg, c.Name)
		if err != nil {
			return nil, err
		}
<<<<<<< HEAD

		jmsg, err := json.Marshal(msg)
		if err != nil {
			log.Errorf("Failed to marshal message for %s to db. Error %+v", c.Name, err)
		}

		_ = es.ProcessEvent(&c, es.orgId, "", "", msg.SubscriberId, "", jmsg, msg.Id)
=======
		handleEventSimActivate(es, msg, &c)
>>>>>>> 8b056ade

	case msgbus.PrepareRoute(es.orgName, evt.EventRoutingKey[evt.EventSimAllocate]):
		c := evt.EventToEventConfig[evt.EventSimAllocate]
		msg, err := epb.UnmarshalEventSimAllocation(e.Msg, c.Name)
		if err != nil {
			return nil, err
		}
<<<<<<< HEAD

		jmsg, err := json.Marshal(msg)
		if err != nil {
			log.Errorf("Failed to marshal message for %s to db. Error %+v", c.Name, err)
		}

		_ = es.ProcessEvent(&c, es.orgId, "", "", msg.SubscriberId, "", jmsg, msg.Id)
=======
		handleEventSimAllocate(es, msg, &c)
>>>>>>> 8b056ade

	case msgbus.PrepareRoute(es.orgName, evt.EventRoutingKey[evt.EventSimDelete]):
		c := evt.EventToEventConfig[evt.EventSimDelete]
		msg, err := epb.UnmarshalEventSimTermination(e.Msg, c.Name)
		if err != nil {
			return nil, err
		}
<<<<<<< HEAD

		jmsg, err := json.Marshal(msg)
		if err != nil {
			log.Errorf("Failed to marshal message for %s to db. Error %+v", c.Name, err)
		}

		_ = es.ProcessEvent(&c, es.orgId, "", "", "", msg.SubscriberId, jmsg, msg.Id)
=======
		handleEventSimDelete(es, msg, &c)
>>>>>>> 8b056ade

	case msgbus.PrepareRoute(es.orgName, evt.EventRoutingKey[evt.EventSimAddPackage]):
		c := evt.EventToEventConfig[evt.EventSimAddPackage]
		msg, err := epb.UnmarshalEventSimAddPackage(e.Msg, c.Name)
		if err != nil {
			return nil, err
		}
<<<<<<< HEAD
		jmsg, err := json.Marshal(msg)
		if err != nil {
			log.Errorf("Failed to marshal message for %s to db. Error %+v", c.Name, err)
		}

		_ = es.ProcessEvent(&c, es.orgId, "", "", "", msg.SubscriberId, jmsg, msg.Id)
=======
		handleEventSimAddPackage(es, msg, &c)
>>>>>>> 8b056ade

	case msgbus.PrepareRoute(es.orgName, evt.EventRoutingKey[evt.EventSiteCreate]):
		c := evt.EventToEventConfig[evt.EventSiteCreate]
		msg, err := epb.UnmarshalEventAddSite(e.Msg, c.Name)
		if err != nil {
			return nil, err
		}
<<<<<<< HEAD
		jmsg, err := json.Marshal(msg)
		if err != nil {
			log.Errorf("Failed to marshal message for %s to db. Error %+v", c.Name, err)
		}

		_ = es.ProcessEvent(&c, es.orgId, msg.NetworkId, "", "", "", jmsg, msg.SiteId)
=======
		handleEventSiteCreate(es, msg, &c)
>>>>>>> 8b056ade

	case msgbus.PrepareRoute(es.orgName, evt.EventRoutingKey[evt.EventSiteUpdate]):
		c := evt.EventToEventConfig[evt.EventSiteUpdate]
		msg, err := epb.UnmarshalEventUpdateSite(e.Msg, c.Name)
		if err != nil {
			return nil, err
		}
<<<<<<< HEAD
		jmsg, err := json.Marshal(msg)
		if err != nil {
			log.Errorf("Failed to marshal message for %s to db. Error %+v", c.Name, err)
		}

		_ = es.ProcessEvent(&c, es.orgId, msg.NetworkId, "", "", "", jmsg, msg.SiteId)
=======
		handleEventSiteUpdate(es, msg, &c)
>>>>>>> 8b056ade

	case msgbus.PrepareRoute(es.orgName, evt.EventRoutingKey[evt.EventSimActivePackage]):
		c := evt.EventToEventConfig[evt.EventSimActivePackage]
		msg, err := epb.UnmarshalEventSimActivePackage(e.Msg, c.Name)
		if err != nil {
			return nil, err
		}
<<<<<<< HEAD

		jmsg, err := json.Marshal(msg)
		if err != nil {
			log.Errorf("Failed to marshal message for %s to db. Error %+v", c.Name, err)
		}

		_ = es.ProcessEvent(&c, es.orgId, "", "", "", msg.SubscriberId, jmsg, msg.Id)
=======
		handleEventSimActivePackage(es, msg, &c)
>>>>>>> 8b056ade

	case msgbus.PrepareRoute(es.orgName, evt.EventRoutingKey[evt.EventSimRemovePackage]):
		c := evt.EventToEventConfig[evt.EventSimRemovePackage]
		msg, err := epb.UnmarshalEventSimRemovePackage(e.Msg, c.Name)
		if err != nil {
			return nil, err
		}
<<<<<<< HEAD

		jmsg, err := json.Marshal(msg)
		if err != nil {
			log.Errorf("Failed to marshal message for %s to db. Error %+v", c.Name, err)
		}

		_ = es.ProcessEvent(&c, es.orgId, "", "", "", msg.SubscriberId, jmsg, msg.Id)
=======
		handleEventSimRemovePackage(es, msg, &c)
>>>>>>> 8b056ade

	case msgbus.PrepareRoute(es.orgName, evt.EventRoutingKey[evt.EventSubscriberCreate]):
		c := evt.EventToEventConfig[evt.EventSubscriberCreate]
		msg, err := epb.UnmarshalEventSubscriberAdded(e.Msg, c.Name)
		if err != nil {
			return nil, err
		}
<<<<<<< HEAD

		jmsg, err := json.Marshal(msg)
		if err != nil {
			log.Errorf("Failed to marshal message for %s to db. Error %+v", c.Name, err)
		}

		_ = es.ProcessEvent(&c, es.orgId, "", "", msg.SubscriberId, "", jmsg, msg.SubscriberId)
		user := &db.Users{
			Id:           uuid.NewV4(),
			OrgId:        es.orgId,
			UserId:       msg.SubscriberId,
			Role:         roles.TYPE_SUBSCRIBER,
			NetworkId:    msg.NetworkId,
			SubscriberId: msg.SubscriberId,
		}

		err = es.n.storeUser(user)
		if err != nil {
			log.Errorf("Error storing user: %v", err)
		}
=======
		handleEventSubscriberCreate(es, msg, &c)
>>>>>>> 8b056ade

	case msgbus.PrepareRoute(es.orgName, evt.EventRoutingKey[evt.EventSubscriberUpdate]):
		c := evt.EventToEventConfig[evt.EventSubscriberUpdate]
		msg, err := epb.UnmarshalEventSubscriberAdded(e.Msg, c.Name)
		if err != nil {
			return nil, err
		}
<<<<<<< HEAD

		jmsg, err := json.Marshal(msg)
		if err != nil {
			log.Errorf("Failed to marshal message for %s to db. Error %+v", c.Name, err)
		}

		_ = es.ProcessEvent(&c, es.orgId, "", "", msg.SubscriberId, "", jmsg, msg.SubscriberId)
=======
		handleEventSubscriberUpdate(es, msg, &c)
>>>>>>> 8b056ade

	case msgbus.PrepareRoute(es.orgName, evt.EventRoutingKey[evt.EventSubscriberDelete]):
		c := evt.EventToEventConfig[evt.EventSubscriberDelete]
		msg, err := epb.UnmarshalEventSubscriberDeleted(e.Msg, c.Name)
		if err != nil {
			return nil, err
		}
<<<<<<< HEAD

		jmsg, err := json.Marshal(msg)
		if err != nil {
			log.Errorf("Failed to marshal message for %s to db. Error %+v", c.Name, err)
		}

		_ = es.ProcessEvent(&c, es.orgId, "", "", msg.SubscriberId, "", jmsg, msg.SubscriberId)
=======
		handleEventSubscriberDelete(es, msg, &c)
>>>>>>> 8b056ade

	case msgbus.PrepareRoute(es.orgName, evt.EventRoutingKey[evt.EventSimsUpload]):
		c := evt.EventToEventConfig[evt.EventSimsUpload]
		msg, err := epb.UnmarshalEventSimsUploaded(e.Msg, c.Name)
		if err != nil {
			return nil, err
		}
<<<<<<< HEAD

		jmsg, err := json.Marshal(msg)
		if err != nil {
			log.Errorf("Failed to marshal message for %s to db. Error %+v", c.Name, err)
		}

		_ = es.ProcessEvent(&c, es.orgId, "", "", "", "", jmsg, "")
=======
		handleEventSimsUpload(es, msg, &c)
>>>>>>> 8b056ade

	case msgbus.PrepareRoute(es.orgName, evt.EventRoutingKey[evt.EventBaserateUpload]):
		c := evt.EventToEventConfig[evt.EventBaserateUpload]
		msg, err := epb.UnmarshalEventBaserateUploaded(e.Msg, c.Name)
		if err != nil {
			return nil, err
		}
<<<<<<< HEAD

		jmsg, err := json.Marshal(msg)
		if err != nil {
			log.Errorf("Failed to marshal message for %s to db. Error %+v", c.Name, err)
		}

		_ = es.ProcessEvent(&c, es.orgId, "", "", "", "", jmsg, "")
=======
		handleEventBaserateUpload(es, msg, &c)
>>>>>>> 8b056ade

	case msgbus.PrepareRoute(es.orgName, evt.EventRoutingKey[evt.EventPackageCreate]):
		c := evt.EventToEventConfig[evt.EventPackageCreate]
		msg, err := epb.UnmarshalCreatePackageEvent(e.Msg, c.Name)
		if err != nil {
			return nil, err
		}
<<<<<<< HEAD

		jmsg, err := json.Marshal(msg)
		if err != nil {
			log.Errorf("Failed to marshal message for %s to db. Error %+v", c.Name, err)
		}

		_ = es.ProcessEvent(&c, es.orgId, "", "", "", "", jmsg, msg.Uuid)
=======
		handleEventPackageCreate(es, msg, &c)
>>>>>>> 8b056ade

	case msgbus.PrepareRoute(es.orgName, evt.EventRoutingKey[evt.EventPackageUpdate]):
		c := evt.EventToEventConfig[evt.EventPackageUpdate]
		msg, err := epb.UnmarshalUpdatePackageEvent(e.Msg, c.Name)
		if err != nil {
			return nil, err
		}
<<<<<<< HEAD

		jmsg, err := json.Marshal(msg)
		if err != nil {
			log.Errorf("Failed to marshal message for %s to db. Error %+v", c.Name, err)
		}

		_ = es.ProcessEvent(&c, es.orgId, "", "", "", "", jmsg, msg.Uuid)
=======
		handleEventPackageUpdate(es, msg, &c)
>>>>>>> 8b056ade

	case msgbus.PrepareRoute(es.orgName, evt.EventRoutingKey[evt.EventPackageDelete]):
		c := evt.EventToEventConfig[evt.EventPackageDelete]
		msg, err := epb.UnmarshalDeletePackageEvent(e.Msg, c.Name)
		if err != nil {
			return nil, err
		}
<<<<<<< HEAD

		jmsg, err := json.Marshal(msg)
		if err != nil {
			log.Errorf("Failed to marshal message for %s to db. Error %+v", c.Name, err)
		}

		_ = es.ProcessEvent(&c, es.orgId, "", "", "", "", jmsg, msg.Uuid)
=======
		handleEventPackageDelete(es, msg, &c)
>>>>>>> 8b056ade

	case msgbus.PrepareRoute(es.orgName, evt.EventRoutingKey[evt.EventMarkupUpdate]):
		c := evt.EventToEventConfig[evt.EventMarkupUpdate]
		msg, err := epb.UnmarshalDefaultMarkupUpdate(e.Msg, c.Name)
		if err != nil {
			return nil, err
		}
<<<<<<< HEAD

		jmsg, err := json.Marshal(msg)
		if err != nil {
			log.Errorf("Failed to marshal message for %s to db. Error %+v", c.Name, err)
		}

		_ = es.ProcessEvent(&c, es.orgId, "", "", "", "", jmsg, "")
=======
		handleEventMarkupUpdate(es, msg, &c)
>>>>>>> 8b056ade

	case msgbus.PrepareRoute(es.orgName, evt.EventRoutingKey[evt.EventNodeStateTransition]):
		c := evt.EventToEventConfig[evt.EventNodeStateTransition]
		msg, err := epb.UnmarshalEventNodeStateTransition(e.Msg, c.Name)
		if err != nil {
			return nil, err
		}
<<<<<<< HEAD
		
		jmsg, err := json.Marshal(msg)
		if err != nil {
			log.Errorf("Failed to marshal message for %s to db. Error %+v", c.Name, err)
		}
		
		dynamicConfig := c
		shortNodeId := msg.NodeId
		if len(msg.NodeId) > 6 {
			shortNodeId = msg.NodeId[len(msg.NodeId)-6:]
		}
		
		dynamicConfig.Title = fmt.Sprintf("Node %s: %s", shortNodeId, msg.State)
		dynamicConfig.Description = fmt.Sprintf("Status: %s", msg.Substate)
		
		notificationType := notif.TYPE_INFO
		
		if msg.State == "Faulty" {
			notificationType = notif.TYPE_CRITICAL
		} else if msg.State == "Unknown" {
			notificationType = notif.TYPE_ACTIONABLE_WARNING 
		}
		
		if notificationType == notif.TYPE_INFO {
			switch msg.Substate {
			case "off":
				notificationType = notif.TYPE_WARNING
			case "reboot", "update", "upgrade", "downgrade":
				notificationType = notif.TYPE_WARNING
			}
		}
		
		dynamicConfig.Type = notificationType
		
		_ = es.ProcessEvent(&dynamicConfig, es.orgId, "", msg.NodeId, "", "", jmsg, msg.NodeId)
		
=======
		handleEventNodeStateTransition(es, msg, &c)

>>>>>>> 8b056ade
	case msgbus.PrepareRoute(es.orgName, evt.EventRoutingKey[evt.EventPaymentSuccess]):
		c := evt.EventToEventConfig[evt.EventPaymentSuccess]
		msg, err := epb.UnmarshalPayment(e.Msg, c.Name)
		if err != nil {
			return nil, err
		}
		handleEventPaymentSuccess(es, msg, &c)

	case msgbus.PrepareRoute(es.orgName, evt.EventRoutingKey[evt.EventPaymentFailed]):
		c := evt.EventToEventConfig[evt.EventPaymentFailed]
		msg, err := epb.UnmarshalPayment(e.Msg, c.Name)
		if err != nil {
<<<<<<< HEAD
			log.Errorf("Failed to marshal message for %s to db. Error %+v", c.Name, err)
=======
			return nil, err
>>>>>>> 8b056ade
		}
		handleEventPaymentFailed(es, msg, &c)

	case msgbus.PrepareRoute(es.orgName, evt.EventRoutingKey[evt.EventInvoiceGenerate]):
		c := evt.EventToEventConfig[evt.EventInvoiceGenerate]
		msg, err := epb.UnmarshalInvoiceGenerated(e.Msg, c.Name)
		if err != nil {
			return nil, err
		}
		handleEventInvoiceGenerate(es, msg, &c)

	default:
		log.Errorf("No handler routing key %s", e.RoutingKey)
	}

	return &epb.EventResponse{}, nil
}

func handleEventOrgAdd(es *EventToNotifyEventServer, msg *epb.EventOrgCreate, c *evt.EventConfig) {
	jmsg, err := json.Marshal(msg)
	if err != nil {
		log.Errorf("Failed to marshal message for %s to JSON. Error %+v", c.Name, err)
		return
	}
	es.processEvent(c, msg.Id, "", "", "", msg.Owner, jmsg, msg.Id)
}

func handleEventUserAdd(es *EventToNotifyEventServer, msg *epb.EventUserCreate, c *evt.EventConfig) {
	jmsg, err := json.Marshal(msg)
	if err != nil {
		log.Errorf("Failed to marshal message for %s to JSON. Error %+v", c.Name, err)
		return
	}
	es.processEvent(c, es.orgId, "", "", "", msg.UserId, jmsg, msg.UserId)
}

func handleEventUserDeactivate(es *EventToNotifyEventServer, msg *epb.EventUserDeactivate, c *evt.EventConfig) {
	jmsg, err := json.Marshal(msg)
	if err != nil {
		log.Errorf("Failed to marshal message for %s to JSON. Error %+v", c.Name, err)
		return
	}
	es.processEvent(c, es.orgId, "", "", "", msg.UserId, jmsg, msg.UserId)
}

<<<<<<< HEAD
		jmsg, err := json.Marshal(msg)
		if err != nil {
			log.Errorf("Failed to marshal message for %s to db. Error %+v", c.Name, err)
		}
=======
func handleEventUserDelete(es *EventToNotifyEventServer, msg *epb.EventUserDelete, c *evt.EventConfig) {
	jmsg, err := json.Marshal(msg)
	if err != nil {
		log.Errorf("Failed to marshal message for %s to JSON. Error %+v", c.Name, err)
		return
	}
	es.processEvent(c, es.orgId, "", "", "", msg.UserId, jmsg, msg.UserId)
}
>>>>>>> 8b056ade

func handleEventMemberCreate(es *EventToNotifyEventServer, msg *epb.AddMemberEventRequest, c *evt.EventConfig) {
	jmsg, err := json.Marshal(msg)
	if err != nil {
		log.Errorf("Failed to marshal message for %s to JSON. Error %+v", c.Name, err)
		return
	}
	es.processEvent(c, msg.OrgId, "", "", "", msg.UserId, jmsg, msg.MemberId)

	user := &db.Users{
		Id:           uuid.NewV4(),
		OrgId:        msg.OrgId,
		UserId:       msg.UserId,
		Role:         roles.RoleType(msg.Role),
		NetworkId:    "",
		SubscriberId: "",
	}

	err = es.n.storeUser(user)
	if err != nil {
		log.Errorf("Error storing user: %v", err)
	}
}

func handleEventMemberDelete(es *EventToNotifyEventServer, msg *epb.DeleteMemberEventRequest, c *evt.EventConfig) {
	jmsg, err := json.Marshal(msg)
	if err != nil {
		log.Errorf("Failed to marshal message for %s to JSON. Error %+v", c.Name, err)
		return
	}
	es.processEvent(c, msg.OrgId, "", "", "", msg.UserId, jmsg, msg.MemberId)
}

func handleEventNetworkAdd(es *EventToNotifyEventServer, msg *epb.EventNetworkCreate, c *evt.EventConfig) {
	jmsg, err := json.Marshal(msg)
	if err != nil {
		log.Errorf("Failed to marshal message for %s to JSON. Error %+v", c.Name, err)
		return
	}
	es.processEvent(c, msg.OrgId, msg.Id, "", "", "", jmsg, msg.Id)
}

func handleEventNetworkDelete(es *EventToNotifyEventServer, msg *epb.EventNetworkDelete, c *evt.EventConfig) {
	jmsg, err := json.Marshal(msg)
	if err != nil {
		log.Errorf("Failed to marshal message for %s to JSON. Error %+v", c.Name, err)
		return
	}
	es.processEvent(c, msg.OrgId, msg.Id, "", "", "", jmsg, msg.Id)
}

func handleEventNodeCreate(es *EventToNotifyEventServer, msg *epb.EventRegistryNodeCreate, c *evt.EventConfig) {
	jmsg, err := json.Marshal(msg)
	if err != nil {
		log.Errorf("Failed to marshal message for %s to JSON. Error %+v", c.Name, err)
		return
	}
	es.processEvent(c, es.orgId, "", msg.NodeId, "", "", jmsg, msg.NodeId)
}

func handleEventNodeUpdate(es *EventToNotifyEventServer, msg *epb.EventRegistryNodeUpdate, c *evt.EventConfig) {
	jmsg, err := json.Marshal(msg)
	if err != nil {
		log.Errorf("Failed to marshal message for %s to JSON. Error %+v", c.Name, err)
		return
	}
	es.processEvent(c, es.orgId, "", msg.NodeId, "", "", jmsg, msg.NodeId)
}

func handleEventNodeStateUpdate(es *EventToNotifyEventServer, msg *epb.EventRegistryNodeStatusUpdate, c *evt.EventConfig) {
	jmsg, err := json.Marshal(msg)
	if err != nil {
		log.Errorf("Failed to marshal message for %s to JSON. Error %+v", c.Name, err)
		return
	}
	es.processEvent(c, es.orgId, "", msg.NodeId, "", "", jmsg, msg.NodeId)
}

func handleEventNodeDelete(es *EventToNotifyEventServer, msg *epb.EventRegistryNodeDelete, c *evt.EventConfig) {
	jmsg, err := json.Marshal(msg)
	if err != nil {
		log.Errorf("Failed to marshal message for %s to JSON. Error %+v", c.Name, err)
		return
	}
	es.processEvent(c, es.orgId, "", msg.NodeId, "", "", jmsg, msg.NodeId)
}

func handleEventNodeAssign(es *EventToNotifyEventServer, msg *epb.EventRegistryNodeAssign, c *evt.EventConfig) {
	jmsg, err := json.Marshal(msg)
	if err != nil {
		log.Errorf("Failed to marshal message for %s to JSON. Error %+v", c.Name, err)
		return
	}
	es.processEvent(c, es.orgId, "", msg.NodeId, "", "", jmsg, msg.NodeId)
}

func handleEventNodeRelease(es *EventToNotifyEventServer, msg *epb.EventRegistryNodeRelease, c *evt.EventConfig) {
	jmsg, err := json.Marshal(msg)
	if err != nil {
		log.Errorf("Failed to marshal message for %s to JSON. Error %+v", c.Name, err)
		return
	}
	es.processEvent(c, es.orgId, "", msg.NodeId, "", "", jmsg, msg.NodeId)
}

func handleEventInviteCreate(es *EventToNotifyEventServer, msg *epb.EventInvitationCreated, c *evt.EventConfig) {
	jmsg, err := json.Marshal(msg)
	if err != nil {
		log.Errorf("Failed to marshal message for %s to JSON. Error %+v", c.Name, err)
		return
	}
	es.processEvent(c, es.orgId, "", "", "", msg.UserId, jmsg, msg.Id)
}

func handleEventInviteDelete(es *EventToNotifyEventServer, msg *epb.EventInvitationDeleted, c *evt.EventConfig) {
	jmsg, err := json.Marshal(msg)
	if err != nil {
		log.Errorf("Failed to marshal message for %s to JSON. Error %+v", c.Name, err)
		return
	}
	es.processEvent(c, es.orgId, "", "", "", msg.UserId, jmsg, msg.Id)
}

func handleEventInviteUpdate(es *EventToNotifyEventServer, msg *epb.EventInvitationUpdated, c *evt.EventConfig) {
	jmsg, err := json.Marshal(msg)
	if err != nil {
		log.Errorf("Failed to marshal message for %s to JSON. Error %+v", c.Name, err)
		return
	}
	es.processEvent(c, es.orgId, "", "", "", msg.UserId, jmsg, msg.Id)
}

func handleEventNodeOnline(es *EventToNotifyEventServer, msg *epb.NodeOnlineEvent, c *evt.EventConfig) {
	jmsg, err := json.Marshal(msg)
	if err != nil {
		log.Errorf("Failed to marshal message for %s to JSON. Error %+v", c.Name, err)
		return
	}
	es.processEvent(c, es.orgId, "", msg.NodeId, "", "", jmsg, msg.NodeId)
}

func handleEventNodeOffline(es *EventToNotifyEventServer, msg *epb.NodeOfflineEvent, c *evt.EventConfig) {
	jmsg, err := json.Marshal(msg)
	if err != nil {
		log.Errorf("Failed to marshal message for %s to JSON. Error %+v", c.Name, err)
		return
	}
	es.processEvent(c, es.orgId, "", msg.NodeId, "", "", jmsg, msg.NodeId)
}

func handleEventSimActivate(es *EventToNotifyEventServer, msg *epb.EventSimActivation, c *evt.EventConfig) {
	jmsg, err := json.Marshal(msg)
	if err != nil {
		log.Errorf("Failed to marshal message for %s to JSON. Error %+v", c.Name, err)
		return
	}
	es.processEvent(c, es.orgId, "", "", msg.SubscriberId, "", jmsg, msg.Id)
}

func handleEventSimAllocate(es *EventToNotifyEventServer, msg *epb.EventSimAllocation, c *evt.EventConfig) {
	jmsg, err := json.Marshal(msg)
	if err != nil {
		log.Errorf("Failed to marshal message for %s to JSON. Error %+v", c.Name, err)
		return
	}
	es.processEvent(c, es.orgId, "", "", msg.SubscriberId, "", jmsg, msg.Id)
}

func handleEventSimDelete(es *EventToNotifyEventServer, msg *epb.EventSimTermination, c *evt.EventConfig) {
	jmsg, err := json.Marshal(msg)
	if err != nil {
		log.Errorf("Failed to marshal message for %s to JSON. Error %+v", c.Name, err)
		return
	}
	es.processEvent(c, es.orgId, "", "", "", msg.SubscriberId, jmsg, msg.Id)
}

func handleEventSimAddPackage(es *EventToNotifyEventServer, msg *epb.EventSimAddPackage, c *evt.EventConfig) {
	jmsg, err := json.Marshal(msg)
	if err != nil {
		log.Errorf("Failed to marshal message for %s to JSON. Error %+v", c.Name, err)
		return
	}
	es.processEvent(c, es.orgId, "", "", "", msg.SubscriberId, jmsg, msg.Id)
}

func handleEventSiteCreate(es *EventToNotifyEventServer, msg *epb.EventAddSite, c *evt.EventConfig) {
	jmsg, err := json.Marshal(msg)
	if err != nil {
		log.Errorf("Failed to marshal message for %s to JSON. Error %+v", c.Name, err)
		return
	}
	es.processEvent(c, es.orgId, msg.NetworkId, "", "", "", jmsg, msg.SiteId)
}

func handleEventSiteUpdate(es *EventToNotifyEventServer, msg *epb.EventUpdateSite, c *evt.EventConfig) {
	jmsg, err := json.Marshal(msg)
	if err != nil {
		log.Errorf("Failed to marshal message for %s to JSON. Error %+v", c.Name, err)
		return
	}
	es.processEvent(c, es.orgId, msg.NetworkId, "", "", "", jmsg, msg.SiteId)
}

func handleEventSimActivePackage(es *EventToNotifyEventServer, msg *epb.EventSimActivePackage, c *evt.EventConfig) {
	jmsg, err := json.Marshal(msg)
	if err != nil {
		log.Errorf("Failed to marshal message for %s to JSON. Error %+v", c.Name, err)
		return
	}
	es.processEvent(c, es.orgId, "", "", "", msg.SubscriberId, jmsg, msg.Id)
}

func handleEventSimRemovePackage(es *EventToNotifyEventServer, msg *epb.EventSimRemovePackage, c *evt.EventConfig) {
	jmsg, err := json.Marshal(msg)
	if err != nil {
		log.Errorf("Failed to marshal message for %s to JSON. Error %+v", c.Name, err)
		return
	}
	es.processEvent(c, es.orgId, "", "", "", msg.SubscriberId, jmsg, msg.Id)
}

func handleEventSubscriberCreate(es *EventToNotifyEventServer, msg *epb.EventSubscriberAdded, c *evt.EventConfig) {
	jmsg, err := json.Marshal(msg)
	if err != nil {
		log.Errorf("Failed to marshal message for %s to JSON. Error %+v", c.Name, err)
		return
	}
	es.processEvent(c, es.orgId, "", "", msg.SubscriberId, "", jmsg, msg.SubscriberId)

	user := &db.Users{
		Id:           uuid.NewV4(),
		OrgId:        es.orgId,
		UserId:       msg.SubscriberId,
		Role:         roles.TYPE_SUBSCRIBER,
		NetworkId:    msg.NetworkId,
		SubscriberId: msg.SubscriberId,
	}

	err = es.n.storeUser(user)
	if err != nil {
		log.Errorf("Error storing user: %v", err)
	}
}

func handleEventSubscriberUpdate(es *EventToNotifyEventServer, msg *epb.EventSubscriberAdded, c *evt.EventConfig) {
	jmsg, err := json.Marshal(msg)
	if err != nil {
		log.Errorf("Failed to marshal message for %s to JSON. Error %+v", c.Name, err)
		return
	}
	es.processEvent(c, es.orgId, "", "", msg.SubscriberId, "", jmsg, msg.SubscriberId)
}

func handleEventSubscriberDelete(es *EventToNotifyEventServer, msg *epb.EventSubscriberDeleted, c *evt.EventConfig) {
	jmsg, err := json.Marshal(msg)
	if err != nil {
		log.Errorf("Failed to marshal message for %s to JSON. Error %+v", c.Name, err)
		return
	}
	es.processEvent(c, es.orgId, "", "", msg.SubscriberId, "", jmsg, msg.SubscriberId)
}

func handleEventSimsUpload(es *EventToNotifyEventServer, msg *epb.EventSimsUploaded, c *evt.EventConfig) {
	jmsg, err := json.Marshal(msg)
	if err != nil {
		log.Errorf("Failed to marshal message for %s to JSON. Error %+v", c.Name, err)
		return
	}
	es.processEvent(c, es.orgId, "", "", "", "", jmsg, "")
}

func handleEventBaserateUpload(es *EventToNotifyEventServer, msg *epb.EventBaserateUploaded, c *evt.EventConfig) {
	jmsg, err := json.Marshal(msg)
	if err != nil {
		log.Errorf("Failed to marshal message for %s to JSON. Error %+v", c.Name, err)
		return
	}
	es.processEvent(c, es.orgId, "", "", "", "", jmsg, "")
}

func handleEventPackageCreate(es *EventToNotifyEventServer, msg *epb.CreatePackageEvent, c *evt.EventConfig) {
	jmsg, err := json.Marshal(msg)
	if err != nil {
		log.Errorf("Failed to marshal message for %s to JSON. Error %+v", c.Name, err)
		return
	}
	es.processEvent(c, es.orgId, "", "", "", "", jmsg, msg.Uuid)
}

func handleEventPackageUpdate(es *EventToNotifyEventServer, msg *epb.UpdatePackageEvent, c *evt.EventConfig) {
	jmsg, err := json.Marshal(msg)
	if err != nil {
		log.Errorf("Failed to marshal message for %s to JSON. Error %+v", c.Name, err)
		return
	}
	es.processEvent(c, es.orgId, "", "", "", "", jmsg, msg.Uuid)
}

func handleEventPackageDelete(es *EventToNotifyEventServer, msg *epb.DeletePackageEvent, c *evt.EventConfig) {
	jmsg, err := json.Marshal(msg)
	if err != nil {
		log.Errorf("Failed to marshal message for %s to JSON. Error %+v", c.Name, err)
		return
	}
	es.processEvent(c, es.orgId, "", "", "", "", jmsg, msg.Uuid)
}

func handleEventMarkupUpdate(es *EventToNotifyEventServer, msg *epb.DefaultMarkupUpdate, c *evt.EventConfig) {
	jmsg, err := json.Marshal(msg)
	if err != nil {
		log.Errorf("Failed to marshal message for %s to JSON. Error %+v", c.Name, err)
		return
	}
	es.processEvent(c, es.orgId, "", "", "", "", jmsg, "")
}

func handleEventNodeStateTransition(es *EventToNotifyEventServer, msg *epb.NodeStateChangeEvent, c *evt.EventConfig) {
	jmsg, err := json.Marshal(msg)
	if err != nil {
		log.Errorf("Failed to marshal message for %s to JSON. Error %+v", c.Name, err)
		return
	}

	dynamicConfig := *c
	shortNodeId := msg.NodeId
	if len(msg.NodeId) > 6 {
		shortNodeId = msg.NodeId[len(msg.NodeId)-6:]
	}

	dynamicConfig.Title = fmt.Sprintf("Node %s: %s", shortNodeId, msg.State)
	dynamicConfig.Description = fmt.Sprintf("Status: %s", msg.Substate)

	notificationType := notif.TYPE_INFO

	if msg.State == "Faulty" {
		notificationType = notif.TYPE_CRITICAL
	} else if msg.State == "Unknown" {
		notificationType = notif.TYPE_ACTIONABLE_WARNING
	}

	if notificationType == notif.TYPE_INFO {
		switch msg.Substate {
		case "off":
			notificationType = notif.TYPE_WARNING
		case "reboot", "update", "upgrade", "downgrade":
			notificationType = notif.TYPE_WARNING
		}
	}

<<<<<<< HEAD
		jmsg, err := json.Marshal(msg)
		if err != nil {
			log.Errorf("Failed to marshal message for %s to db. Error %+v", c.Name, err)
		}

		_ = es.ProcessEvent(&c, es.orgId, msg.NetworkId, "", "", "", jmsg, msg.Id)

		/*
			case msgbus.PrepareRoute(es.orgName, evt.EventRoutingKey[evt.EventComponentsSync]):
				c := evt.EventToEventConfig[evt.EventComponentsSync]
				// msg, err := epb.Unmarshal(e.Msg, c.Name)
				// if err != nil {
				// 	return nil, err
				// }
			case msgbus.PrepareRoute(es.orgName, evt.EventRoutingKey[evt.EventAccountingSync]):
				c := evt.EventToEventConfig[evt.EventAccountingSync]
				// msg, err := epb.Unmarshal(e.Msg, c.Name)
				// if err != nil {
				// 	return nil, err
				// }
			case msgbus.PrepareRoute(es.orgName, evt.EventRoutingKey[evt.EventHealthCappStore]):
				c := evt.EventToEventConfig[evt.EventHealthCappStore]
				// msg, err := epb.Unmarshal(e.Msg, c.Name)
				// if err != nil {
				// 	return nil, err
				// }
			case msgbus.PrepareRoute(es.orgName, evt.EventRoutingKey[evt.EventNotificationStore]):
				//c := evt.EventToEventConfig[evt.EventNotificationStore]
				// msg, err := epb.Unmarshal(e.Msg, c.Name)
				// if err != nil {
				// 	return nil, err
				// }
		*/
	default:
		log.Errorf("No handler routing key %s", e.RoutingKey)
=======
	dynamicConfig.Type = notificationType

	es.processEvent(&dynamicConfig, es.orgId, "", msg.NodeId, "", "", jmsg, msg.NodeId)
}

func handleEventPaymentSuccess(es *EventToNotifyEventServer, msg *epb.Payment, c *evt.EventConfig) {
	jmsg, err := json.Marshal(msg)
	if err != nil {
		log.Errorf("Failed to marshal message for %s to JSON. Error %+v", c.Name, err)
		return
>>>>>>> 8b056ade
	}

	if msg.ItemType != ukama.ItemTypeInvoice.String() {
		log.Errorf("unexpected item type for successful payment: %s", msg.ItemType)
		return
	}

	metadata := map[string]string{}

	err = json.Unmarshal(msg.Metadata, &metadata)
	if err != nil {
		log.Errorf("failed to Unmarshal payment metadata as map[string]string: %v", err)
	}

	targetId, ok := metadata["targetId"]
	if !ok {
		log.Errorf("missing targetId metadata for successful package payment: %s", msg.ItemId)
		return
	}

	es.processEvent(c, es.orgId, "", "", targetId, targetId, jmsg, msg.Id)
}

func handleEventPaymentFailed(es *EventToNotifyEventServer, msg *epb.Payment, c *evt.EventConfig) {
	jmsg, err := json.Marshal(msg)
	if err != nil {
		log.Errorf("Failed to marshal message for %s to JSON. Error %+v", c.Name, err)
		return
	}

	if msg.ItemType != ukama.ItemTypePackage.String() {
		log.Errorf("unexpected item type for successful payment: %s", msg.ItemType)
		return
	}

	metadata := map[string]string{}

	err = json.Unmarshal(msg.Metadata, &metadata)
	if err != nil {
		log.Errorf("failed to Unmarshal payment metadata as map[string]string: %v", err)
	}

	targetId, ok := metadata["targetId"]
	if !ok {
		log.Errorf("missing targetId metadata for successful package payment: %s", msg.ItemId)
		return
	}

	es.processEvent(c, es.orgId, "", "", targetId, targetId, jmsg, msg.Id)
}

func handleEventInvoiceGenerate(es *EventToNotifyEventServer, msg *epb.Report, c *evt.EventConfig) {
	jmsg, err := json.Marshal(msg)
	if err != nil {
		log.Errorf("Failed to marshal message for %s to JSON. Error %+v", c.Name, err)
		return
	}
	es.processEvent(c, es.orgId, msg.NetworkId, "", "", "", jmsg, msg.Id)
}

func (es *EventToNotifyEventServer) processEvent(ec *evt.EventConfig, orgId, networkId, nodeId, subscriberId, userId string, msg []byte, rid string) *db.Notification {
	log.Debugf("Processing event OrgId %s NetworkId %s nodeId %s subscriberId %s userId %s", orgId, networkId, nodeId, subscriberId, userId)

	/* Store raw event */
	event := &db.EventMsg{}
	var id uint = 0
	event.Key = ec.Name
	err := event.Data.Set(msg)
	if err != nil {
		log.Errorf("failed to assing event: %v", err)
	} else {
		id, err = es.n.storeEvent(event)
		if err != nil {
			log.Errorf("failed to store event: %v", err)
		}
	}

	dn := &db.Notification{
		Id:           uuid.NewV4(),
		Title:        ec.Title,
		Description:  ec.Description,
		Type:         notif.NotificationType(ec.Type),
		Scope:        notif.NotificationScope(ec.Scope),
		OrgId:        orgId,
		UserId:       userId,
		NetworkId:    networkId,
		NodeId:       nodeId,
		ResourceId:   rid,
		SubscriberId: subscriberId,
	}

	if id != 0 {
		dn.EventMsgID = id
	}

	err = es.n.storeNotification(dn)
	if err != nil {
		log.Errorf("failed to store notification: %v", err)
	}

	return dn
}<|MERGE_RESOLUTION|>--- conflicted
+++ resolved
@@ -53,17 +53,7 @@
 		if err != nil {
 			return nil, err
 		}
-<<<<<<< HEAD
-		// Handle Org Add event
-		jmsg, err := json.Marshal(msg)
-		if err != nil {
-			log.Errorf("Failed to marshalmessage for %s to db. Error %+v", c.Name, err)
-		}
-
-		_ = es.ProcessEvent(&c, msg.Id, "", "", "", msg.Owner, jmsg, msg.Id)
-=======
 		handleEventOrgAdd(es, msg, &c)
->>>>>>> 8b056ade
 
 	case msgbus.PrepareRoute(es.orgName, evt.EventRoutingKey[evt.EventUserAdd]):
 		c := evt.EventToEventConfig[evt.EventUserAdd]
@@ -71,18 +61,7 @@
 		if err != nil {
 			return nil, err
 		}
-<<<<<<< HEAD
-
-		// Handle Org Add event
-		jmsg, err := json.Marshal(msg)
-		if err != nil {
-			log.Errorf("Failed to marshalmessage for %s to db. Error %+v", c.Name, err)
-		}
-
-		_ = es.ProcessEvent(&c, es.orgId, "", "", "", msg.UserId, jmsg, msg.UserId)
-=======
 		handleEventUserAdd(es, msg, &c)
->>>>>>> 8b056ade
 
 	case msgbus.PrepareRoute(es.orgName, evt.EventRoutingKey[evt.EventUserDeactivate]):
 		c := evt.EventToEventConfig[evt.EventUserDeactivate]
@@ -90,18 +69,7 @@
 		if err != nil {
 			return nil, err
 		}
-<<<<<<< HEAD
-
-		// Handle Org Add event
-		jmsg, err := json.Marshal(msg)
-		if err != nil {
-			log.Errorf("Failed to marshalmessage for %s to db. Error %+v", c.Name, err)
-		}
-
-		_ = es.ProcessEvent(&c, es.orgId, "", "", "", msg.UserId, jmsg, msg.UserId)
-=======
 		handleEventUserDeactivate(es, msg, &c)
->>>>>>> 8b056ade
 
 	case msgbus.PrepareRoute(es.orgName, evt.EventRoutingKey[evt.EventUserDelete]):
 		c := evt.EventToEventConfig[evt.EventUserDelete]
@@ -109,18 +77,7 @@
 		if err != nil {
 			return nil, err
 		}
-<<<<<<< HEAD
-
-		// Handle Org Add event
-		jmsg, err := json.Marshal(msg)
-		if err != nil {
-			log.Errorf("Failed to marshalmessage for %s to db. Error %+v", c.Name, err)
-		}
-
-		_ = es.ProcessEvent(&c, es.orgId, "", "", "", msg.UserId, jmsg, msg.UserId)
-=======
 		handleEventUserDelete(es, msg, &c)
->>>>>>> 8b056ade
 
 	case msgbus.PrepareRoute(es.orgName, evt.EventRoutingKey[evt.EventMemberCreate]):
 		c := evt.EventToEventConfig[evt.EventMemberCreate]
@@ -128,31 +85,7 @@
 		if err != nil {
 			return nil, err
 		}
-<<<<<<< HEAD
-
-		jmsg, err := json.Marshal(msg)
-		if err != nil {
-			log.Errorf("Failed to marshalmessage for %s to db. Error %+v", c.Name, err)
-		}
-
-		_ = es.ProcessEvent(&c, msg.OrgId, "", "", "", msg.UserId, jmsg, msg.MemberId)
-
-		user := &db.Users{
-			Id:           uuid.NewV4(),
-			OrgId:        msg.OrgId,
-			UserId:       msg.UserId,
-			Role:         roles.RoleType(msg.Role),
-			NetworkId:    "",
-			SubscriberId: "",
-		}
-
-		err = es.n.storeUser(user)
-		if err != nil {
-			log.Errorf("Error storing user: %v", err)
-		}
-=======
 		handleEventMemberCreate(es, msg, &c)
->>>>>>> 8b056ade
 
 	case msgbus.PrepareRoute(es.orgName, evt.EventRoutingKey[evt.EventMemberDelete]):
 		c := evt.EventToEventConfig[evt.EventMemberDelete]
@@ -160,17 +93,7 @@
 		if err != nil {
 			return nil, err
 		}
-<<<<<<< HEAD
-
-		jmsg, err := json.Marshal(msg)
-		if err != nil {
-			log.Errorf("Failed to marshal message for %s to db. Error %+v", c.Name, err)
-		}
-
-		_ = es.ProcessEvent(&c, msg.OrgId, "", "", "", msg.UserId, jmsg, msg.MemberId)
-=======
 		handleEventMemberDelete(es, msg, &c)
->>>>>>> 8b056ade
 
 	case msgbus.PrepareRoute(es.orgName, evt.EventRoutingKey[evt.EventNetworkAdd]):
 		c := evt.EventToEventConfig[evt.EventNetworkAdd]
@@ -178,17 +101,7 @@
 		if err != nil {
 			return nil, err
 		}
-<<<<<<< HEAD
-
-		jmsg, err := json.Marshal(msg)
-		if err != nil {
-			log.Errorf("Failed to marshal message for %s to db. Error %+v", c.Name, err)
-		}
-
-		_ = es.ProcessEvent(&c, msg.OrgId, msg.Id, "", "", "", jmsg, msg.Id)
-=======
 		handleEventNetworkAdd(es, msg, &c)
->>>>>>> 8b056ade
 
 	case msgbus.PrepareRoute(es.orgName, evt.EventRoutingKey[evt.EventNetworkDelete]):
 		c := evt.EventToEventConfig[evt.EventNetworkDelete]
@@ -196,17 +109,7 @@
 		if err != nil {
 			return nil, err
 		}
-<<<<<<< HEAD
-		// Handle Network Delete event
-		jmsg, err := json.Marshal(msg)
-		if err != nil {
-			log.Errorf("Failed to marshal message for %s to db. Error %+v", c.Name, err)
-		}
-
-		_ = es.ProcessEvent(&c, msg.OrgId, msg.Id, "", "", "", jmsg, msg.Id)
-=======
 		handleEventNetworkDelete(es, msg, &c)
->>>>>>> 8b056ade
 
 	case msgbus.PrepareRoute(es.orgName, evt.EventRoutingKey[evt.EventNodeCreate]):
 		c := evt.EventToEventConfig[evt.EventNodeCreate]
@@ -214,17 +117,7 @@
 		if err != nil {
 			return nil, err
 		}
-<<<<<<< HEAD
-
-		jmsg, err := json.Marshal(msg)
-		if err != nil {
-			log.Errorf("Failed to marshal message for %s to db. Error %+v", c.Name, err)
-		}
-
-		_ = es.ProcessEvent(&c, es.orgId, "", msg.NodeId, "", "", jmsg, msg.NodeId)
-=======
 		handleEventNodeCreate(es, msg, &c)
->>>>>>> 8b056ade
 
 	case msgbus.PrepareRoute(es.orgName, evt.EventRoutingKey[evt.EventNodeUpdate]):
 		c := evt.EventToEventConfig[evt.EventNodeUpdate]
@@ -232,17 +125,7 @@
 		if err != nil {
 			return nil, err
 		}
-<<<<<<< HEAD
-
-		jmsg, err := json.Marshal(msg)
-		if err != nil {
-			log.Errorf("Failed to marshal message for %s to db. Error %+v", c.Name, err)
-		}
-
-		_ = es.ProcessEvent(&c, es.orgId, "", msg.NodeId, "", "", jmsg, msg.NodeId)
-=======
 		handleEventNodeUpdate(es, msg, &c)
->>>>>>> 8b056ade
 
 	case msgbus.PrepareRoute(es.orgName, evt.EventRoutingKey[evt.EventNodeStateUpdate]):
 		c := evt.EventToEventConfig[evt.EventNodeStateUpdate]
@@ -250,17 +133,7 @@
 		if err != nil {
 			return nil, err
 		}
-<<<<<<< HEAD
-
-		jmsg, err := json.Marshal(msg)
-		if err != nil {
-			log.Errorf("Failed to marshal message for %s to db. Error %+v", c.Name, err)
-		}
-
-		_ = es.ProcessEvent(&c, es.orgId, "", msg.NodeId, "", "", jmsg, msg.NodeId)
-=======
 		handleEventNodeStateUpdate(es, msg, &c)
->>>>>>> 8b056ade
 
 	case msgbus.PrepareRoute(es.orgName, evt.EventRoutingKey[evt.EventNodeDelete]):
 		c := evt.EventToEventConfig[evt.EventNodeDelete]
@@ -268,17 +141,7 @@
 		if err != nil {
 			return nil, err
 		}
-<<<<<<< HEAD
-
-		jmsg, err := json.Marshal(msg)
-		if err != nil {
-			log.Errorf("Failed to marshal message for %s to db. Error %+v", c.Name, err)
-		}
-
-		_ = es.ProcessEvent(&c, es.orgId, "", msg.NodeId, "", "", jmsg, msg.NodeId)
-=======
 		handleEventNodeDelete(es, msg, &c)
->>>>>>> 8b056ade
 
 	case msgbus.PrepareRoute(es.orgName, evt.EventRoutingKey[evt.EventNodeAssign]):
 		c := evt.EventToEventConfig[evt.EventNodeAssign]
@@ -286,17 +149,7 @@
 		if err != nil {
 			return nil, err
 		}
-<<<<<<< HEAD
-
-		jmsg, err := json.Marshal(msg)
-		if err != nil {
-			log.Errorf("Failed to marshal message for %s to db. Error %+v", c.Name, err)
-		}
-
-		_ = es.ProcessEvent(&c, es.orgId, "", msg.NodeId, "", "", jmsg, msg.NodeId)
-=======
 		handleEventNodeAssign(es, msg, &c)
->>>>>>> 8b056ade
 
 	case msgbus.PrepareRoute(es.orgName, evt.EventRoutingKey[evt.EventNodeRelease]):
 		c := evt.EventToEventConfig[evt.EventNodeRelease]
@@ -304,17 +157,7 @@
 		if err != nil {
 			return nil, err
 		}
-<<<<<<< HEAD
-
-		jmsg, err := json.Marshal(msg)
-		if err != nil {
-			log.Errorf("Failed to marshal message for %s to db. Error %+v", c.Name, err)
-		}
-
-		_ = es.ProcessEvent(&c, es.orgId, "", msg.NodeId, "", "", jmsg, msg.NodeId)
-=======
 		handleEventNodeRelease(es, msg, &c)
->>>>>>> 8b056ade
 
 	case msgbus.PrepareRoute(es.orgName, evt.EventRoutingKey[evt.EventInviteCreate]):
 		c := evt.EventToEventConfig[evt.EventInviteCreate]
@@ -322,16 +165,7 @@
 		if err != nil {
 			return nil, err
 		}
-<<<<<<< HEAD
-		jmsg, err := json.Marshal(msg)
-		if err != nil {
-			log.Errorf("Failed to marshal message for %s to db. Error %+v", c.Name, err)
-		}
-
-		_ = es.ProcessEvent(&c, es.orgId, "", "", "", msg.UserId, jmsg, msg.Id)
-=======
 		handleEventInviteCreate(es, msg, &c)
->>>>>>> 8b056ade
 
 	case msgbus.PrepareRoute(es.orgName, evt.EventRoutingKey[evt.EventInviteDelete]):
 		c := evt.EventToEventConfig[evt.EventInviteDelete]
@@ -341,32 +175,13 @@
 		}
 		handleEventInviteDelete(es, msg, &c)
 
-<<<<<<< HEAD
-		// Handle Invite Delete event
-		jmsg, err := json.Marshal(msg)
-		if err != nil {
-			log.Errorf("Failed to marshal message for %s to db. Error %+v", c.Name, err)
-		}
-
-		_ = es.ProcessEvent(&c, es.orgId, "", "", "", msg.UserId, jmsg, msg.Id)
-=======
->>>>>>> 8b056ade
 	case msgbus.PrepareRoute(es.orgName, evt.EventRoutingKey[evt.EventInviteUpdate]):
 		c := evt.EventToEventConfig[evt.EventInviteUpdate]
 		msg, err := epb.UnmarshalEventInvitationUpdated(e.Msg, c.Name)
 		if err != nil {
 			return nil, err
 		}
-<<<<<<< HEAD
-		// Handle Invite Update event
-		jmsg, err := json.Marshal(msg)
-		if err != nil {
-			log.Errorf("Failed to marshal message for %s to db. Error %+v", c.Name, err)
-		}
-		_ = es.ProcessEvent(&c, es.orgId, "", "", "", msg.UserId, jmsg, msg.Id)
-=======
 		handleEventInviteUpdate(es, msg, &c)
->>>>>>> 8b056ade
 
 	case msgbus.PrepareRoute(es.orgName, evt.EventRoutingKey[evt.EventNodeOnline]):
 		c := evt.EventToEventConfig[evt.EventNodeOnline]
@@ -374,17 +189,7 @@
 		if err != nil {
 			return nil, err
 		}
-<<<<<<< HEAD
-
-		jmsg, err := json.Marshal(msg)
-		if err != nil {
-			log.Errorf("Failed to marshal message for %s to db. Error %+v", c.Name, err)
-		}
-
-		_ = es.ProcessEvent(&c, es.orgId, "", msg.NodeId, "", "", jmsg, msg.NodeId)
-=======
 		handleEventNodeOnline(es, msg, &c)
->>>>>>> 8b056ade
 
 	case msgbus.PrepareRoute(es.orgName, evt.EventRoutingKey[evt.EventNodeOffline]):
 		c := evt.EventToEventConfig[evt.EventNodeOffline]
@@ -392,17 +197,7 @@
 		if err != nil {
 			return nil, err
 		}
-<<<<<<< HEAD
-
-		jmsg, err := json.Marshal(msg)
-		if err != nil {
-			log.Errorf("Failed to marshal message for %s to db. Error %+v", c.Name, err)
-		}
-
-		_ = es.ProcessEvent(&c, es.orgId, "", msg.NodeId, "", "", jmsg, msg.NodeId)
-=======
 		handleEventNodeOffline(es, msg, &c)
->>>>>>> 8b056ade
 
 	case msgbus.PrepareRoute(es.orgName, evt.EventRoutingKey[evt.EventSimActivate]):
 		c := evt.EventToEventConfig[evt.EventSimActivate]
@@ -410,17 +205,7 @@
 		if err != nil {
 			return nil, err
 		}
-<<<<<<< HEAD
-
-		jmsg, err := json.Marshal(msg)
-		if err != nil {
-			log.Errorf("Failed to marshal message for %s to db. Error %+v", c.Name, err)
-		}
-
-		_ = es.ProcessEvent(&c, es.orgId, "", "", msg.SubscriberId, "", jmsg, msg.Id)
-=======
 		handleEventSimActivate(es, msg, &c)
->>>>>>> 8b056ade
 
 	case msgbus.PrepareRoute(es.orgName, evt.EventRoutingKey[evt.EventSimAllocate]):
 		c := evt.EventToEventConfig[evt.EventSimAllocate]
@@ -428,17 +213,7 @@
 		if err != nil {
 			return nil, err
 		}
-<<<<<<< HEAD
-
-		jmsg, err := json.Marshal(msg)
-		if err != nil {
-			log.Errorf("Failed to marshal message for %s to db. Error %+v", c.Name, err)
-		}
-
-		_ = es.ProcessEvent(&c, es.orgId, "", "", msg.SubscriberId, "", jmsg, msg.Id)
-=======
 		handleEventSimAllocate(es, msg, &c)
->>>>>>> 8b056ade
 
 	case msgbus.PrepareRoute(es.orgName, evt.EventRoutingKey[evt.EventSimDelete]):
 		c := evt.EventToEventConfig[evt.EventSimDelete]
@@ -446,17 +221,7 @@
 		if err != nil {
 			return nil, err
 		}
-<<<<<<< HEAD
-
-		jmsg, err := json.Marshal(msg)
-		if err != nil {
-			log.Errorf("Failed to marshal message for %s to db. Error %+v", c.Name, err)
-		}
-
-		_ = es.ProcessEvent(&c, es.orgId, "", "", "", msg.SubscriberId, jmsg, msg.Id)
-=======
 		handleEventSimDelete(es, msg, &c)
->>>>>>> 8b056ade
 
 	case msgbus.PrepareRoute(es.orgName, evt.EventRoutingKey[evt.EventSimAddPackage]):
 		c := evt.EventToEventConfig[evt.EventSimAddPackage]
@@ -464,16 +229,7 @@
 		if err != nil {
 			return nil, err
 		}
-<<<<<<< HEAD
-		jmsg, err := json.Marshal(msg)
-		if err != nil {
-			log.Errorf("Failed to marshal message for %s to db. Error %+v", c.Name, err)
-		}
-
-		_ = es.ProcessEvent(&c, es.orgId, "", "", "", msg.SubscriberId, jmsg, msg.Id)
-=======
 		handleEventSimAddPackage(es, msg, &c)
->>>>>>> 8b056ade
 
 	case msgbus.PrepareRoute(es.orgName, evt.EventRoutingKey[evt.EventSiteCreate]):
 		c := evt.EventToEventConfig[evt.EventSiteCreate]
@@ -481,16 +237,7 @@
 		if err != nil {
 			return nil, err
 		}
-<<<<<<< HEAD
-		jmsg, err := json.Marshal(msg)
-		if err != nil {
-			log.Errorf("Failed to marshal message for %s to db. Error %+v", c.Name, err)
-		}
-
-		_ = es.ProcessEvent(&c, es.orgId, msg.NetworkId, "", "", "", jmsg, msg.SiteId)
-=======
 		handleEventSiteCreate(es, msg, &c)
->>>>>>> 8b056ade
 
 	case msgbus.PrepareRoute(es.orgName, evt.EventRoutingKey[evt.EventSiteUpdate]):
 		c := evt.EventToEventConfig[evt.EventSiteUpdate]
@@ -498,16 +245,7 @@
 		if err != nil {
 			return nil, err
 		}
-<<<<<<< HEAD
-		jmsg, err := json.Marshal(msg)
-		if err != nil {
-			log.Errorf("Failed to marshal message for %s to db. Error %+v", c.Name, err)
-		}
-
-		_ = es.ProcessEvent(&c, es.orgId, msg.NetworkId, "", "", "", jmsg, msg.SiteId)
-=======
 		handleEventSiteUpdate(es, msg, &c)
->>>>>>> 8b056ade
 
 	case msgbus.PrepareRoute(es.orgName, evt.EventRoutingKey[evt.EventSimActivePackage]):
 		c := evt.EventToEventConfig[evt.EventSimActivePackage]
@@ -515,17 +253,7 @@
 		if err != nil {
 			return nil, err
 		}
-<<<<<<< HEAD
-
-		jmsg, err := json.Marshal(msg)
-		if err != nil {
-			log.Errorf("Failed to marshal message for %s to db. Error %+v", c.Name, err)
-		}
-
-		_ = es.ProcessEvent(&c, es.orgId, "", "", "", msg.SubscriberId, jmsg, msg.Id)
-=======
 		handleEventSimActivePackage(es, msg, &c)
->>>>>>> 8b056ade
 
 	case msgbus.PrepareRoute(es.orgName, evt.EventRoutingKey[evt.EventSimRemovePackage]):
 		c := evt.EventToEventConfig[evt.EventSimRemovePackage]
@@ -533,17 +261,7 @@
 		if err != nil {
 			return nil, err
 		}
-<<<<<<< HEAD
-
-		jmsg, err := json.Marshal(msg)
-		if err != nil {
-			log.Errorf("Failed to marshal message for %s to db. Error %+v", c.Name, err)
-		}
-
-		_ = es.ProcessEvent(&c, es.orgId, "", "", "", msg.SubscriberId, jmsg, msg.Id)
-=======
 		handleEventSimRemovePackage(es, msg, &c)
->>>>>>> 8b056ade
 
 	case msgbus.PrepareRoute(es.orgName, evt.EventRoutingKey[evt.EventSubscriberCreate]):
 		c := evt.EventToEventConfig[evt.EventSubscriberCreate]
@@ -551,30 +269,7 @@
 		if err != nil {
 			return nil, err
 		}
-<<<<<<< HEAD
-
-		jmsg, err := json.Marshal(msg)
-		if err != nil {
-			log.Errorf("Failed to marshal message for %s to db. Error %+v", c.Name, err)
-		}
-
-		_ = es.ProcessEvent(&c, es.orgId, "", "", msg.SubscriberId, "", jmsg, msg.SubscriberId)
-		user := &db.Users{
-			Id:           uuid.NewV4(),
-			OrgId:        es.orgId,
-			UserId:       msg.SubscriberId,
-			Role:         roles.TYPE_SUBSCRIBER,
-			NetworkId:    msg.NetworkId,
-			SubscriberId: msg.SubscriberId,
-		}
-
-		err = es.n.storeUser(user)
-		if err != nil {
-			log.Errorf("Error storing user: %v", err)
-		}
-=======
 		handleEventSubscriberCreate(es, msg, &c)
->>>>>>> 8b056ade
 
 	case msgbus.PrepareRoute(es.orgName, evt.EventRoutingKey[evt.EventSubscriberUpdate]):
 		c := evt.EventToEventConfig[evt.EventSubscriberUpdate]
@@ -582,17 +277,7 @@
 		if err != nil {
 			return nil, err
 		}
-<<<<<<< HEAD
-
-		jmsg, err := json.Marshal(msg)
-		if err != nil {
-			log.Errorf("Failed to marshal message for %s to db. Error %+v", c.Name, err)
-		}
-
-		_ = es.ProcessEvent(&c, es.orgId, "", "", msg.SubscriberId, "", jmsg, msg.SubscriberId)
-=======
 		handleEventSubscriberUpdate(es, msg, &c)
->>>>>>> 8b056ade
 
 	case msgbus.PrepareRoute(es.orgName, evt.EventRoutingKey[evt.EventSubscriberDelete]):
 		c := evt.EventToEventConfig[evt.EventSubscriberDelete]
@@ -600,17 +285,7 @@
 		if err != nil {
 			return nil, err
 		}
-<<<<<<< HEAD
-
-		jmsg, err := json.Marshal(msg)
-		if err != nil {
-			log.Errorf("Failed to marshal message for %s to db. Error %+v", c.Name, err)
-		}
-
-		_ = es.ProcessEvent(&c, es.orgId, "", "", msg.SubscriberId, "", jmsg, msg.SubscriberId)
-=======
 		handleEventSubscriberDelete(es, msg, &c)
->>>>>>> 8b056ade
 
 	case msgbus.PrepareRoute(es.orgName, evt.EventRoutingKey[evt.EventSimsUpload]):
 		c := evt.EventToEventConfig[evt.EventSimsUpload]
@@ -618,17 +293,7 @@
 		if err != nil {
 			return nil, err
 		}
-<<<<<<< HEAD
-
-		jmsg, err := json.Marshal(msg)
-		if err != nil {
-			log.Errorf("Failed to marshal message for %s to db. Error %+v", c.Name, err)
-		}
-
-		_ = es.ProcessEvent(&c, es.orgId, "", "", "", "", jmsg, "")
-=======
 		handleEventSimsUpload(es, msg, &c)
->>>>>>> 8b056ade
 
 	case msgbus.PrepareRoute(es.orgName, evt.EventRoutingKey[evt.EventBaserateUpload]):
 		c := evt.EventToEventConfig[evt.EventBaserateUpload]
@@ -636,17 +301,7 @@
 		if err != nil {
 			return nil, err
 		}
-<<<<<<< HEAD
-
-		jmsg, err := json.Marshal(msg)
-		if err != nil {
-			log.Errorf("Failed to marshal message for %s to db. Error %+v", c.Name, err)
-		}
-
-		_ = es.ProcessEvent(&c, es.orgId, "", "", "", "", jmsg, "")
-=======
 		handleEventBaserateUpload(es, msg, &c)
->>>>>>> 8b056ade
 
 	case msgbus.PrepareRoute(es.orgName, evt.EventRoutingKey[evt.EventPackageCreate]):
 		c := evt.EventToEventConfig[evt.EventPackageCreate]
@@ -654,17 +309,7 @@
 		if err != nil {
 			return nil, err
 		}
-<<<<<<< HEAD
-
-		jmsg, err := json.Marshal(msg)
-		if err != nil {
-			log.Errorf("Failed to marshal message for %s to db. Error %+v", c.Name, err)
-		}
-
-		_ = es.ProcessEvent(&c, es.orgId, "", "", "", "", jmsg, msg.Uuid)
-=======
 		handleEventPackageCreate(es, msg, &c)
->>>>>>> 8b056ade
 
 	case msgbus.PrepareRoute(es.orgName, evt.EventRoutingKey[evt.EventPackageUpdate]):
 		c := evt.EventToEventConfig[evt.EventPackageUpdate]
@@ -672,17 +317,7 @@
 		if err != nil {
 			return nil, err
 		}
-<<<<<<< HEAD
-
-		jmsg, err := json.Marshal(msg)
-		if err != nil {
-			log.Errorf("Failed to marshal message for %s to db. Error %+v", c.Name, err)
-		}
-
-		_ = es.ProcessEvent(&c, es.orgId, "", "", "", "", jmsg, msg.Uuid)
-=======
 		handleEventPackageUpdate(es, msg, &c)
->>>>>>> 8b056ade
 
 	case msgbus.PrepareRoute(es.orgName, evt.EventRoutingKey[evt.EventPackageDelete]):
 		c := evt.EventToEventConfig[evt.EventPackageDelete]
@@ -690,17 +325,7 @@
 		if err != nil {
 			return nil, err
 		}
-<<<<<<< HEAD
-
-		jmsg, err := json.Marshal(msg)
-		if err != nil {
-			log.Errorf("Failed to marshal message for %s to db. Error %+v", c.Name, err)
-		}
-
-		_ = es.ProcessEvent(&c, es.orgId, "", "", "", "", jmsg, msg.Uuid)
-=======
 		handleEventPackageDelete(es, msg, &c)
->>>>>>> 8b056ade
 
 	case msgbus.PrepareRoute(es.orgName, evt.EventRoutingKey[evt.EventMarkupUpdate]):
 		c := evt.EventToEventConfig[evt.EventMarkupUpdate]
@@ -708,17 +333,7 @@
 		if err != nil {
 			return nil, err
 		}
-<<<<<<< HEAD
-
-		jmsg, err := json.Marshal(msg)
-		if err != nil {
-			log.Errorf("Failed to marshal message for %s to db. Error %+v", c.Name, err)
-		}
-
-		_ = es.ProcessEvent(&c, es.orgId, "", "", "", "", jmsg, "")
-=======
 		handleEventMarkupUpdate(es, msg, &c)
->>>>>>> 8b056ade
 
 	case msgbus.PrepareRoute(es.orgName, evt.EventRoutingKey[evt.EventNodeStateTransition]):
 		c := evt.EventToEventConfig[evt.EventNodeStateTransition]
@@ -726,47 +341,8 @@
 		if err != nil {
 			return nil, err
 		}
-<<<<<<< HEAD
-		
-		jmsg, err := json.Marshal(msg)
-		if err != nil {
-			log.Errorf("Failed to marshal message for %s to db. Error %+v", c.Name, err)
-		}
-		
-		dynamicConfig := c
-		shortNodeId := msg.NodeId
-		if len(msg.NodeId) > 6 {
-			shortNodeId = msg.NodeId[len(msg.NodeId)-6:]
-		}
-		
-		dynamicConfig.Title = fmt.Sprintf("Node %s: %s", shortNodeId, msg.State)
-		dynamicConfig.Description = fmt.Sprintf("Status: %s", msg.Substate)
-		
-		notificationType := notif.TYPE_INFO
-		
-		if msg.State == "Faulty" {
-			notificationType = notif.TYPE_CRITICAL
-		} else if msg.State == "Unknown" {
-			notificationType = notif.TYPE_ACTIONABLE_WARNING 
-		}
-		
-		if notificationType == notif.TYPE_INFO {
-			switch msg.Substate {
-			case "off":
-				notificationType = notif.TYPE_WARNING
-			case "reboot", "update", "upgrade", "downgrade":
-				notificationType = notif.TYPE_WARNING
-			}
-		}
-		
-		dynamicConfig.Type = notificationType
-		
-		_ = es.ProcessEvent(&dynamicConfig, es.orgId, "", msg.NodeId, "", "", jmsg, msg.NodeId)
-		
-=======
 		handleEventNodeStateTransition(es, msg, &c)
 
->>>>>>> 8b056ade
 	case msgbus.PrepareRoute(es.orgName, evt.EventRoutingKey[evt.EventPaymentSuccess]):
 		c := evt.EventToEventConfig[evt.EventPaymentSuccess]
 		msg, err := epb.UnmarshalPayment(e.Msg, c.Name)
@@ -779,11 +355,7 @@
 		c := evt.EventToEventConfig[evt.EventPaymentFailed]
 		msg, err := epb.UnmarshalPayment(e.Msg, c.Name)
 		if err != nil {
-<<<<<<< HEAD
-			log.Errorf("Failed to marshal message for %s to db. Error %+v", c.Name, err)
-=======
-			return nil, err
->>>>>>> 8b056ade
+			return nil, err
 		}
 		handleEventPaymentFailed(es, msg, &c)
 
@@ -829,12 +401,6 @@
 	es.processEvent(c, es.orgId, "", "", "", msg.UserId, jmsg, msg.UserId)
 }
 
-<<<<<<< HEAD
-		jmsg, err := json.Marshal(msg)
-		if err != nil {
-			log.Errorf("Failed to marshal message for %s to db. Error %+v", c.Name, err)
-		}
-=======
 func handleEventUserDelete(es *EventToNotifyEventServer, msg *epb.EventUserDelete, c *evt.EventConfig) {
 	jmsg, err := json.Marshal(msg)
 	if err != nil {
@@ -843,7 +409,6 @@
 	}
 	es.processEvent(c, es.orgId, "", "", "", msg.UserId, jmsg, msg.UserId)
 }
->>>>>>> 8b056ade
 
 func handleEventMemberCreate(es *EventToNotifyEventServer, msg *epb.AddMemberEventRequest, c *evt.EventConfig) {
 	jmsg, err := json.Marshal(msg)
@@ -1194,43 +759,6 @@
 		}
 	}
 
-<<<<<<< HEAD
-		jmsg, err := json.Marshal(msg)
-		if err != nil {
-			log.Errorf("Failed to marshal message for %s to db. Error %+v", c.Name, err)
-		}
-
-		_ = es.ProcessEvent(&c, es.orgId, msg.NetworkId, "", "", "", jmsg, msg.Id)
-
-		/*
-			case msgbus.PrepareRoute(es.orgName, evt.EventRoutingKey[evt.EventComponentsSync]):
-				c := evt.EventToEventConfig[evt.EventComponentsSync]
-				// msg, err := epb.Unmarshal(e.Msg, c.Name)
-				// if err != nil {
-				// 	return nil, err
-				// }
-			case msgbus.PrepareRoute(es.orgName, evt.EventRoutingKey[evt.EventAccountingSync]):
-				c := evt.EventToEventConfig[evt.EventAccountingSync]
-				// msg, err := epb.Unmarshal(e.Msg, c.Name)
-				// if err != nil {
-				// 	return nil, err
-				// }
-			case msgbus.PrepareRoute(es.orgName, evt.EventRoutingKey[evt.EventHealthCappStore]):
-				c := evt.EventToEventConfig[evt.EventHealthCappStore]
-				// msg, err := epb.Unmarshal(e.Msg, c.Name)
-				// if err != nil {
-				// 	return nil, err
-				// }
-			case msgbus.PrepareRoute(es.orgName, evt.EventRoutingKey[evt.EventNotificationStore]):
-				//c := evt.EventToEventConfig[evt.EventNotificationStore]
-				// msg, err := epb.Unmarshal(e.Msg, c.Name)
-				// if err != nil {
-				// 	return nil, err
-				// }
-		*/
-	default:
-		log.Errorf("No handler routing key %s", e.RoutingKey)
-=======
 	dynamicConfig.Type = notificationType
 
 	es.processEvent(&dynamicConfig, es.orgId, "", msg.NodeId, "", "", jmsg, msg.NodeId)
@@ -1241,7 +769,6 @@
 	if err != nil {
 		log.Errorf("Failed to marshal message for %s to JSON. Error %+v", c.Name, err)
 		return
->>>>>>> 8b056ade
 	}
 
 	if msg.ItemType != ukama.ItemTypeInvoice.String() {
