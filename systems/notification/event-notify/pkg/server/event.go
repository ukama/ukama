--- conflicted
+++ resolved
@@ -341,45 +341,7 @@
 		if err != nil {
 			return nil, err
 		}
-<<<<<<< HEAD
 		handleEventNodeStateTransition(es, msg, &c)
-=======
-
-		jmsg, err := json.Marshal(msg)
-		if err != nil {
-			log.Errorf("Failed to store raw message for %s to db. Error %+v", c.Name, err)
-		}
-
-		dynamicConfig := c
-		shortNodeId := msg.NodeId
-		if len(msg.NodeId) > 6 {
-			shortNodeId = msg.NodeId[len(msg.NodeId)-6:]
-		}
-
-		dynamicConfig.Title = fmt.Sprintf("Node %s: %s", shortNodeId, msg.State)
-		dynamicConfig.Description = fmt.Sprintf("Status: %s", msg.Substate)
-
-		notificationType := notif.TYPE_INFO
-
-		if msg.State == ukama.NodeStateFaulty.String() {
-			notificationType = notif.TYPE_CRITICAL
-		} else if msg.State == ukama.NodeStateUnknown.String() {
-			notificationType = notif.TYPE_ACTIONABLE_WARNING
-		}
-
-		if notificationType == notif.TYPE_INFO {
-			switch msg.Substate {
-			case "off":
-				notificationType = notif.TYPE_WARNING
-			case "reboot", "update", "upgrade", "downgrade":
-				notificationType = notif.TYPE_WARNING
-			}
-		}
-
-		dynamicConfig.Type = notificationType
-
-		_ = es.ProcessEvent(&dynamicConfig, es.orgId, "", msg.NodeId, "", "", jmsg, msg.NodeId)
->>>>>>> 210d9f49
 
 	case msgbus.PrepareRoute(es.orgName, evt.EventRoutingKey[evt.EventPaymentSuccess]):
 		c := evt.EventToEventConfig[evt.EventPaymentSuccess]
@@ -480,7 +442,6 @@
 	es.processEvent(c, msg.OrgId, "", "", "", msg.UserId, jmsg, msg.MemberId)
 }
 
-<<<<<<< HEAD
 func handleEventNetworkAdd(es *EventToNotifyEventServer, msg *epb.EventNetworkCreate, c *evt.EventConfig) {
 	jmsg, err := json.Marshal(msg)
 	if err != nil {
@@ -489,9 +450,6 @@
 	}
 	es.processEvent(c, msg.OrgId, msg.Id, "", "", "", jmsg, msg.Id)
 }
-=======
-		_ = es.ProcessEvent(&c, es.orgId, "", "", targetId, targetId, jmsg, msg.Id)
->>>>>>> 210d9f49
 
 func handleEventNetworkDelete(es *EventToNotifyEventServer, msg *epb.EventNetworkDelete, c *evt.EventConfig) {
 	jmsg, err := json.Marshal(msg)
