/*
 * This Source Code Form is subject to the terms of the Mozilla Public
 * License, v. 2.0. If a copy of the MPL was not distributed with this
 * file, You can obtain one at https://mozilla.org/MPL/2.0/.
 *
 * Copyright (c) 2023-present, Ukama Inc.
 */

package db

import (
	"time"

	"gorm.io/gorm"

	"github.com/jackc/pgtype"
	notif "github.com/ukama/ukama/systems/common/notification"
	"github.com/ukama/ukama/systems/common/roles"
	"github.com/ukama/ukama/systems/common/uuid"
)

type JSONB map[string]interface{}

type Notification struct {
	Id           uuid.UUID `gorm:"primaryKey;type:uuid"`
	Title        string
	Description  string
	Type         notif.NotificationType  `gorm:"type:uint;not null;default:0"`
	Scope        notif.NotificationScope `gorm:"type:uint;not null;default:0"`
	ResourceId   uuid.UUID
	OrgId        string
	NetworkId    string
	SubscriberId string
	UserId       string
	NodeId       string
	Node         *Node  
	EventMsgID   uint
	EventMsg     EventMsg
	CreatedAt    time.Time
	UpdatedAt    time.Time
	DeletedAt    gorm.DeletedAt `gorm:"index"`
}

type Users struct {
	Id           uuid.UUID `gorm:"primaryKey;type:uuid"`
	OrgId        string
	NetworkId    string
	SubscriberId string
<<<<<<< HEAD
	NodeId       string
=======
	NodeId		 string
>>>>>>> 7a200310
	UserId       string
	Role         roles.RoleType `gorm:"type:uint;not null;default:0"`
	CreatedAt    time.Time
	UpdatedAt    time.Time
	DeletedAt    gorm.DeletedAt `gorm:"index"`
}

type UserNotification struct {
	Id             uuid.UUID `gorm:"primaryKey;type:uuid"`
	NotificationId uuid.UUID `gorm:"type:uuid"`
	UserId         uuid.UUID
	IsRead         bool `gorm:"default:false"`
	CreatedAt      time.Time
	UpdatedAt      time.Time
	DeletedAt      gorm.DeletedAt `gorm:"index"`
}

type Node struct {
	Id           uuid.UUID `gorm:"primaryKey;type:uuid"`
	NodeId       string
	Latitude     float64
	Longitude    float64
	CurrentState string
	CreatedAt    time.Time
	UpdatedAt    time.Time
	DeletedAt    gorm.DeletedAt `gorm:"index"`
}

type Notifications struct {
	Id          uuid.UUID `gorm:"type:uuid"`
	Title       string
	Description string
	Type        notif.NotificationType  `gorm:"type:uint;not null;default:0"`
	Scope       notif.NotificationScope `gorm:"type:uint;not null;default:0"`
	IsRead      bool                    `gorm:"default:false"`
	Node        *Node
	CreatedAt   string
	UpdatedAt   string
}

type EventMsg struct {
	gorm.Model
	Data pgtype.JSONB `gorm:"type:jsonb;default:'[]';not null"`
}<|MERGE_RESOLUTION|>--- conflicted
+++ resolved
@@ -33,7 +33,7 @@
 	SubscriberId string
 	UserId       string
 	NodeId       string
-	Node         *Node  
+	NodeState         *NodeState  
 	EventMsgID   uint
 	EventMsg     EventMsg
 	CreatedAt    time.Time
@@ -46,11 +46,7 @@
 	OrgId        string
 	NetworkId    string
 	SubscriberId string
-<<<<<<< HEAD
 	NodeId       string
-=======
-	NodeId		 string
->>>>>>> 7a200310
 	UserId       string
 	Role         roles.RoleType `gorm:"type:uint;not null;default:0"`
 	CreatedAt    time.Time
@@ -63,12 +59,13 @@
 	NotificationId uuid.UUID `gorm:"type:uuid"`
 	UserId         uuid.UUID
 	IsRead         bool `gorm:"default:false"`
+	NodeState      *NodeState     
 	CreatedAt      time.Time
 	UpdatedAt      time.Time
 	DeletedAt      gorm.DeletedAt `gorm:"index"`
 }
 
-type Node struct {
+type NodeState struct {
 	Id           uuid.UUID `gorm:"primaryKey;type:uuid"`
 	NodeId       string
 	Latitude     float64
@@ -86,7 +83,7 @@
 	Type        notif.NotificationType  `gorm:"type:uint;not null;default:0"`
 	Scope       notif.NotificationScope `gorm:"type:uint;not null;default:0"`
 	IsRead      bool                    `gorm:"default:false"`
-	Node        *Node
+	NodeState        *NodeState
 	CreatedAt   string
 	UpdatedAt   string
 }
