--- conflicted
+++ resolved
@@ -69,14 +69,8 @@
 	Description string                  `json:"description"`
 	Type        notif.NotificationType  `gorm:"type:uint;not null;default:0"`
 	Scope       notif.NotificationScope `gorm:"type:uint;not null;default:0"`
-<<<<<<< HEAD
 	CreatedAt   time.Time               `json:"created_at"`
 	UpdatedAt   time.Time               `json:"updated_at"`
-=======
-	IsRead      bool                    `gorm:"default:false"`
-	CreatedAt   time.Time
-	UpdatedAt   time.Time
->>>>>>> 48058a4a
 }
 
 type EventMsg struct {
