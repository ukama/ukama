version: '3.3'

services:
 postgresd-notification:
  image: postgres:13.3
  ports:
   - '5432:5432'
  environment:
   - POSTGRES_USER=postgres
   - POSTGRES_PASSWORD=Pass2020!
  networks:
   - ukama-net
  volumes:
   - postgress-data:/var/lib/postgresql

 mailer:
  build: ./mailer
  ports:
   - '9058:9090'
  environment:
   - DEBUGMODE=true
   - DB_HOST=postgresd-notification
   - DB_PASSWORD=Pass2020!
   - DB_USER=postgres
   - QUEUE_URI=amqp://guest:guest@${LOCAL_HOST_IP}:5672
   - MAILER_HOST=${MAILER_HOST}
   - MAILER_PORT=${MAILER_PORT}
   - MAILER_PASSWORD=${MAILER_PASSWORD}
   - MAILER_USERNAME=${MAILER_USERNAME}
   - TEMPLATESPATH=${TEMPLATESPATH}
   - MAILER_FROM=${MAILER_FROM}
  restart: always
  networks:
   - ukama-net
  depends_on:
   - postgresd-notification

 notify:
  build: ./notify
  ports:
   - '9068:9090'
  environment:
   - DEBUGMODE=true
   - DB_HOST=postgresd-notification
   - DB_PASSWORD=Pass2020!
   - DB_USER=postgres
   - QUEUE_URI=amqp://guest:guest@${LOCAL_HOST_IP}:5672
   - MSGCLIENT_HOST=msgclient-notification:9095
   - NOTIFY_SERVICE_HOST=notify
   - NOTIFY_SERVICE_PORT=9090
   - ORGNAME=${ORGNAME}
  restart: always
  networks:
   - ukama-net
  depends_on:
   - postgresd-notification

 eventnotify:
  build: ./event-notify
  ports:
   - '9069:9090'
  environment:
   - DEBUGMODE=true
   - DB_HOST=postgresd-notification
   - DB_PASSWORD=Pass2020!
   - DB_USER=postgres
   - QUEUE_URI=amqp://guest:guest@${LOCAL_HOST_IP}:5672
   - MSGCLIENT_HOST=msgclient-notification:9095
   - EVENTNOTIFY_SERVICE_HOST=eventnotify
   - EVENTNOTIFY_SERVICE_PORT=9090
   - ORGNAME=${ORGNAME}
   - ORGID=${ORGID}
  restart: always
  networks:
   - ukama-net
  depends_on:
   - postgresd-notification

 distributor:
  build: ./distributor
  ports:
   - '9070:9090'
  environment:
   - DEBUGMODE=true
   - DISTRIBUTOR_SERVICE_HOST=distributor
   - DISTRIBUTOR_SERVICE_PORT=9090
   - ORGNAME=${ORGNAME}
   - ORGID=${ORGID}
  restart: always
  networks:
   - ukama-net
  depends_on:
   - postgresd-notification

 api-gateway-notification:
  build:
   dockerfile: ./Dockerfile
   context: ./api-gateway
  restart: always
  ports:
   - '8058:8080'
  networks:
   - ukama-net
  environment:
   - DEBUGMODE=true
   - BYPASS_AUTH_MODE=true
  depends_on:
   - notify
   - mailer
   - postgresd-notification

 node-gateway-notification:
  build:
   dockerfile: ./Dockerfile
   context: ./node-gateway
  restart: always
  ports:
   - '8054:8080'
  networks:
   - ukama-net
  environment:
   - DEBUGMODE=true
   - BYPASS_AUTH_MODE=true
  depends_on:
   - notify
   - mailer
   - postgresd-notification

 initclient-notification:
<<<<<<< HEAD
  build:
   dockerfile: ./Dockerfile
   context: ../services/initClient
=======
  image: salman-init
>>>>>>> 54d72bf4
  environment:
   - ENV_SYSTEM_ORG=${ORGNAME}
   - ENV_SYSTEM_NAME=notification
   - ENV_DNS_REFRESH_TIME_PERIOD=30
   # - ENV_SYSTEM_ADDR=${LOCAL_HOST_IP}
   - ENV_SYSTEM_DNS=api-gateway-notification
   - ENV_DNS_SERVER=false
   - ENV_SYSTEM_PORT=8080
   - ENV_SYSTEM_CERT=This-is-a-certificate
   - ENV_INIT_SYSTEM_ADDR=${LOCAL_HOST_IP}
   - ENV_INIT_SYSTEM_PORT=8071
   - ENV_INIT_CLIENT_ADDR=${LOCAL_HOST_IP}
   - ENV_INIT_CLIENT_PORT=8080
   - ENV_INIT_CLIENT_TEMP_FILE=/tmp/tmpfile
  restart: always
  networks:
   - ukama-net

 msgclient-notification:
  build: ../services/msgClient
  environment:
   - DEBUGMODE=true
   - DB_HOST=postgresd-notification
   - DB_PASSWORD=Pass2020!
   - DB_USER=postgres
   - QUEUE_URI=amqp://guest:guest@${LOCAL_HOST_IP}:5672
   - SYSTEM=notification
  restart: always
  networks:
   - ukama-net
  depends_on:
   - postgresd-notification

networks:
 ukama-net:
  external: true
  name: services_dev-net

volumes:
 postgress-data:<|MERGE_RESOLUTION|>--- conflicted
+++ resolved
@@ -127,13 +127,9 @@
    - postgresd-notification
 
  initclient-notification:
-<<<<<<< HEAD
   build:
    dockerfile: ./Dockerfile
    context: ../services/initClient
-=======
-  image: salman-init
->>>>>>> 54d72bf4
   environment:
    - ENV_SYSTEM_ORG=${ORGNAME}
    - ENV_SYSTEM_NAME=notification
