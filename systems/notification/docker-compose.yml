--- conflicted
+++ resolved
@@ -1,9 +1,5 @@
-<<<<<<< HEAD
 version: '3.3'
-=======
-version: '3.2'
 
->>>>>>> 96a2ac1b
 services:
 
  postgresd-notification:
@@ -55,12 +51,7 @@
    - MSGCLIENT_HOST=msgclient-notification:9095
    - NOTIFY_SERVICE_HOST=notify
    - NOTIFY_SERVICE_PORT=9090
-<<<<<<< HEAD
    - ORGNAME=${ORGNAME}
-=======
-   # - ORGNAME=${UKAMA_ORG_NAME}
-   - ORGNAME=ukama-test-org
->>>>>>> 96a2ac1b
   restart: always
   networks:
    - ukama-net
@@ -107,12 +98,7 @@
  initclient-notification:
   image: salman-init
   environment:
-<<<<<<< HEAD
    - ENV_SYSTEM_ORG=${ORGNAME}
-=======
-   # - ENV_SYSTEM_ORG=${UKAMA_ORG_NAME}
-   - ENV_SYSTEM_ORG=ukama-test-org
->>>>>>> 96a2ac1b
    - ENV_SYSTEM_NAME=notification
    - ENV_DNS_REFRESH_TIME_PERIOD=30
    # - ENV_SYSTEM_ADDR=${LOCAL_HOST_IP}
