syntax = "proto3";

option go_package = "pb/gen";

package ukama.org.v1;

import "validator.proto";
import "google/protobuf/timestamp.proto";
import "google/protobuf/wrappers.proto";


service OrgService {
    /* Orgs */
    rpc Add(AddRequest) returns (AddResponse);
    rpc Get(GetRequest) returns (GetResponse);
    rpc GetByOwner(GetByOwnerRequest) returns (GetByOwnerResponse);
<<<<<<< HEAD
}

message AddRequest{
    Organization org = 1 [(validator.field) = {msg_exists : true}];
=======

    /* Members */
    rpc AddMember(MemberRequest) returns (MemberResponse);
    rpc GetMember(MemberRequest) returns (MemberResponse);
    rpc GetMembers(GetMembersRequest) returns (GetMembersResponse);
    rpc DeactivateMember(MemberRequest) returns (MemberResponse);
    rpc RemoveMember(MemberRequest) returns (MemberResponse);
}

message AddRequest{
    Organization org = 1 [(validator.field) = {msg_exists : true}];
}

message AddResponse{
    Organization org = 1;
}

message GetRequest {
    uint64 id = 1;
>>>>>>> cc1c0ce0
}

message AddResponse{
    Organization org = 1;
}

<<<<<<< HEAD
message GetRequest {
    uint64 id = 1;
}

message GetResponse{
    Organization org = 2;
}

message GetByOwnerRequest{
    string userUuid = 1 [(validator.field) = {uuid_ver: 0, string_not_empty: true}];
}

message GetByOwnerResponse{
    string owner = 1 [(validator.field) = {uuid_ver: 0}];
    repeated Organization orgs = 2;
}

message Organization {
    uint64 id = 1;
    string name = 2 [(validator.field) = {string_not_empty: true}]; // there is extra vlidation on repository level
    string owner = 3 [(validator.field) = {uuid_ver: 0, string_not_empty: true}];
    string certificate = 4;
    bool isDeactivated = 5;
    google.protobuf.Timestamp created_at = 6;
=======
message GetByOwnerRequest{
    string userUuid = 1 [(validator.field) = {uuid_ver: 0, string_not_empty: true}];
}

message GetByOwnerResponse{
    string owner = 1 [(validator.field) = {uuid_ver: 0}];
    repeated Organization orgs = 2;
}

message MemberRequest{
    uint64 orgId = 1;
    string userUuid = 2 [(validator.field) = {uuid_ver: 0, string_not_empty: true}];
}

message MemberResponse{
  OrgUser member = 1;
}

message GetMembersRequest {
    uint64 orgId = 1;
}

message GetMembersResponse{
    uint64 orgId = 1;
    repeated OrgUser members = 2;
}

message Organization {
    uint64 id = 1;
    string name = 2 [(validator.field) = {string_not_empty: true}]; // there is extra vlidation on repository level
    string owner = 3 [(validator.field) = {uuid_ver: 0, string_not_empty: true}];
    string certificate = 4;
    bool isDeactivated = 5;
    google.protobuf.Timestamp created_at = 6;
}

message OrgUser {
    uint64 orgId = 1;
    uint64 userId = 2;
    string uuid = 3 [(validator.field) = {uuid_ver: 0, string_not_empty: true}];
    bool isDeactivated = 4;
    google.protobuf.Timestamp created_at = 5;
>>>>>>> cc1c0ce0
}<|MERGE_RESOLUTION|>--- conflicted
+++ resolved
@@ -14,12 +14,6 @@
     rpc Add(AddRequest) returns (AddResponse);
     rpc Get(GetRequest) returns (GetResponse);
     rpc GetByOwner(GetByOwnerRequest) returns (GetByOwnerResponse);
-<<<<<<< HEAD
-}
-
-message AddRequest{
-    Organization org = 1 [(validator.field) = {msg_exists : true}];
-=======
 
     /* Members */
     rpc AddMember(MemberRequest) returns (MemberResponse);
@@ -39,39 +33,12 @@
 
 message GetRequest {
     uint64 id = 1;
->>>>>>> cc1c0ce0
 }
 
-message AddResponse{
+message GetResponse{
     Organization org = 1;
 }
 
-<<<<<<< HEAD
-message GetRequest {
-    uint64 id = 1;
-}
-
-message GetResponse{
-    Organization org = 2;
-}
-
-message GetByOwnerRequest{
-    string userUuid = 1 [(validator.field) = {uuid_ver: 0, string_not_empty: true}];
-}
-
-message GetByOwnerResponse{
-    string owner = 1 [(validator.field) = {uuid_ver: 0}];
-    repeated Organization orgs = 2;
-}
-
-message Organization {
-    uint64 id = 1;
-    string name = 2 [(validator.field) = {string_not_empty: true}]; // there is extra vlidation on repository level
-    string owner = 3 [(validator.field) = {uuid_ver: 0, string_not_empty: true}];
-    string certificate = 4;
-    bool isDeactivated = 5;
-    google.protobuf.Timestamp created_at = 6;
-=======
 message GetByOwnerRequest{
     string userUuid = 1 [(validator.field) = {uuid_ver: 0, string_not_empty: true}];
 }
@@ -114,5 +81,4 @@
     string uuid = 3 [(validator.field) = {uuid_ver: 0, string_not_empty: true}];
     bool isDeactivated = 4;
     google.protobuf.Timestamp created_at = 5;
->>>>>>> cc1c0ce0
 }