--- conflicted
+++ resolved
@@ -25,11 +25,7 @@
 
 	orgRepo.On("Add", mock.Anything).Return(nil).Once()
 
-<<<<<<< HEAD
-	s := NewOrgServer(orgRepo)
-=======
 	s := NewOrgServer(orgRepo, nil, nil)
->>>>>>> cc1c0ce0
 
 	// Act
 	res, err := s.Add(context.TODO(), &pb.AddRequest{Org: &pb.Organization{
@@ -49,11 +45,7 @@
 
 	orgRepo.On("Get", mock.Anything).Return(&db.Org{ID: uint(orgID)}, nil).Once()
 
-<<<<<<< HEAD
-	s := NewOrgServer(orgRepo)
-=======
 	s := NewOrgServer(orgRepo, nil, nil)
->>>>>>> cc1c0ce0
 	orgResp, err := s.Get(context.TODO(), &pb.GetRequest{Id: orgID})
 
 	assert.NoError(t, err)
@@ -64,11 +56,7 @@
 func TestOrgServer_AddOrg_fails_without_owner_uuid(t *testing.T) {
 	orgRepo := &mocks.OrgRepo{}
 
-<<<<<<< HEAD
-	s := NewOrgServer(orgRepo)
-=======
 	s := NewOrgServer(orgRepo, nil, nil)
->>>>>>> cc1c0ce0
 	_, err := s.Add(context.TODO(), &pb.AddRequest{
 		Org: &pb.Organization{Name: testOrgName},
 	})
@@ -80,11 +68,7 @@
 	owner := "org-1"
 	orgRepo := &mocks.OrgRepo{}
 
-<<<<<<< HEAD
-	s := NewOrgServer(orgRepo)
-=======
 	s := NewOrgServer(orgRepo, nil, nil)
->>>>>>> cc1c0ce0
 	_, err := s.Add(context.TODO(), &pb.AddRequest{
 		Org: &pb.Organization{Owner: owner},
 	})
