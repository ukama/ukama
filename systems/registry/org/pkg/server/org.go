package server

import (
	"context"

	"github.com/google/uuid"
	"github.com/sirupsen/logrus"

	"github.com/ukama/ukama/systems/common/grpc"
	pb "github.com/ukama/ukama/systems/registry/org/pb/gen"
<<<<<<< HEAD
	"github.com/ukama/ukama/systems/registry/org/pkg/db"
=======

	userpb "github.com/ukama/ukama/systems/registry/users/pb/gen"

	"github.com/ukama/ukama/systems/registry/org/pkg/db"
	pkg "github.com/ukama/ukama/systems/registry/org/pkg/providers"
>>>>>>> cc1c0ce0
	"google.golang.org/grpc/codes"
	"google.golang.org/grpc/status"
	"google.golang.org/protobuf/types/known/timestamppb"
)

type OrgServer struct {
	pb.UnimplementedOrgServiceServer
<<<<<<< HEAD
	orgRepo db.OrgRepo
}

func NewOrgServer(orgRepo db.OrgRepo) *OrgServer {
	return &OrgServer{
		orgRepo: orgRepo,
=======
	orgRepo     db.OrgRepo
	userRepo    db.UserRepo
	userService pkg.UserClientProvider
}

func NewOrgServer(orgRepo db.OrgRepo, userRepo db.UserRepo, userService pkg.UserClientProvider) *OrgServer {
	return &OrgServer{
		orgRepo:     orgRepo,
		userRepo:    userRepo,
		userService: userService,
>>>>>>> cc1c0ce0
	}
}

func (r *OrgServer) Add(ctx context.Context, req *pb.AddRequest) (*pb.AddResponse, error) {
	logrus.Infof("Adding org %v", req)
<<<<<<< HEAD

	if len(req.GetOrg().GetOwner()) == 0 {
		return nil, status.Errorf(codes.InvalidArgument, "owner uuid cannot be empty")
	}
=======
>>>>>>> cc1c0ce0

	owner, err := uuid.Parse(req.GetOrg().GetOwner())
	if err != nil {
		return nil, status.Errorf(codes.InvalidArgument, "invalid format of owner id. Error %s", err.Error())
	}

	org := &db.Org{
		Name:        req.GetOrg().GetName(),
		Owner:       owner,
		Certificate: req.GetOrg().GetCertificate(),
	}

	err = r.orgRepo.Add(org)

	if err != nil {
		return nil, grpc.SqlErrorToGrpc(err, "org")
	}

	return &pb.AddResponse{Org: dbOrgToPbOrg(org)}, nil
}

func (r *OrgServer) Get(ctx context.Context, req *pb.GetRequest) (*pb.GetResponse, error) {
	logrus.Infof("Getting org %v", req)

	org, err := r.orgRepo.Get(int(req.GetId()))
	if err != nil {
		return nil, grpc.SqlErrorToGrpc(err, "org")
	}

	return &pb.GetResponse{Org: dbOrgToPbOrg(org)}, nil
}

func (r *OrgServer) GetByOwner(ctx context.Context, req *pb.GetByOwnerRequest) (*pb.GetByOwnerResponse, error) {
	logrus.Infof("Getting all orgs own by %v", req.GetUserUuid())

<<<<<<< HEAD
	if len(req.GetUserUuid()) == 0 {
		return nil, status.Errorf(codes.InvalidArgument, "owner uuid cannot be empty")
	}

	owner, err := uuid.Parse(req.GetUserUuid())
	if err != nil {
		return nil, status.Errorf(codes.InvalidArgument, "invalid format of owner uuid. Error %s", err.Error())
	}

	orgs, err := r.orgRepo.GetByOwner(owner)
	if err != nil {
		return nil, grpc.SqlErrorToGrpc(err, "orgs")
	}

	resp := &pb.GetByOwnerResponse{
		Owner: req.GetUserUuid(),
		Orgs:  dbOrgsToPbOrgs(orgs),
	}

	return resp, nil
}

// func (r *OrgServer) Delete(ctx context.Context, req *pb.DeleteRequest) (*pb.DeleteResponse, error) {
// logrus.Infof("Deleting org %v", req)

// err := r.orgRepo.Delete(req.GetName())
// if err != nil {
// return nil, grpc.SqlErrorToGrpc(err, "org")
// }

// // publish event async

// return &pb.DeleteResponse{}, nil
// }

func dbOrgToPbOrg(org *db.Org) *pb.Organization {
	return &pb.Organization{
		Id:            uint64(org.ID),
		Name:          org.Name,
		Owner:         org.Owner.String(),
		Certificate:   org.Certificate,
		IsDeactivated: org.Deactivated,
		CreatedAt:     timestamppb.New(org.CreatedAt),
	}
}

func dbOrgsToPbOrgs(orgs []db.Org) []*pb.Organization {
	res := []*pb.Organization{}
	for _, o := range orgs {
		res = append(res, dbOrgToPbOrg(&o))
	}
=======
	owner, err := uuid.Parse(req.GetUserUuid())
	if err != nil {
		return nil, status.Errorf(codes.InvalidArgument, "invalid format of owner uuid. Error %s", err.Error())
	}

	orgs, err := r.orgRepo.GetByOwner(owner)
	if err != nil {
		return nil, grpc.SqlErrorToGrpc(err, "orgs")
	}

	resp := &pb.GetByOwnerResponse{
		Owner: req.GetUserUuid(),
		Orgs:  dbOrgsToPbOrgs(orgs),
	}

	return resp, nil
}

func (r *OrgServer) AddMember(ctx context.Context, req *pb.MemberRequest) (*pb.MemberResponse, error) {
	// Get the Organization
	org, err := r.orgRepo.Get(int(req.GetOrgId()))
	if err != nil {
		return nil, grpc.SqlErrorToGrpc(err, "org")
	}

	// Get the User
	userUUID, err := uuid.Parse(req.GetUserUuid())
	if err != nil {
		return nil, status.Errorf(codes.InvalidArgument, "invalid format of user uuid. Error %s", err.Error())
	}

	user, err := r.userRepo.Get(userUUID)
	if err != nil {
		logrus.Infof("lookup for remote user %s", userUUID)

		svc, err := r.userService.GetClient()
		if err != nil {
			return nil, err
		}

		_, err = svc.Get(ctx, &userpb.GetRequest{UserUuid: userUUID.String()})
		if err != nil {
			return nil, err
		}

		logrus.Infof("Adding remove user %s to local user repo", userUUID)
		user = &db.User{Uuid: userUUID}

		err = r.userRepo.Add(user)
		if err != nil {
			return nil, grpc.SqlErrorToGrpc(err, "user")
		}
	}

	logrus.Infof("Adding member")
	member := &db.OrgUser{
		OrgID:  org.ID,
		UserID: user.ID,
		Uuid:   userUUID,
	}

	err = r.orgRepo.AddMember(member)
	if err != nil {
		return nil, grpc.SqlErrorToGrpc(err, "member")
	}

	return &pb.MemberResponse{Member: dbMemberToPbMember(member)}, nil
}

func (r *OrgServer) GetMember(ctx context.Context, req *pb.MemberRequest) (*pb.MemberResponse, error) {
	uuid, err := uuid.Parse(req.GetUserUuid())
	if err != nil {
		return nil, status.Errorf(codes.InvalidArgument, "invalid format of user uuid. Error %s", err.Error())
	}

	member, err := r.orgRepo.GetMember(int(req.GetOrgId()), uuid)
	if err != nil {
		return nil, grpc.SqlErrorToGrpc(err, "member")
	}

	return &pb.MemberResponse{Member: dbMemberToPbMember(member)}, nil
}

func (r *OrgServer) GetMembers(ctx context.Context, req *pb.GetMembersRequest) (*pb.GetMembersResponse, error) {
	_, err := r.orgRepo.Get(int(req.GetOrgId()))
	if err != nil {
		return nil, grpc.SqlErrorToGrpc(err, "org")
	}

	members, err := r.orgRepo.GetMembers(int(req.GetOrgId()))
	if err != nil {
		return nil, grpc.SqlErrorToGrpc(err, "orgs")
	}

	resp := &pb.GetMembersResponse{
		OrgId:   req.GetOrgId(),
		Members: dbMembersToPbMembers(members),
	}

	return resp, nil
}

func (r *OrgServer) DeactivateMember(ctx context.Context, req *pb.MemberRequest) (*pb.MemberResponse, error) {
	uuid, err := uuid.Parse(req.GetUserUuid())
	if err != nil {
		return nil, status.Errorf(codes.InvalidArgument, "invalid format of user uuid. Error %s", err.Error())
	}

	member, err := r.orgRepo.DeactivateMember(int(req.GetOrgId()), uuid)
	if err != nil {
		return nil, grpc.SqlErrorToGrpc(err, "member")
	}

	return &pb.MemberResponse{Member: dbMemberToPbMember(member)}, nil
}

func (r *OrgServer) RemoveMember(ctx context.Context, req *pb.MemberRequest) (*pb.MemberResponse, error) {
	uuid, err := uuid.Parse(req.GetUserUuid())
	if err != nil {
		return nil, status.Errorf(codes.InvalidArgument, "invalid format of user uuid. Error %s", err.Error())
	}

	member, err := r.orgRepo.GetMember(int(req.GetOrgId()), uuid)
	if err != nil {
		return nil, grpc.SqlErrorToGrpc(err, "member")
	}

	if !member.Deactivated {
		return nil, status.Errorf(codes.FailedPrecondition, "member must be deactivated first")
	}

	err = r.orgRepo.RemoveMember(int(req.GetOrgId()), uuid)
	if err != nil {
		return nil, grpc.SqlErrorToGrpc(err, "member")
	}

	return &pb.MemberResponse{}, nil
}

// func (r *OrgServer) Delete(ctx context.Context, req *pb.DeleteRequest) (*pb.DeleteResponse, error) {
// logrus.Infof("Deleting org %v", req)

// err := r.orgRepo.Delete(req.GetName())
// if err != nil {
// return nil, grpc.SqlErrorToGrpc(err, "org")
// }

// // publish event async

// return &pb.DeleteResponse{}, nil
// }

func dbOrgToPbOrg(org *db.Org) *pb.Organization {
	return &pb.Organization{
		Id:            uint64(org.ID),
		Name:          org.Name,
		Owner:         org.Owner.String(),
		Certificate:   org.Certificate,
		IsDeactivated: org.Deactivated,
		CreatedAt:     timestamppb.New(org.CreatedAt),
	}
}

func dbOrgsToPbOrgs(orgs []db.Org) []*pb.Organization {
	res := []*pb.Organization{}

	for _, o := range orgs {
		res = append(res, dbOrgToPbOrg(&o))
	}

	return res
}

func dbMemberToPbMember(member *db.OrgUser) *pb.OrgUser {
	return &pb.OrgUser{
		OrgId:         uint64(member.OrgID),
		Uuid:          member.Uuid.String(),
		IsDeactivated: member.Deactivated,
		CreatedAt:     timestamppb.New(member.CreatedAt),
	}
}

func dbMembersToPbMembers(members []db.OrgUser) []*pb.OrgUser {
	res := []*pb.OrgUser{}

	for _, m := range members {
		res = append(res, dbMemberToPbMember(&m))
	}

>>>>>>> cc1c0ce0
	return res
}<|MERGE_RESOLUTION|>--- conflicted
+++ resolved
@@ -8,15 +8,11 @@
 
 	"github.com/ukama/ukama/systems/common/grpc"
 	pb "github.com/ukama/ukama/systems/registry/org/pb/gen"
-<<<<<<< HEAD
-	"github.com/ukama/ukama/systems/registry/org/pkg/db"
-=======
 
 	userpb "github.com/ukama/ukama/systems/registry/users/pb/gen"
 
 	"github.com/ukama/ukama/systems/registry/org/pkg/db"
 	pkg "github.com/ukama/ukama/systems/registry/org/pkg/providers"
->>>>>>> cc1c0ce0
 	"google.golang.org/grpc/codes"
 	"google.golang.org/grpc/status"
 	"google.golang.org/protobuf/types/known/timestamppb"
@@ -24,14 +20,6 @@
 
 type OrgServer struct {
 	pb.UnimplementedOrgServiceServer
-<<<<<<< HEAD
-	orgRepo db.OrgRepo
-}
-
-func NewOrgServer(orgRepo db.OrgRepo) *OrgServer {
-	return &OrgServer{
-		orgRepo: orgRepo,
-=======
 	orgRepo     db.OrgRepo
 	userRepo    db.UserRepo
 	userService pkg.UserClientProvider
@@ -42,19 +30,11 @@
 		orgRepo:     orgRepo,
 		userRepo:    userRepo,
 		userService: userService,
->>>>>>> cc1c0ce0
 	}
 }
 
 func (r *OrgServer) Add(ctx context.Context, req *pb.AddRequest) (*pb.AddResponse, error) {
 	logrus.Infof("Adding org %v", req)
-<<<<<<< HEAD
-
-	if len(req.GetOrg().GetOwner()) == 0 {
-		return nil, status.Errorf(codes.InvalidArgument, "owner uuid cannot be empty")
-	}
-=======
->>>>>>> cc1c0ce0
 
 	owner, err := uuid.Parse(req.GetOrg().GetOwner())
 	if err != nil {
@@ -90,11 +70,6 @@
 func (r *OrgServer) GetByOwner(ctx context.Context, req *pb.GetByOwnerRequest) (*pb.GetByOwnerResponse, error) {
 	logrus.Infof("Getting all orgs own by %v", req.GetUserUuid())
 
-<<<<<<< HEAD
-	if len(req.GetUserUuid()) == 0 {
-		return nil, status.Errorf(codes.InvalidArgument, "owner uuid cannot be empty")
-	}
-
 	owner, err := uuid.Parse(req.GetUserUuid())
 	if err != nil {
 		return nil, status.Errorf(codes.InvalidArgument, "invalid format of owner uuid. Error %s", err.Error())
@@ -111,6 +86,127 @@
 	}
 
 	return resp, nil
+}
+
+func (r *OrgServer) AddMember(ctx context.Context, req *pb.MemberRequest) (*pb.MemberResponse, error) {
+	// Get the Organization
+	org, err := r.orgRepo.Get(int(req.GetOrgId()))
+	if err != nil {
+		return nil, grpc.SqlErrorToGrpc(err, "org")
+	}
+
+	// Get the User
+	userUUID, err := uuid.Parse(req.GetUserUuid())
+	if err != nil {
+		return nil, status.Errorf(codes.InvalidArgument, "invalid format of user uuid. Error %s", err.Error())
+	}
+
+	user, err := r.userRepo.Get(userUUID)
+	if err != nil {
+		logrus.Infof("lookup for remote user %s", userUUID)
+
+		svc, err := r.userService.GetClient()
+		if err != nil {
+			return nil, err
+		}
+
+		_, err = svc.Get(ctx, &userpb.GetRequest{UserUuid: userUUID.String()})
+		if err != nil {
+			return nil, err
+		}
+
+		logrus.Infof("Adding remove user %s to local user repo", userUUID)
+		user = &db.User{Uuid: userUUID}
+
+		err = r.userRepo.Add(user)
+		if err != nil {
+			return nil, grpc.SqlErrorToGrpc(err, "user")
+		}
+	}
+
+	logrus.Infof("Adding member")
+	member := &db.OrgUser{
+		OrgID:  org.ID,
+		UserID: user.ID,
+		Uuid:   userUUID,
+	}
+
+	err = r.orgRepo.AddMember(member)
+	if err != nil {
+		return nil, grpc.SqlErrorToGrpc(err, "member")
+	}
+
+	return &pb.MemberResponse{Member: dbMemberToPbMember(member)}, nil
+}
+
+func (r *OrgServer) GetMember(ctx context.Context, req *pb.MemberRequest) (*pb.MemberResponse, error) {
+	uuid, err := uuid.Parse(req.GetUserUuid())
+	if err != nil {
+		return nil, status.Errorf(codes.InvalidArgument, "invalid format of user uuid. Error %s", err.Error())
+	}
+
+	member, err := r.orgRepo.GetMember(int(req.GetOrgId()), uuid)
+	if err != nil {
+		return nil, grpc.SqlErrorToGrpc(err, "member")
+	}
+
+	return &pb.MemberResponse{Member: dbMemberToPbMember(member)}, nil
+}
+
+func (r *OrgServer) GetMembers(ctx context.Context, req *pb.GetMembersRequest) (*pb.GetMembersResponse, error) {
+	_, err := r.orgRepo.Get(int(req.GetOrgId()))
+	if err != nil {
+		return nil, grpc.SqlErrorToGrpc(err, "org")
+	}
+
+	members, err := r.orgRepo.GetMembers(int(req.GetOrgId()))
+	if err != nil {
+		return nil, grpc.SqlErrorToGrpc(err, "orgs")
+	}
+
+	resp := &pb.GetMembersResponse{
+		OrgId:   req.GetOrgId(),
+		Members: dbMembersToPbMembers(members),
+	}
+
+	return resp, nil
+}
+
+func (r *OrgServer) DeactivateMember(ctx context.Context, req *pb.MemberRequest) (*pb.MemberResponse, error) {
+	uuid, err := uuid.Parse(req.GetUserUuid())
+	if err != nil {
+		return nil, status.Errorf(codes.InvalidArgument, "invalid format of user uuid. Error %s", err.Error())
+	}
+
+	member, err := r.orgRepo.DeactivateMember(int(req.GetOrgId()), uuid)
+	if err != nil {
+		return nil, grpc.SqlErrorToGrpc(err, "member")
+	}
+
+	return &pb.MemberResponse{Member: dbMemberToPbMember(member)}, nil
+}
+
+func (r *OrgServer) RemoveMember(ctx context.Context, req *pb.MemberRequest) (*pb.MemberResponse, error) {
+	uuid, err := uuid.Parse(req.GetUserUuid())
+	if err != nil {
+		return nil, status.Errorf(codes.InvalidArgument, "invalid format of user uuid. Error %s", err.Error())
+	}
+
+	member, err := r.orgRepo.GetMember(int(req.GetOrgId()), uuid)
+	if err != nil {
+		return nil, grpc.SqlErrorToGrpc(err, "member")
+	}
+
+	if !member.Deactivated {
+		return nil, status.Errorf(codes.FailedPrecondition, "member must be deactivated first")
+	}
+
+	err = r.orgRepo.RemoveMember(int(req.GetOrgId()), uuid)
+	if err != nil {
+		return nil, grpc.SqlErrorToGrpc(err, "member")
+	}
+
+	return &pb.MemberResponse{}, nil
 }
 
 // func (r *OrgServer) Delete(ctx context.Context, req *pb.DeleteRequest) (*pb.DeleteResponse, error) {
@@ -139,175 +235,6 @@
 
 func dbOrgsToPbOrgs(orgs []db.Org) []*pb.Organization {
 	res := []*pb.Organization{}
-	for _, o := range orgs {
-		res = append(res, dbOrgToPbOrg(&o))
-	}
-=======
-	owner, err := uuid.Parse(req.GetUserUuid())
-	if err != nil {
-		return nil, status.Errorf(codes.InvalidArgument, "invalid format of owner uuid. Error %s", err.Error())
-	}
-
-	orgs, err := r.orgRepo.GetByOwner(owner)
-	if err != nil {
-		return nil, grpc.SqlErrorToGrpc(err, "orgs")
-	}
-
-	resp := &pb.GetByOwnerResponse{
-		Owner: req.GetUserUuid(),
-		Orgs:  dbOrgsToPbOrgs(orgs),
-	}
-
-	return resp, nil
-}
-
-func (r *OrgServer) AddMember(ctx context.Context, req *pb.MemberRequest) (*pb.MemberResponse, error) {
-	// Get the Organization
-	org, err := r.orgRepo.Get(int(req.GetOrgId()))
-	if err != nil {
-		return nil, grpc.SqlErrorToGrpc(err, "org")
-	}
-
-	// Get the User
-	userUUID, err := uuid.Parse(req.GetUserUuid())
-	if err != nil {
-		return nil, status.Errorf(codes.InvalidArgument, "invalid format of user uuid. Error %s", err.Error())
-	}
-
-	user, err := r.userRepo.Get(userUUID)
-	if err != nil {
-		logrus.Infof("lookup for remote user %s", userUUID)
-
-		svc, err := r.userService.GetClient()
-		if err != nil {
-			return nil, err
-		}
-
-		_, err = svc.Get(ctx, &userpb.GetRequest{UserUuid: userUUID.String()})
-		if err != nil {
-			return nil, err
-		}
-
-		logrus.Infof("Adding remove user %s to local user repo", userUUID)
-		user = &db.User{Uuid: userUUID}
-
-		err = r.userRepo.Add(user)
-		if err != nil {
-			return nil, grpc.SqlErrorToGrpc(err, "user")
-		}
-	}
-
-	logrus.Infof("Adding member")
-	member := &db.OrgUser{
-		OrgID:  org.ID,
-		UserID: user.ID,
-		Uuid:   userUUID,
-	}
-
-	err = r.orgRepo.AddMember(member)
-	if err != nil {
-		return nil, grpc.SqlErrorToGrpc(err, "member")
-	}
-
-	return &pb.MemberResponse{Member: dbMemberToPbMember(member)}, nil
-}
-
-func (r *OrgServer) GetMember(ctx context.Context, req *pb.MemberRequest) (*pb.MemberResponse, error) {
-	uuid, err := uuid.Parse(req.GetUserUuid())
-	if err != nil {
-		return nil, status.Errorf(codes.InvalidArgument, "invalid format of user uuid. Error %s", err.Error())
-	}
-
-	member, err := r.orgRepo.GetMember(int(req.GetOrgId()), uuid)
-	if err != nil {
-		return nil, grpc.SqlErrorToGrpc(err, "member")
-	}
-
-	return &pb.MemberResponse{Member: dbMemberToPbMember(member)}, nil
-}
-
-func (r *OrgServer) GetMembers(ctx context.Context, req *pb.GetMembersRequest) (*pb.GetMembersResponse, error) {
-	_, err := r.orgRepo.Get(int(req.GetOrgId()))
-	if err != nil {
-		return nil, grpc.SqlErrorToGrpc(err, "org")
-	}
-
-	members, err := r.orgRepo.GetMembers(int(req.GetOrgId()))
-	if err != nil {
-		return nil, grpc.SqlErrorToGrpc(err, "orgs")
-	}
-
-	resp := &pb.GetMembersResponse{
-		OrgId:   req.GetOrgId(),
-		Members: dbMembersToPbMembers(members),
-	}
-
-	return resp, nil
-}
-
-func (r *OrgServer) DeactivateMember(ctx context.Context, req *pb.MemberRequest) (*pb.MemberResponse, error) {
-	uuid, err := uuid.Parse(req.GetUserUuid())
-	if err != nil {
-		return nil, status.Errorf(codes.InvalidArgument, "invalid format of user uuid. Error %s", err.Error())
-	}
-
-	member, err := r.orgRepo.DeactivateMember(int(req.GetOrgId()), uuid)
-	if err != nil {
-		return nil, grpc.SqlErrorToGrpc(err, "member")
-	}
-
-	return &pb.MemberResponse{Member: dbMemberToPbMember(member)}, nil
-}
-
-func (r *OrgServer) RemoveMember(ctx context.Context, req *pb.MemberRequest) (*pb.MemberResponse, error) {
-	uuid, err := uuid.Parse(req.GetUserUuid())
-	if err != nil {
-		return nil, status.Errorf(codes.InvalidArgument, "invalid format of user uuid. Error %s", err.Error())
-	}
-
-	member, err := r.orgRepo.GetMember(int(req.GetOrgId()), uuid)
-	if err != nil {
-		return nil, grpc.SqlErrorToGrpc(err, "member")
-	}
-
-	if !member.Deactivated {
-		return nil, status.Errorf(codes.FailedPrecondition, "member must be deactivated first")
-	}
-
-	err = r.orgRepo.RemoveMember(int(req.GetOrgId()), uuid)
-	if err != nil {
-		return nil, grpc.SqlErrorToGrpc(err, "member")
-	}
-
-	return &pb.MemberResponse{}, nil
-}
-
-// func (r *OrgServer) Delete(ctx context.Context, req *pb.DeleteRequest) (*pb.DeleteResponse, error) {
-// logrus.Infof("Deleting org %v", req)
-
-// err := r.orgRepo.Delete(req.GetName())
-// if err != nil {
-// return nil, grpc.SqlErrorToGrpc(err, "org")
-// }
-
-// // publish event async
-
-// return &pb.DeleteResponse{}, nil
-// }
-
-func dbOrgToPbOrg(org *db.Org) *pb.Organization {
-	return &pb.Organization{
-		Id:            uint64(org.ID),
-		Name:          org.Name,
-		Owner:         org.Owner.String(),
-		Certificate:   org.Certificate,
-		IsDeactivated: org.Deactivated,
-		CreatedAt:     timestamppb.New(org.CreatedAt),
-	}
-}
-
-func dbOrgsToPbOrgs(orgs []db.Org) []*pb.Organization {
-	res := []*pb.Organization{}
 
 	for _, o := range orgs {
 		res = append(res, dbOrgToPbOrg(&o))
@@ -332,6 +259,5 @@
 		res = append(res, dbMemberToPbMember(&m))
 	}
 
->>>>>>> cc1c0ce0
 	return res
 }