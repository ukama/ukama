/*
 * This Source Code Form is subject to the terms of the Mozilla Public
 * License, v. 2.0. If a copy of the MPL was not distributed with this
 * file, You can obtain one at https://mozilla.org/MPL/2.0/.
 *
 * Copyright (c) 2023-present, Ukama Inc.
 */

package client

import (
	"context"
	"time"

	log "github.com/sirupsen/logrus"

	"google.golang.org/grpc/credentials/insecure"

	upb "github.com/ukama/ukama/systems/common/pb/gen/ukama"
	pb "github.com/ukama/ukama/systems/registry/member/pb/gen"
	"google.golang.org/grpc"
)

type MemberRegistry struct {
	conn    *grpc.ClientConn
	client  pb.MemberServiceClient
	timeout time.Duration
	host    string
}

func NewMemberRegistry(memberHost string, timeout time.Duration) *MemberRegistry {
	// using same context for three connections
	ctx, cancel := context.WithTimeout(context.Background(), timeout)
	defer cancel()

	conn, err := grpc.DialContext(ctx, memberHost, grpc.WithTransportCredentials(insecure.NewCredentials()))
	if err != nil {
		log.Fatalf("did not connect: %v", err)
	}
	client := pb.NewMemberServiceClient(conn)

	return &MemberRegistry{
		conn:    conn,
		client:  client,
		timeout: timeout,
		host:    memberHost,
	}
}

func NewRegistryFromClient(mClient pb.MemberServiceClient) *MemberRegistry {
	return &MemberRegistry{
		host:    "localhost",
		timeout: 1 * time.Second,
		conn:    nil,
		client:  mClient,
	}
}

func (r *MemberRegistry) Close() {
	r.conn.Close()
}

func (r *MemberRegistry) GetMember(memberId string) (*pb.MemberResponse, error) {
	ctx, cancel := context.WithTimeout(context.Background(), r.timeout)
	defer cancel()

	res, err := r.client.GetMember(ctx, &pb.MemberRequest{MemberId: memberId})
	if err != nil {
		return nil, err
	}

	return res, nil
}

func (r *MemberRegistry) GetMemberByUserId(userId string) (*pb.GetMemberByUserIdResponse, error) {
	ctx, cancel := context.WithTimeout(context.Background(), r.timeout)
	defer cancel()

	res, err := r.client.GetMemberByUserId(ctx, &pb.GetMemberByUserIdRequest{MemberId: userId})
	if err != nil {
		return nil, err
	}

	return res, nil
}

func (r *MemberRegistry) GetMembers() (*pb.GetMembersResponse, error) {
	ctx, cancel := context.WithTimeout(context.Background(), r.timeout)
	defer cancel()

	res, err := r.client.GetMembers(ctx, &pb.GetMembersRequest{})
	if err != nil {
		return nil, err
	}

	return res, nil
}

func (r *MemberRegistry) AddMember(userUUID string, role string) (*pb.MemberResponse, error) {
	ctx, cancel := context.WithTimeout(context.Background(), r.timeout)
	defer cancel()

	member := &pb.AddMemberRequest{UserUuid: userUUID, Role: upb.RoleType(upb.RoleType_value[role])}
	res, err := r.client.AddMember(ctx, member)

	if err != nil {
		return nil, err
	}

	return res, nil
}

<<<<<<< HEAD
func (r *MemberRegistry) AddOtherMember(userUUID string, role string) (*pb.MemberResponse, error) {
	ctx, cancel := context.WithTimeout(context.Background(), r.timeout)
	defer cancel()

	member := &pb.AddMemberRequest{UserUuid: userUUID, Role: upb.RoleType(upb.RoleType_value[role])}
	res, err := r.client.AddOtherMember(ctx, member)

	if err != nil {
		return nil, err
	}

	return res, nil
}
=======
>>>>>>> 4fc81765

func (r *MemberRegistry) UpdateMember(memberId string, isDeactivated bool, role string) error {
	ctx, cancel := context.WithTimeout(context.Background(), r.timeout)
	defer cancel()

	_, err := r.client.UpdateMember(ctx, &pb.UpdateMemberRequest{
		MemberId:      memberId,
		IsDeactivated: isDeactivated,
	})

	return err
}

func (r *MemberRegistry) RemoveMember(memberId string) error {
	ctx, cancel := context.WithTimeout(context.Background(), r.timeout)
	defer cancel()

	_, err := r.client.RemoveMember(ctx, &pb.MemberRequest{MemberId: memberId})

	return err
}<|MERGE_RESOLUTION|>--- conflicted
+++ resolved
@@ -110,23 +110,6 @@
 	return res, nil
 }
 
-<<<<<<< HEAD
-func (r *MemberRegistry) AddOtherMember(userUUID string, role string) (*pb.MemberResponse, error) {
-	ctx, cancel := context.WithTimeout(context.Background(), r.timeout)
-	defer cancel()
-
-	member := &pb.AddMemberRequest{UserUuid: userUUID, Role: upb.RoleType(upb.RoleType_value[role])}
-	res, err := r.client.AddOtherMember(ctx, member)
-
-	if err != nil {
-		return nil, err
-	}
-
-	return res, nil
-}
-=======
->>>>>>> 4fc81765
-
 func (r *MemberRegistry) UpdateMember(memberId string, isDeactivated bool, role string) error {
 	ctx, cancel := context.WithTimeout(context.Background(), r.timeout)
 	defer cancel()
