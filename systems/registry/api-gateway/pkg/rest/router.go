package rest

import (
	"fmt"
	"net/http"

	"github.com/ukama/ukama/systems/common/rest"
	"github.com/wI2L/fizz/openapi"

	"github.com/loopfz/gadgeto/tonic"
	"github.com/ukama/ukama/systems/common/config"
	"github.com/ukama/ukama/systems/registry/api-gateway/cmd/version"
	"github.com/wI2L/fizz"

	"github.com/ukama/ukama/systems/registry/api-gateway/pkg"
	"github.com/ukama/ukama/systems/registry/api-gateway/pkg/client"

	"github.com/gin-gonic/gin"

	log "github.com/sirupsen/logrus"
	mpb "github.com/ukama/ukama/systems/registry/member/pb/gen"
	netpb "github.com/ukama/ukama/systems/registry/network/pb/gen"
	nodepb "github.com/ukama/ukama/systems/registry/node/pb/gen"
)

const USER_ID_KEY = "UserId"
const ORG_URL_PARAMETER = "org"

type Router struct {
	f       *fizz.Fizz
	clients *Clients
	config  *RouterConfig
}

type RouterConfig struct {
	metricsConfig config.Metrics
	httpEndpoints *pkg.HttpEndpoints
	debugMode     bool
	serverConf    *rest.HttpConfig
	auth          *config.Auth
}

type Clients struct {
	Network network
	Node    node
	Member  member
}

type network interface {
	AddNetwork(orgName string, netName string) (*netpb.AddResponse, error)
	GetNetwork(netID string) (*netpb.GetResponse, error)
	GetNetworks(org string) (*netpb.GetByOrgResponse, error)

	AddSite(netID string, siteName string) (*netpb.AddSiteResponse, error)
	GetSite(netID string, siteName string) (*netpb.GetSiteResponse, error)
	GetSites(netID string) (*netpb.GetSitesByNetworkResponse, error)

	AddNode(nodeId string, name string, orgId string) (*nodepb.AddNodeResponse, error)
	DeleteNode(nodeId string) (*nodepb.DeleteNodeResponse, error)
	GetNode(nodeId string) (*nodepb.GetNodeResponse, error)
	UpdateNode(nodeId string, name string) (*nodepb.UpdateNodeResponse, error)
}

type member interface {
	GetMember(userUUID string) (*mpb.MemberResponse, error)
	GetMembers() (*mpb.GetMembersResponse, error)
	AddMember(userUUID string, role string) (*mpb.MemberResponse, error)
	AddOtherMember(userUUID string, role string) (*mpb.MemberResponse, error)
	UpdateMember(userUUID string, isDeactivated bool, role string) error
	RemoveMember(userUUID string) error
}

type node interface {
	AddNode(nodeId, name, orgId, state string) (*nodepb.AddNodeResponse, error)
	GetNode(nodeId string) (*nodepb.GetNodeResponse, error)
	GetOrgNodes(orgId string, free bool) (*nodepb.GetByOrgResponse, error)
	GetSiteNodes(siteId string) (*nodepb.GetBySiteResponse, error)
	GetAllNodes(free bool) (*nodepb.GetNodesResponse, error)
	UpdateNodeState(nodeId string, state string) (*nodepb.UpdateNodeResponse, error)
	UpdateNode(nodeId string, name string) (*nodepb.UpdateNodeResponse, error)
	DeleteNode(nodeId string) (*nodepb.DeleteNodeResponse, error)
	AttachNodes(node, l, r string) (*nodepb.AttachNodesResponse, error)
	DetachNode(nodeId string) (*nodepb.DetachNodeResponse, error)
	AddNodeToSite(nodeId, networkId, siteId string) (*nodepb.AddNodeToSiteResponse, error)
	ReleaseNodeFromSite(nodeId string) (*nodepb.ReleaseNodeFromSiteResponse, error)
}

func NewClientsSet(endpoints *pkg.GrpcEndpoints) *Clients {
	c := &Clients{}
<<<<<<< HEAD
	c.Registry = client.NewRegistry(endpoints.Network, endpoints.Org, endpoints.Node, endpoints.Timeout)
	c.User = client.NewUsers(endpoints.Users, endpoints.Timeout)
=======
	c.Network = client.NewNetworkRegistry(endpoints.Network, endpoints.Timeout)
	c.Node = client.NewNode(endpoints.Node, endpoints.Timeout)
	c.Member = client.NewMemberRegistry(endpoints.Member, endpoints.Timeout)

>>>>>>> e34e9e28
	return c
}

func NewRouter(clients *Clients, config *RouterConfig, authfunc func(*gin.Context, string) error) *Router {
	r := &Router{
		clients: clients,
		config:  config,
	}

	if !config.debugMode {
		gin.SetMode(gin.ReleaseMode)
	}

	r.init(authfunc)
	return r
}

func NewRouterConfig(svcConf *pkg.Config) *RouterConfig {
	return &RouterConfig{
		metricsConfig: svcConf.Metrics,
		httpEndpoints: &svcConf.HttpServices,
		serverConf:    &svcConf.Server,
		debugMode:     svcConf.DebugMode,
		auth:          svcConf.Auth,
	}
}

func (rt *Router) Run() {
	log.Info("Listening on port ", rt.config.serverConf.Port)
	err := rt.f.Engine().Run(fmt.Sprint(":", rt.config.serverConf.Port))
	if err != nil {
		panic(err)
	}
}

func (r *Router) init(f func(*gin.Context, string) error) {
	r.f = rest.NewFizzRouter(r.config.serverConf, pkg.SystemName, version.Version, r.config.debugMode, r.config.auth.AuthAppUrl+"?redirect=true")
	auth := r.f.Group("/v1", "API gateway", "Registry system version v1", func(ctx *gin.Context) {
		if r.config.auth.BypassAuthMode {
			log.Info("Bypassing auth")
			return
		}
		s := fmt.Sprintf("%s, %s, %s", pkg.SystemName, ctx.Request.Method, ctx.Request.URL.Path)
		ctx.Request.Header.Set("Meta", s)
		err := f(ctx, r.config.auth.AuthAPIGW)
		if err != nil {
			ctx.AbortWithStatusJSON(http.StatusUnauthorized, err.Error())
			return
		}
		if err == nil {
			return
		}
	})
	auth.Use()
	{
		// org routes
		// const org = "/orgs"
		// orgs := auth.Group(org, "Orgs", "Operations on Orgs")
		// orgs.GET("", formatDoc("Get Orgs", "Get all organization owned by a user"), tonic.Handler(r.getOrgsHandler, http.StatusOK))
		// orgs.POST("", formatDoc("Add Org", "Add a new organization"), tonic.Handler(r.postOrgHandler, http.StatusCreated))
		// orgs.GET("/:org", formatDoc("Get Org", "Get a specific organization"), tonic.Handler(r.getOrgHandler, http.StatusOK))
		// update org
		// Deactivate org
		// Delete org
		const mem = "/members"
		member := auth.Group(mem, "Members", "Operations on Members")
		member.GET("", formatDoc("Get Members", "Get all members of an organization"), tonic.Handler(r.getMembersHandler, http.StatusOK))
		member.POST("", formatDoc("Add Member", "Add a new member to an organization"), tonic.Handler(r.postMemberHandler, http.StatusCreated))
		member.POST("/others", formatDoc("Add a member of other org", "Add a member to an organization who's already existing member of other org"), tonic.Handler(r.postOtherMemberHandler, http.StatusCreated))
		member.GET("/:user_uuid", formatDoc("Get Member", "Get a member of an organization"), tonic.Handler(r.getMemberHandler, http.StatusOK))
		member.PATCH("/:user_uuid", formatDoc("Update Member", "Update a member of an organization"), tonic.Handler(r.patchMemberHandler, http.StatusOK))
		member.DELETE("/:user_uuid", formatDoc("Remove Member", "Remove a member from an organization"), tonic.Handler(r.removeMemberHandler, http.StatusOK))

		// Users routes
<<<<<<< HEAD
		const user = "/users"
		users := auth.Group(user, "Users", "Operations on Users")
		users.POST("", formatDoc("Add User", "Add a new User to the registry"), tonic.Handler(r.postUserHandler, http.StatusCreated))
		users.GET("/:user_id", formatDoc("Get User", "Get a specific user"), tonic.Handler(r.getUserHandler, http.StatusOK))
=======
		// const user = "/users"
		// users := auth.Group(user, "Users", "Operations on Users")
		// users.POST("", formatDoc("Add User", "Add a new User to the registry"), tonic.Handler(r.postUserHandler, http.StatusCreated))
		// users.GET("/:user_id", formatDoc("Get User", "Get a specific user"), tonic.Handler(r.getUserHandler, http.StatusOK))
		// users.GET("/auth/:auth_id", formatDoc("Get User By AuthId", "Get a specific user by authId"), tonic.Handler(r.getUserByAuthIdHandler, http.StatusOK))
		// users.GET("/whoami/:user_id", formatDoc("Get detailed User", "Get a specific user details with all linked orgs"), tonic.Handler(r.whoamiHandler, http.StatusOK))
>>>>>>> e34e9e28
		// user orgs-member
		// update user
		// Deactivate user
		// Delete user
		// users.DELETE("/:user_uuid", formatDoc("Remove User", "Remove a user from the registry"), tonic.Handler(r.removeUserHandler, http.StatusOK))

		// Network routes
		// Networks
		const net = "/networks"
		networks := auth.Group(net, "Networks", "Operations on Networks")
		networks.GET("", formatDoc("Get Networks", "Get all Networks of an organization"), tonic.Handler(r.getNetworksHandler, http.StatusOK))
		networks.POST("", formatDoc("Add Network", "Add a new network to an organization"), tonic.Handler(r.postNetworkHandler, http.StatusCreated))
		networks.GET("/:net_id", formatDoc("Get Network", "Get a specific network"), tonic.Handler(r.getNetworkHandler, http.StatusOK))
		// update network
		// networks.DELETE("/:net_id", formatDoc("Remove Network", "Remove a network of an organization"), tonic.Handler(r.removeNetworkHandler, http.StatusOK))

		// Admins

		// Vendors

		// Sites
		networks.GET("/:net_id/sites", formatDoc("Get Sites", "Get all sites of a network"), tonic.Handler(r.getSitesHandler, http.StatusOK))
		networks.POST("/:net_id/sites", formatDoc("Add Site", "Add a new site to a network"), tonic.Handler(r.postSiteHandler, http.StatusCreated))
		networks.GET("/:net_id/sites/:site", formatDoc("Get Site", "Get a site of a network"), tonic.Handler(r.getSiteHandler, http.StatusOK))
		// update sites
		// delete sites

		// Node routes
		const node = "/nodes"
		nodes := auth.Group(node, "Nodes", "Operations on Nodes")
		nodes.GET("", formatDoc("Get Nodes", "Get all or free Nodes"), tonic.Handler(r.getAllNodesHandler, http.StatusOK))
		nodes.GET("/:node_id", formatDoc("Get Node", "Get a specific node"), tonic.Handler(r.getNodeHandler, http.StatusOK))
		nodes.GET("sites/:site_id", formatDoc("Get Nodes For Site", "Get all nodes of a site"), tonic.Handler(r.getSiteNodesHandler, http.StatusOK))
		nodes.POST("", formatDoc("Add Node", "Add a new Node to an organization"), tonic.Handler(r.postAddNodeHandler, http.StatusCreated))
		nodes.PUT("/:node_id", formatDoc("Update Node", "Update node name or state"), tonic.Handler(r.putUpdateNodeHandler, http.StatusOK))
		nodes.PATCH("/:node_id", formatDoc("Update Node State", "Update node state"), tonic.Handler(r.patchUpdateNodeStateHandler, http.StatusOK))
		nodes.DELETE("/:node_id", formatDoc("Delete Node", "Remove node from org"), tonic.Handler(r.deleteNodeHandler, http.StatusOK))
		nodes.POST("/:node_id/attach", formatDoc("Attach Node", "Group nodes"), tonic.Handler(r.postAttachedNodesHandler, http.StatusCreated))
		nodes.DELETE("/:node_id/attach", formatDoc("Dettach Node", "Move node out of group"), tonic.Handler(r.deleteAttachedNodeHandler, http.StatusOK))
		nodes.POST("/:node_id/sites", formatDoc("Add To Site", "Add node to site"), tonic.Handler(r.postNodeToSiteHandler, http.StatusCreated))
		nodes.DELETE("/:node_id/sites", formatDoc("Release From Site", "Release node from site"), tonic.Handler(r.deleteNodeFromSiteHandler, http.StatusOK))
	}
}

// Node handlers
// func (r *Router) getOrgNodesHandler(c *gin.Context, req *GetOrgNodesRequest) (*nodepb.GetByOrgResponse, error) {
// 	return r.clients.Node.GetOrgNodes(req.OrgId, req.Free)
// }

func (r *Router) getSiteNodesHandler(c *gin.Context, req *GetSiteNodesRequest) (*nodepb.GetBySiteResponse, error) {
	return r.clients.Node.GetSiteNodes(req.SiteId)
}

func (r *Router) getAllNodesHandler(c *gin.Context, req *GetNodesRequest) (*nodepb.GetNodesResponse, error) {
	return r.clients.Node.GetAllNodes(req.Free)
}

func (r *Router) getNodeHandler(c *gin.Context, req *GetNodeRequest) (*nodepb.GetNodeResponse, error) {
	return r.clients.Node.GetNode(req.NodeId)
}

func (r *Router) postAddNodeHandler(c *gin.Context, req *AddNodeRequest) (*nodepb.AddNodeResponse, error) {
	return r.clients.Node.AddNode(req.NodeId, req.Name, req.OrgId)
}

func (r *Router) postAttachedNodesHandler(c *gin.Context, req *AttachNodesRequest) (*nodepb.AttachNodesResponse, error) {
	return r.clients.Node.AttachNodes(req.ParentNode, req.AmpNodeL, req.AmpNodeR)
}

func (r *Router) deleteAttachedNodeHandler(c *gin.Context, req *DetachNodeRequest) (*nodepb.DetachNodeResponse, error) {
	return r.clients.Node.DetachNode(req.NodeId)
}

func (r *Router) putUpdateNodeHandler(c *gin.Context, req *UpdateNodeRequest) (*nodepb.UpdateNodeResponse, error) {
	return r.clients.Node.UpdateNode(req.NodeId, req.Name)
}

func (r *Router) patchUpdateNodeStateHandler(c *gin.Context, req *UpdateNodeStateRequest) (*nodepb.UpdateNodeResponse, error) {
	return r.clients.Node.UpdateNodeState(req.NodeId, req.State)
}

func (r *Router) postNodeToSiteHandler(c *gin.Context, req *AddNodeToSiteRequest) (*nodepb.AddNodeToSiteResponse, error) {
	return r.clients.Node.AddNodeToSite(req.NodeId, req.NetworkId, req.SiteId)
}

func (r *Router) deleteNodeFromSiteHandler(c *gin.Context, req *ReleaseNodeFromSiteRequest) (*nodepb.ReleaseNodeFromSiteResponse, error) {
	return r.clients.Node.ReleaseNodeFromSite(req.NodeId)
}

func (r *Router) deleteNodeHandler(c *gin.Context, req *DeleteNodeRequest) (*nodepb.DeleteNodeResponse, error) {
	return r.clients.Node.DeleteNode(req.NodeId)
}

/* Member */
func (r *Router) getMembersHandler(c *gin.Context, req *GetMembersRequest) (*mpb.GetMembersResponse, error) {
	return r.clients.Member.GetMembers()
}

func (r *Router) getMemberHandler(c *gin.Context, req *GetMemberRequest) (*mpb.MemberResponse, error) {
	return r.clients.Member.GetMember(req.UserUuid)
}

func (r *Router) postMemberHandler(c *gin.Context, req *MemberRequest) (*mpb.MemberResponse, error) {
	return r.clients.Member.AddMember(req.UserUuid, req.Role)
}
<<<<<<< HEAD
func (r *Router) postNodeHandler(c *gin.Context, req *AddNodeRequest) (*nodepb.AddNodeResponse, error) {
	return r.clients.Registry.AddNode(req.NodeId, req.Name, req.OrgId)
}
func (r *Router) patchNodeHandler(c *gin.Context, req *UpdateNodeRequest) (*nodepb.UpdateNodeResponse, error) {
	return r.clients.Registry.UpdateNode(req.NodeId, req.Name)
}
func (r *Router) postMemberHandler(c *gin.Context, req *MemberRequest) (*orgpb.MemberResponse, error) {
	return r.clients.Registry.AddMember(req.OrgName, req.UserUuid, req.Role)
=======

func (r *Router) postOtherMemberHandler(c *gin.Context, req *MemberRequest) (*mpb.MemberResponse, error) {
	return r.clients.Member.AddOtherMember(req.UserUuid, req.Role)
>>>>>>> e34e9e28
}

func (r *Router) patchMemberHandler(c *gin.Context, req *UpdateMemberRequest) error {
	return r.clients.Member.UpdateMember(req.UserUuid, req.IsDeactivated, req.Role)
}

func (r *Router) removeMemberHandler(c *gin.Context, req *RemoveMemberRequest) error {
	return r.clients.Member.RemoveMember(req.UserUuid)
}

func (r *Router) deactivateUserHandler(c *gin.Context, req *GetUserRequest) (*userspb.DeactivateResponse, error) {
	return r.clients.User.Deactivate(c.Param("user_uuid"), c.GetString(USER_ID_KEY))
}

func (r *Router) deleteUserHandler(c *gin.Context, req *GetUserRequest) error {
	return r.clients.User.Delete(c.Param("user_uuid"), c.GetString(USER_ID_KEY))
}

// Network handlers

func (r *Router) getNetworkHandler(c *gin.Context, req *GetNetworkRequest) (*netpb.GetResponse, error) {
	return r.clients.Network.GetNetwork(req.NetworkId)
}

func (r *Router) getNetworksHandler(c *gin.Context, req *GetNetworksRequest) (*netpb.GetByOrgResponse, error) {
	orgName, ok := c.GetQuery("org")
	if !ok {
		return nil, &rest.HttpError{HttpCode: http.StatusBadRequest,
			Message: "org is a mandatory query parameter"}
	}

	return r.clients.Network.GetNetworks(orgName)
}

func (r *Router) postNetworkHandler(c *gin.Context, req *AddNetworkRequest) (*netpb.AddResponse, error) {
	return r.clients.Network.AddNetwork(req.OrgName, req.NetName)
}

func (r *Router) getSiteHandler(c *gin.Context, req *GetSiteRequest) (*netpb.GetSiteResponse, error) {
	return r.clients.Network.GetSite(req.NetworkId, req.SiteName)
}

func (r *Router) getSitesHandler(c *gin.Context, req *GetNetworkRequest) (*netpb.GetSitesByNetworkResponse, error) {
	return r.clients.Network.GetSites(req.NetworkId)
}

func (r *Router) postSiteHandler(c *gin.Context, req *AddSiteRequest) (*netpb.AddSiteResponse, error) {
	return r.clients.Network.AddSite(req.NetworkId, req.SiteName)
}

func formatDoc(summary string, description string) []fizz.OperationOption {
	return []fizz.OperationOption{func(info *openapi.OperationInfo) {
		info.Summary = summary
		info.Description = description
	}}
}<|MERGE_RESOLUTION|>--- conflicted
+++ resolved
@@ -54,11 +54,6 @@
 	AddSite(netID string, siteName string) (*netpb.AddSiteResponse, error)
 	GetSite(netID string, siteName string) (*netpb.GetSiteResponse, error)
 	GetSites(netID string) (*netpb.GetSitesByNetworkResponse, error)
-
-	AddNode(nodeId string, name string, orgId string) (*nodepb.AddNodeResponse, error)
-	DeleteNode(nodeId string) (*nodepb.DeleteNodeResponse, error)
-	GetNode(nodeId string) (*nodepb.GetNodeResponse, error)
-	UpdateNode(nodeId string, name string) (*nodepb.UpdateNodeResponse, error)
 }
 
 type member interface {
@@ -87,15 +82,10 @@
 
 func NewClientsSet(endpoints *pkg.GrpcEndpoints) *Clients {
 	c := &Clients{}
-<<<<<<< HEAD
-	c.Registry = client.NewRegistry(endpoints.Network, endpoints.Org, endpoints.Node, endpoints.Timeout)
-	c.User = client.NewUsers(endpoints.Users, endpoints.Timeout)
-=======
 	c.Network = client.NewNetworkRegistry(endpoints.Network, endpoints.Timeout)
 	c.Node = client.NewNode(endpoints.Node, endpoints.Timeout)
 	c.Member = client.NewMemberRegistry(endpoints.Member, endpoints.Timeout)
 
->>>>>>> e34e9e28
 	return c
 }
 
@@ -170,24 +160,17 @@
 		member.DELETE("/:user_uuid", formatDoc("Remove Member", "Remove a member from an organization"), tonic.Handler(r.removeMemberHandler, http.StatusOK))
 
 		// Users routes
-<<<<<<< HEAD
-		const user = "/users"
-		users := auth.Group(user, "Users", "Operations on Users")
-		users.POST("", formatDoc("Add User", "Add a new User to the registry"), tonic.Handler(r.postUserHandler, http.StatusCreated))
-		users.GET("/:user_id", formatDoc("Get User", "Get a specific user"), tonic.Handler(r.getUserHandler, http.StatusOK))
-=======
 		// const user = "/users"
 		// users := auth.Group(user, "Users", "Operations on Users")
 		// users.POST("", formatDoc("Add User", "Add a new User to the registry"), tonic.Handler(r.postUserHandler, http.StatusCreated))
 		// users.GET("/:user_id", formatDoc("Get User", "Get a specific user"), tonic.Handler(r.getUserHandler, http.StatusOK))
 		// users.GET("/auth/:auth_id", formatDoc("Get User By AuthId", "Get a specific user by authId"), tonic.Handler(r.getUserByAuthIdHandler, http.StatusOK))
 		// users.GET("/whoami/:user_id", formatDoc("Get detailed User", "Get a specific user details with all linked orgs"), tonic.Handler(r.whoamiHandler, http.StatusOK))
->>>>>>> e34e9e28
 		// user orgs-member
 		// update user
 		// Deactivate user
 		// Delete user
-		// users.DELETE("/:user_uuid", formatDoc("Remove User", "Remove a user from the registry"), tonic.Handler(r.removeUserHandler, http.StatusOK))
+		// users.DELETE("/:user_id", formatDoc("Remove User", "Remove a user from the registry"), tonic.Handler(r.removeUserHandler, http.StatusOK))
 
 		// Network routes
 		// Networks
@@ -198,9 +181,7 @@
 		networks.GET("/:net_id", formatDoc("Get Network", "Get a specific network"), tonic.Handler(r.getNetworkHandler, http.StatusOK))
 		// update network
 		// networks.DELETE("/:net_id", formatDoc("Remove Network", "Remove a network of an organization"), tonic.Handler(r.removeNetworkHandler, http.StatusOK))
-
 		// Admins
-
 		// Vendors
 
 		// Sites
@@ -245,7 +226,7 @@
 }
 
 func (r *Router) postAddNodeHandler(c *gin.Context, req *AddNodeRequest) (*nodepb.AddNodeResponse, error) {
-	return r.clients.Node.AddNode(req.NodeId, req.Name, req.OrgId)
+	return r.clients.Node.AddNode(req.NodeId, req.Name, req.OrgId, req.State)
 }
 
 func (r *Router) postAttachedNodesHandler(c *gin.Context, req *AttachNodesRequest) (*nodepb.AttachNodesResponse, error) {
@@ -288,20 +269,9 @@
 func (r *Router) postMemberHandler(c *gin.Context, req *MemberRequest) (*mpb.MemberResponse, error) {
 	return r.clients.Member.AddMember(req.UserUuid, req.Role)
 }
-<<<<<<< HEAD
-func (r *Router) postNodeHandler(c *gin.Context, req *AddNodeRequest) (*nodepb.AddNodeResponse, error) {
-	return r.clients.Registry.AddNode(req.NodeId, req.Name, req.OrgId)
-}
-func (r *Router) patchNodeHandler(c *gin.Context, req *UpdateNodeRequest) (*nodepb.UpdateNodeResponse, error) {
-	return r.clients.Registry.UpdateNode(req.NodeId, req.Name)
-}
-func (r *Router) postMemberHandler(c *gin.Context, req *MemberRequest) (*orgpb.MemberResponse, error) {
-	return r.clients.Registry.AddMember(req.OrgName, req.UserUuid, req.Role)
-=======
 
 func (r *Router) postOtherMemberHandler(c *gin.Context, req *MemberRequest) (*mpb.MemberResponse, error) {
 	return r.clients.Member.AddOtherMember(req.UserUuid, req.Role)
->>>>>>> e34e9e28
 }
 
 func (r *Router) patchMemberHandler(c *gin.Context, req *UpdateMemberRequest) error {
@@ -310,14 +280,6 @@
 
 func (r *Router) removeMemberHandler(c *gin.Context, req *RemoveMemberRequest) error {
 	return r.clients.Member.RemoveMember(req.UserUuid)
-}
-
-func (r *Router) deactivateUserHandler(c *gin.Context, req *GetUserRequest) (*userspb.DeactivateResponse, error) {
-	return r.clients.User.Deactivate(c.Param("user_uuid"), c.GetString(USER_ID_KEY))
-}
-
-func (r *Router) deleteUserHandler(c *gin.Context, req *GetUserRequest) error {
-	return r.clients.User.Delete(c.Param("user_uuid"), c.GetString(USER_ID_KEY))
 }
 
 // Network handlers
