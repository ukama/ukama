package rest

import (
	"fmt"
	"net/http"

	"github.com/ukama/ukama/systems/common/rest"
	"github.com/wI2L/fizz/openapi"

	"github.com/loopfz/gadgeto/tonic"
	"github.com/ukama/ukama/systems/common/config"
	"github.com/ukama/ukama/systems/registry/api-gateway/cmd/version"
	"github.com/wI2L/fizz"

	"github.com/ukama/ukama/systems/registry/api-gateway/pkg"
	"github.com/ukama/ukama/systems/registry/api-gateway/pkg/client"

	"github.com/gin-gonic/gin"
	"github.com/sirupsen/logrus"
	netpb "github.com/ukama/ukama/systems/registry/network/pb/gen"
	nodepb "github.com/ukama/ukama/systems/registry/node/pb/gen"
	orgpb "github.com/ukama/ukama/systems/registry/org/pb/gen"
	userspb "github.com/ukama/ukama/systems/registry/users/pb/gen"
)

const USER_ID_KEY = "UserId"
const ORG_URL_PARAMETER = "org"

type Router struct {
	f       *fizz.Fizz
	clients *Clients
	config  *RouterConfig
}

type RouterConfig struct {
	metricsConfig config.Metrics
	httpEndpoints *pkg.HttpEndpoints
	debugMode     bool
	serverConf    *rest.HttpConfig
	auth          *config.Auth
}

type Clients struct {
	Registry registry
	User     *client.Users
	Node     *client.Node
}

type registry interface {
	AddOrg(orgName string, owner string, certificate string) (*orgpb.AddResponse, error)
	GetOrg(orgName string) (*orgpb.GetByNameResponse, error)
	GetOrgs(ownerUUID string) (*orgpb.GetByOwnerResponse, error)
	GetMember(orgName string, userUUID string) (*orgpb.MemberResponse, error)
	GetMembers(orgName string) (*orgpb.GetMembersResponse, error)
	AddMember(orgName string, userUUID string, role string) (*orgpb.MemberResponse, error)
	UpdateMember(orgName string, userUUID string, isDeactivated bool, role string) error
	RemoveMember(orgName string, userUUID string) error

	AddNetwork(orgName string, netName string) (*netpb.AddResponse, error)
	GetNetwork(netID string) (*netpb.GetResponse, error)
	GetNetworks(org string) (*netpb.GetByOrgResponse, error)

	AddSite(netID string, siteName string) (*netpb.AddSiteResponse, error)
	GetSite(netID string, siteName string) (*netpb.GetSiteResponse, error)
	GetSites(netID string) (*netpb.GetSitesByNetworkResponse, error)

	AddNode(nodeId string, name string, orgId string) (*nodepb.AddNodeResponse, error)
	DeleteNode(nodeId string) (*nodepb.DeleteNodeResponse, error)
	GetNode(nodeId string) (*nodepb.GetNodeResponse, error)
	UpdateNode(nodeId string, name string) (*nodepb.UpdateNodeResponse, error)
}

func NewClientsSet(endpoints *pkg.GrpcEndpoints) *Clients {
	c := &Clients{}
	c.Registry = client.NewRegistry(endpoints.Network, endpoints.Org, endpoints.Node, endpoints.Timeout)
	c.User = client.NewUsers(endpoints.Users, endpoints.Timeout)
	return c
}

func NewRouter(clients *Clients, config *RouterConfig, authfunc func(*gin.Context, string) error) *Router {
	r := &Router{
		clients: clients,
		config:  config,
	}

	if !config.debugMode {
		gin.SetMode(gin.ReleaseMode)
	}

	r.init(authfunc)
	return r
}

func NewRouterConfig(svcConf *pkg.Config) *RouterConfig {
	return &RouterConfig{
		metricsConfig: svcConf.Metrics,
		httpEndpoints: &svcConf.HttpServices,
		serverConf:    &svcConf.Server,
		debugMode:     svcConf.DebugMode,
		auth:          svcConf.Auth,
	}
}

func (rt *Router) Run() {
	logrus.Info("Listening on port ", rt.config.serverConf.Port)
	err := rt.f.Engine().Run(fmt.Sprint(":", rt.config.serverConf.Port))
	if err != nil {
		panic(err)
	}
}

func (r *Router) init(f func(*gin.Context, string) error) {
	r.f = rest.NewFizzRouter(r.config.serverConf, pkg.SystemName, version.Version, r.config.debugMode, r.config.auth.AuthAppUrl+"?redirect=true")
	auth := r.f.Group("/v1", "API gateway", "Registry system version v1", func(ctx *gin.Context) {
		if r.config.auth.BypassAuthMode {
			logrus.Info("Bypassing auth")
			return
		}
		s := fmt.Sprintf("%s, %s, %s", pkg.SystemName, ctx.Request.Method, ctx.Request.URL.Path)
		ctx.Request.Header.Set("Meta", s)
		err := f(ctx, r.config.auth.AuthAPIGW)
		if err != nil {
			ctx.AbortWithStatusJSON(http.StatusUnauthorized, err.Error())
			return
		}
		if err == nil {
			return
		}
	})
	auth.Use()
	{
		// org routes
		const org = "/orgs"
		orgs := auth.Group(org, "Orgs", "Operations on Orgs")
		orgs.GET("", formatDoc("Get Orgs", "Get all organization owned by a user"), tonic.Handler(r.getOrgsHandler, http.StatusOK))
		orgs.POST("", formatDoc("Add Org", "Add a new organization"), tonic.Handler(r.postOrgHandler, http.StatusCreated))
		orgs.GET("/:org", formatDoc("Get Org", "Get a specific organization"), tonic.Handler(r.getOrgHandler, http.StatusOK))
		// update org
		// Deactivate org
		// Delete org
		orgs.GET("/:org/members", formatDoc("Get Members", "Get all members of an organization"), tonic.Handler(r.getMembersHandler, http.StatusOK))
		orgs.POST("/:org/members", formatDoc("Add Member", "Add a new member to an organization"), tonic.Handler(r.postMemberHandler, http.StatusCreated))
		orgs.GET("/:org/members/:user_uuid", formatDoc("Get Member", "Get a member of an organization"), tonic.Handler(r.getMemberHandler, http.StatusOK))
		orgs.PATCH("/:org/members/:user_uuid", formatDoc("Update Member", "Update a member of an organization"), tonic.Handler(r.patchMemberHandler, http.StatusOK))
		orgs.DELETE("/:org/members/:user_uuid", formatDoc("Remove Member", "Remove a member from an organization"), tonic.Handler(r.removeMemberHandler, http.StatusOK))
		orgs.GET("/:org/nodes", formatDoc("Get Org Nodes", "Get all or free nodes of an organization"), tonic.Handler(r.getOrgNodesHandler, http.StatusOK))

		// Users routes
		const user = "/users"
		users := auth.Group(user, "Users", "Operations on Users")
		users.POST("", formatDoc("Add User", "Add a new User to the registry"), tonic.Handler(r.postUserHandler, http.StatusCreated))
		users.GET("/:user_id", formatDoc("Get User", "Get a specific user"), tonic.Handler(r.getUserHandler, http.StatusOK))
		// user orgs-member
		// update user
		// Deactivate user
		// Delete user
		// users.DELETE("/:user_uuid", formatDoc("Remove User", "Remove a user from the registry"), tonic.Handler(r.removeUserHandler, http.StatusOK))

		// Network routes
		// Networks
		const net = "/networks"
		networks := auth.Group(net, "Networks", "Operations on Networks")
		networks.GET("", formatDoc("Get Networks", "Get all Networks of an organization"), tonic.Handler(r.getNetworksHandler, http.StatusOK))
		networks.POST("", formatDoc("Add Network", "Add a new network to an organization"), tonic.Handler(r.postNetworkHandler, http.StatusCreated))
		networks.GET("/:net_id", formatDoc("Get Network", "Get a specific network"), tonic.Handler(r.getNetworkHandler, http.StatusOK))
		// update network
		// networks.DELETE("/:net_id", formatDoc("Remove Network", "Remove a network of an organization"), tonic.Handler(r.removeNetworkHandler, http.StatusOK))

		// Admins

		// Vendors

		// Sites
		networks.GET("/:net_id/sites", formatDoc("Get Sites", "Get all sites of a network"), tonic.Handler(r.getSitesHandler, http.StatusOK))
		networks.POST("/:net_id/sites", formatDoc("Add Site", "Add a new site to a network"), tonic.Handler(r.postSiteHandler, http.StatusCreated))
		networks.GET("/:net_id/sites/:site", formatDoc("Get Site", "Get a site of a network"), tonic.Handler(r.getSiteHandler, http.StatusOK))
		// update sites
		// delete sites

		// Node routes
		const node = "/nodes"
		nodes := auth.Group(node, "Nodes", "Operations on Nodes")
		nodes.GET("", formatDoc("Get Nodes", "Get all or free Nodes"), tonic.Handler(r.getAllNodesHandler, http.StatusOK))
		nodes.GET("/:node_id", formatDoc("Get Node", "Get a specific node"), tonic.Handler(r.getNodeHandler, http.StatusOK))
		nodes.GET("sites/:site_id", formatDoc("Get Nodes For Site", "Get all nodes of a site"), tonic.Handler(r.getSiteNodesHandler, http.StatusOK))
		nodes.POST("", formatDoc("Add Node", "Add a new Node to an organization"), tonic.Handler(r.postAddNodeHandler, http.StatusCreated))
		nodes.PUT("/:node_id", formatDoc("Update Node", "Update node name or state"), tonic.Handler(r.putUpdateNodeHandler, http.StatusOK))
		nodes.PATCH("/:node_id", formatDoc("Update Node State", "Update node state"), tonic.Handler(r.patchUpdateNodeStateHandler, http.StatusOK))
		nodes.DELETE("/:node_id", formatDoc("Delete Node", "Remove node from org"), tonic.Handler(r.deleteNodeHandler, http.StatusOK))
		nodes.POST("/:node_id/attach", formatDoc("Attach Node", "Group nodes"), tonic.Handler(r.postAttachedNodesHandler, http.StatusCreated))
		nodes.DELETE("/:node_id/attach", formatDoc("Dettach Node", "Move node out of group"), tonic.Handler(r.deleteAttachedNodeHandler, http.StatusOK))
		nodes.POST("/:node_id/sites", formatDoc("Add To Site", "Add node to site"), tonic.Handler(r.postNodeToSiteHandler, http.StatusCreated))
		nodes.DELETE("/:node_id/sites", formatDoc("Release From Site", "Release node from site"), tonic.Handler(r.deleteNodeFromSiteHandler, http.StatusOK))
	}
}

// Node handlers
func (r *Router) getOrgNodesHandler(c *gin.Context, req *GetOrgNodesRequest) (*nodepb.GetByOrgResponse, error) {
	return r.clients.Node.GetOrgNodes(req.OrgId, req.Free)
}

func (r *Router) getSiteNodesHandler(c *gin.Context, req *GetSiteNodesRequest) (*nodepb.GetBySiteResponse, error) {
	return r.clients.Node.GetSiteNodes(req.SiteId)
}

func (r *Router) getAllNodesHandler(c *gin.Context, req *GetNodesRequest) (*nodepb.GetNodesResponse, error) {
	return r.clients.Node.GetAllNodes(req.Free)
}

func (r *Router) getNodeHandler(c *gin.Context, req *GetNodeRequest) (*nodepb.GetNodeResponse, error) {
	return r.clients.Node.GetNode(req.NodeId)
}

func (r *Router) postAddNodeHandler(c *gin.Context, req *AddNodeRequest) (*nodepb.AddNodeResponse, error) {
	return r.clients.Node.AddNode(req.NodeId, req.Name, req.OrgId)
}

func (r *Router) postAttachedNodesHandler(c *gin.Context, req *AttachNodesRequest) (*nodepb.AttachNodesResponse, error) {
	return r.clients.Node.AttachNodes(req.ParentNode, req.AmpNodeL, req.AmpNodeR)
}

func (r *Router) deleteAttachedNodeHandler(c *gin.Context, req *DetachNodeRequest) (*nodepb.DetachNodeResponse, error) {
	return r.clients.Node.DetachNode(req.NodeId)
}

func (r *Router) putUpdateNodeHandler(c *gin.Context, req *UpdateNodeRequest) (*nodepb.UpdateNodeResponse, error) {
	return r.clients.Node.UpdateNode(req.NodeId, req.Name)
}

func (r *Router) patchUpdateNodeStateHandler(c *gin.Context, req *UpdateNodeStateRequest) (*nodepb.UpdateNodeResponse, error) {
	return r.clients.Node.UpdateNodeState(req.NodeId, req.State)
}

func (r *Router) postNodeToSiteHandler(c *gin.Context, req *AddNodeToSiteRequest) (*nodepb.AddNodeToSiteResponse, error) {
	return r.clients.Node.AddNodeToSite(req.NodeId, req.NetworkId, req.SiteId)
}

func (r *Router) deleteNodeFromSiteHandler(c *gin.Context, req *ReleaseNodeFromSiteRequest) (*nodepb.ReleaseNodeFromSiteResponse, error) {
	return r.clients.Node.ReleaseNodeFromSite(req.NodeId)
}

func (r *Router) deleteNodeHandler(c *gin.Context, req *DeleteNodeRequest) (*nodepb.DeleteNodeResponse, error) {
	return r.clients.Node.DeleteNode(req.NodeId)
}

// Org handlers
func (r *Router) getOrgHandler(c *gin.Context, req *GetOrgRequest) (*orgpb.GetByNameResponse, error) {
	return r.clients.Registry.GetOrg(c.Param("org"))
}

func (r *Router) getOrgsHandler(c *gin.Context, req *GetOrgsRequest) (*orgpb.GetByOwnerResponse, error) {
	ownerUUID, ok := c.GetQuery("user_uuid")
	if !ok {
		return nil, &rest.HttpError{HttpCode: http.StatusBadRequest,
			Message: "user_uuid is a mandatory query parameter"}
	}

	return r.clients.Registry.GetOrgs(ownerUUID)
}

func (r *Router) postOrgHandler(c *gin.Context, req *AddOrgRequest) (*orgpb.AddResponse, error) {
	return r.clients.Registry.AddOrg(req.OrgName, req.Owner, req.Certificate)
}

func (r *Router) getMembersHandler(c *gin.Context, req *GetOrgRequest) (*orgpb.GetMembersResponse, error) {
	return r.clients.Registry.GetMembers(c.Param("org"))
}

func (r *Router) getMemberHandler(c *gin.Context, req *GetMemberRequest) (*orgpb.MemberResponse, error) {
	return r.clients.Registry.GetMember(c.Param("org"), c.Param("user_uuid"))
}
func (r *Router) postNodeHandler(c *gin.Context, req *AddNodeRequest) (*nodepb.AddNodeResponse, error) {
	return r.clients.Registry.AddNode(req.NodeId, req.Name, req.OrgId)
}
func (r *Router) patchNodeHandler(c *gin.Context, req *UpdateNodeRequest) (*nodepb.UpdateNodeResponse, error) {
	return r.clients.Registry.UpdateNode(req.NodeId, req.Name)
}
func (r *Router) postMemberHandler(c *gin.Context, req *MemberRequest) (*orgpb.MemberResponse, error) {
	return r.clients.Registry.AddMember(req.OrgName, req.UserUuid, req.Role)
}

func (r *Router) patchMemberHandler(c *gin.Context, req *UpdateMemberRequest) error {
	return r.clients.Registry.UpdateMember(req.OrgName, req.UserUuid, req.IsDeactivated, req.Role)
}

func (r *Router) removeMemberHandler(c *gin.Context, req *GetMemberRequest) error {
	return r.clients.Registry.RemoveMember(c.Param("org"), c.Param("user_uuid"))
}

// Users handlers
func (r *Router) getUserHandler(c *gin.Context, req *GetUserRequest) (*userspb.GetResponse, error) {
	return r.clients.User.Get(c.Param("user_id"), c.GetString(USER_ID_KEY))
}

func (r *Router) getUserByAuthIdHandler(c *gin.Context, req *GetUserByAuthIdRequest) (*userspb.GetResponse, error) {
	return r.clients.User.GetByAuthId(c.Param("auth_id"), c.GetString(USER_ID_KEY))
}

func (r *Router) whoamiHandler(c *gin.Context, req *GetUserRequest) (*userspb.WhoamiResponse, error) {
	return r.clients.User.Whoami(c.Param("user_id"), c.GetString(USER_ID_KEY))
}

func (r *Router) updateUserHandler(c *gin.Context, req *UpdateUserRequest) (*userspb.UpdateResponse, error) {
	return r.clients.User.Update(c.Param("user_uuid"), &userspb.UserAttributes{
		Name:  req.Name,
		Email: req.Email,
		Phone: req.Phone,
	},
		c.GetString(USER_ID_KEY))
}

func (r *Router) deactivateUserHandler(c *gin.Context, req *GetUserRequest) (*userspb.DeactivateResponse, error) {
	return r.clients.User.Deactivate(c.Param("user_uuid"), c.GetString(USER_ID_KEY))
}

func (r *Router) deleteUserHandler(c *gin.Context, req *GetUserRequest) error {
	return r.clients.User.Delete(c.Param("user_uuid"), c.GetString(USER_ID_KEY))
}

func (r *Router) postUserHandler(c *gin.Context, req *AddUserRequest) (*userspb.AddResponse, error) {
<<<<<<< HEAD
	return r.clients.User.AddUser(&userspb.UserAttributes{
		Name:  req.Name,
		Email: req.Email,
		Phone: req.Phone,
=======
	return r.clients.User.AddUser(&userspb.User{
		Name:   req.Name,
		Email:  req.Email,
		Phone:  req.Phone,
		AuthId: req.AuthId,
>>>>>>> be4a6fe5
	},
		c.GetString(USER_ID_KEY))
}

// Network handlers

func (r *Router) getNetworkHandler(c *gin.Context, req *GetNetworkRequest) (*netpb.GetResponse, error) {
	return r.clients.Registry.GetNetwork(req.NetworkId)
}

func (r *Router) getNetworksHandler(c *gin.Context, req *GetNetworksRequest) (*netpb.GetByOrgResponse, error) {
	orgName, ok := c.GetQuery("org")
	if !ok {
		return nil, &rest.HttpError{HttpCode: http.StatusBadRequest,
			Message: "org is a mandatory query parameter"}
	}

	return r.clients.Registry.GetNetworks(orgName)
}

func (r *Router) postNetworkHandler(c *gin.Context, req *AddNetworkRequest) (*netpb.AddResponse, error) {
	return r.clients.Registry.AddNetwork(req.OrgName, req.NetName)
}

func (r *Router) getSiteHandler(c *gin.Context, req *GetSiteRequest) (*netpb.GetSiteResponse, error) {
	return r.clients.Registry.GetSite(req.NetworkId, req.SiteName)
}

func (r *Router) getSitesHandler(c *gin.Context, req *GetNetworkRequest) (*netpb.GetSitesByNetworkResponse, error) {
	return r.clients.Registry.GetSites(req.NetworkId)
}

func (r *Router) postSiteHandler(c *gin.Context, req *AddSiteRequest) (*netpb.AddSiteResponse, error) {
	return r.clients.Registry.AddSite(req.NetworkId, req.SiteName)
}

func formatDoc(summary string, description string) []fizz.OperationOption {
	return []fizz.OperationOption{func(info *openapi.OperationInfo) {
		info.Summary = summary
		info.Description = description
	}}
}<|MERGE_RESOLUTION|>--- conflicted
+++ resolved
@@ -318,18 +318,11 @@
 }
 
 func (r *Router) postUserHandler(c *gin.Context, req *AddUserRequest) (*userspb.AddResponse, error) {
-<<<<<<< HEAD
-	return r.clients.User.AddUser(&userspb.UserAttributes{
-		Name:  req.Name,
-		Email: req.Email,
-		Phone: req.Phone,
-=======
 	return r.clients.User.AddUser(&userspb.User{
 		Name:   req.Name,
 		Email:  req.Email,
 		Phone:  req.Phone,
 		AuthId: req.AuthId,
->>>>>>> be4a6fe5
 	},
 		c.GetString(USER_ID_KEY))
 }
