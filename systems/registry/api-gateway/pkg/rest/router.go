package rest

import (
	"fmt"
	"net/http"

	"github.com/ukama/ukama/systems/common/rest"
	"github.com/wI2L/fizz/openapi"

	"github.com/loopfz/gadgeto/tonic"
	"github.com/ukama/ukama/systems/common/config"
	"github.com/ukama/ukama/systems/registry/api-gateway/cmd/version"
	"github.com/wI2L/fizz"

	"github.com/ukama/ukama/systems/registry/api-gateway/pkg"
	"github.com/ukama/ukama/systems/registry/api-gateway/pkg/client"

	"github.com/gin-gonic/gin"
	"github.com/sirupsen/logrus"
	netpb "github.com/ukama/ukama/systems/registry/network/pb/gen"
	nodepb "github.com/ukama/ukama/systems/registry/node/pb/gen"
<<<<<<< HEAD

=======
>>>>>>> f576842a
	orgpb "github.com/ukama/ukama/systems/registry/org/pb/gen"
	userspb "github.com/ukama/ukama/systems/registry/users/pb/gen"
)

const USER_ID_KEY = "UserId"
const ORG_URL_PARAMETER = "org"

type Router struct {
	f       *fizz.Fizz
	clients *Clients
	config  *RouterConfig
}

type RouterConfig struct {
	metricsConfig config.Metrics
	httpEndpoints *pkg.HttpEndpoints
	debugMode     bool
	serverConf    *rest.HttpConfig
	auth          *config.Auth
}

type Clients struct {
	Registry registry
	User     *client.Users
	Node     *client.Node
}

type registry interface {
	AddOrg(orgName string, owner string, certificate string) (*orgpb.AddResponse, error)
	GetOrg(orgName string) (*orgpb.GetByNameResponse, error)
	GetOrgs(ownerUUID string) (*orgpb.GetByOwnerResponse, error)
	GetMember(orgName string, userUUID string) (*orgpb.MemberResponse, error)
	GetMembers(orgName string) (*orgpb.GetMembersResponse, error)
	AddMember(orgName string, userUUID string, role string) (*orgpb.MemberResponse, error)
	UpdateMember(orgName string, userUUID string, isDeactivated bool, role string) error
	RemoveMember(orgName string, userUUID string) error

	AddNetwork(orgName string, netName string) (*netpb.AddResponse, error)
	GetNetwork(netID string) (*netpb.GetResponse, error)
	GetNetworks(org string) (*netpb.GetByOrgResponse, error)

	AddSite(netID string, siteName string) (*netpb.AddSiteResponse, error)
	GetSite(netID string, siteName string) (*netpb.GetSiteResponse, error)
	GetSites(netID string) (*netpb.GetSitesByNetworkResponse, error)

	AddNode(nodeId string, state nodepb.NodeState, name string) (*nodepb.AddNodeResponse, error)
	DeleteNode(nodeId string) (*nodepb.DeleteResponse, error)
	GetNode(nodeId string) (*nodepb.GetNodeResponse, error)
	UpdateNode(nodeId string, name string) (*nodepb.UpdateNodeResponse, error)
}

func NewClientsSet(endpoints *pkg.GrpcEndpoints) *Clients {
	c := &Clients{}
	c.Registry = client.NewRegistry(endpoints.Network, endpoints.Org, endpoints.Node, endpoints.Timeout)
	c.User = client.NewUsers(endpoints.Users, endpoints.Timeout)
	return c
}

func NewRouter(clients *Clients, config *RouterConfig, authfunc func(*gin.Context, string) error) *Router {
	r := &Router{
		clients: clients,
		config:  config,
	}

	if !config.debugMode {
		gin.SetMode(gin.ReleaseMode)
	}

	r.init(authfunc)
	return r
}

func NewRouterConfig(svcConf *pkg.Config) *RouterConfig {
	return &RouterConfig{
		metricsConfig: svcConf.Metrics,
		httpEndpoints: &svcConf.HttpServices,
		serverConf:    &svcConf.Server,
		debugMode:     svcConf.DebugMode,
		auth:          svcConf.Auth,
	}
}

func (rt *Router) Run() {
	logrus.Info("Listening on port ", rt.config.serverConf.Port)
	err := rt.f.Engine().Run(fmt.Sprint(":", rt.config.serverConf.Port))
	if err != nil {
		panic(err)
	}
}

func (r *Router) init(f func(*gin.Context, string) error) {
	r.f = rest.NewFizzRouter(r.config.serverConf, pkg.SystemName, version.Version, r.config.debugMode, r.config.auth.AuthAppUrl+"?redirect=true")
	auth := r.f.Group("/v1", "API gateway", "Registry system version v1", func(ctx *gin.Context) {
		if r.config.auth.BypassAuthMode {
			logrus.Info("Bypassing auth")
			return
		}
		s := fmt.Sprintf("%s, %s, %s", pkg.SystemName, ctx.Request.Method, ctx.Request.URL.Path)
		ctx.Request.Header.Set("Meta", s)
		err := f(ctx, r.config.auth.AuthAPIGW)
		if err != nil {
			ctx.AbortWithStatusJSON(http.StatusUnauthorized, err.Error())
			return
		}
		if err == nil {
			return
		}
	})
	auth.Use()
	{
		// org routes
		const org = "/orgs"
		orgs := auth.Group(org, "Orgs", "Operations on Orgs")
		orgs.GET("", formatDoc("Get Orgs", "Get all organization owned by a user"), tonic.Handler(r.getOrgsHandler, http.StatusOK))
		orgs.POST("", formatDoc("Add Org", "Add a new organization"), tonic.Handler(r.postOrgHandler, http.StatusCreated))
		orgs.GET("/:org", formatDoc("Get Org", "Get a specific organization"), tonic.Handler(r.getOrgHandler, http.StatusOK))
		// update org
		// Deactivate org
		// Delete org
		orgs.GET("/:org/members", formatDoc("Get Members", "Get all members of an organization"), tonic.Handler(r.getMembersHandler, http.StatusOK))
		orgs.POST("/:org/members", formatDoc("Add Member", "Add a new member to an organization"), tonic.Handler(r.postMemberHandler, http.StatusCreated))
		orgs.GET("/:org/members/:user_uuid", formatDoc("Get Member", "Get a member of an organization"), tonic.Handler(r.getMemberHandler, http.StatusOK))
		orgs.PATCH("/:org/members/:user_uuid", formatDoc("Update Member", "Update a member of an organization"), tonic.Handler(r.patchMemberHandler, http.StatusOK))
		orgs.DELETE("/:org/members/:user_uuid", formatDoc("Remove Member", "Remove a member from an organization"), tonic.Handler(r.removeMemberHandler, http.StatusOK))
		orgs.GET("/:org/nodes", formatDoc("Get Org Nodes", "Get all or free nodes of an organization"), tonic.Handler(r.getOrgNodesHandler, http.StatusOK))

		// Users routes
		const user = "/users"
		users := auth.Group(user, "Users", "Operations on Users")
		users.POST("", formatDoc("Add User", "Add a new User to the registry"), tonic.Handler(r.postUserHandler, http.StatusCreated))
<<<<<<< HEAD
		users.GET("/:user_uuid", formatDoc("Get User", "Get a specific user"), tonic.Handler(r.getUserHandler, http.StatusOK))
		users.PUT("/:user_uuid", formatDoc("Update User", "Update user data"), tonic.Handler(r.updateUserHandler, http.StatusOK))
		users.PATCH("/:user_uuid", formatDoc("Deactivate User", "Deactivate user"), tonic.Handler(r.deactivateUserHandler, http.StatusOK))
		users.DELETE("/:user_uuid", formatDoc("Delete User", "Delete a user from the registry"), tonic.Handler(r.deleteUserHandler, http.StatusOK))
		// user orgs-member
=======
		users.GET("/:user_id", formatDoc("Get User", "Get a specific user"), tonic.Handler(r.getUserHandler, http.StatusOK))
		users.GET("/auth/:auth_id", formatDoc("Get User By AuthId", "Get a specific user by authId"), tonic.Handler(r.getUserByAuthIdHandler, http.StatusOK))
		users.GET("/whoami/:user_id", formatDoc("Get detailed User", "Get a specific user details with all linked orgs"), tonic.Handler(r.whoamiHandler, http.StatusOK))
		// user orgs-member
		// update user
		// Deactivate user
		// Delete user
		// users.DELETE("/:user_id", formatDoc("Remove User", "Remove a user from the registry"), tonic.Handler(r.removeUserHandler, http.StatusOK))
>>>>>>> f576842a

		// Network routes
		// Networks
		const net = "/networks"
		networks := auth.Group(net, "Networks", "Operations on Networks")
		networks.GET("", formatDoc("Get Networks", "Get all Networks of an organization"), tonic.Handler(r.getNetworksHandler, http.StatusOK))
		networks.POST("", formatDoc("Add Network", "Add a new network to an organization"), tonic.Handler(r.postNetworkHandler, http.StatusCreated))
		networks.GET("/:net_id", formatDoc("Get Network", "Get a specific network"), tonic.Handler(r.getNetworkHandler, http.StatusOK))
		// update network
		// networks.DELETE("/:net_id", formatDoc("Remove Network", "Remove a network of an organization"), tonic.Handler(r.removeNetworkHandler, http.StatusOK))
<<<<<<< HEAD

		const node = "/nodes"
		nodes := auth.Group(node, "Nodes", "Operations on Nodes")
		// nodes.GET("", formatDoc("Get Nodes", "Get all Nodes of a site"), tonic.Handler(r.getNodesHandler, http.StatusOK))
		nodes.POST("", formatDoc("Add Node", "Add a new node to a network"), tonic.Handler(r.postNodeHandler, http.StatusCreated))
		nodes.DELETE("/:node_id", formatDoc("Remove Node", "Remove a node from a network"), tonic.Handler(r.deleteNodeHandler, http.StatusOK))
		nodes.GET("/:node_id", formatDoc("Get Node", "Get a specific node"), tonic.Handler(r.getNodeHandler, http.StatusOK))
		nodes.PATCH("/:node_id", formatDoc("Update Node", "Update a specific node"), tonic.Handler(r.patchNodeHandler, http.StatusOK))
		// Delete node
		// Admins
=======
		// Admins
		// Vendors
>>>>>>> f576842a

		// Sites
		networks.GET("/:net_id/sites", formatDoc("Get Sites", "Get all sites of a network"), tonic.Handler(r.getSitesHandler, http.StatusOK))
		networks.POST("/:net_id/sites", formatDoc("Add Site", "Add a new site to a network"), tonic.Handler(r.postSiteHandler, http.StatusCreated))
		networks.GET("/:net_id/sites/:site", formatDoc("Get Site", "Get a site of a network"), tonic.Handler(r.getSiteHandler, http.StatusOK))
		// update sites
		// delete sites

		// Node routes
		const node = "/nodes"
		nodes := auth.Group(node, "Nodes", "Operations on Nodes")
		nodes.GET("", formatDoc("Get Nodes", "Get all or free Nodes"), tonic.Handler(r.getAllNodesHandler, http.StatusOK))
		nodes.GET("/:node_id", formatDoc("Get Node", "Get a specific node"), tonic.Handler(r.getNodeHandler, http.StatusOK))
		nodes.POST("", formatDoc("Add Node", "Add a new Node to an organization"), tonic.Handler(r.postAddNodeHandler, http.StatusCreated))
		nodes.PUT("/:node_id", formatDoc("Update Node", "Update node name or state"), tonic.Handler(r.putUpdateNodeHandler, http.StatusOK))
		nodes.PATCH("/:node_id", formatDoc("Update Node State", "Update node state"), tonic.Handler(r.patchUpdateNodeStateHandler, http.StatusOK))
		nodes.DELETE("/:node_id", formatDoc("Delete Node", "Remove node from org"), tonic.Handler(r.deleteNodeHandler, http.StatusOK))
		nodes.POST("/:node_id/attach", formatDoc("Attach Node", "Group nodes"), tonic.Handler(r.postAttachedNodesHandler, http.StatusCreated))
		nodes.DELETE("/:node_id/attach", formatDoc("Dettach Node", "Move node out of group"), tonic.Handler(r.deleteAttachedNodeHandler, http.StatusOK))
		nodes.POST("/:node_id/sites", formatDoc("Add To Site", "Add node to site"), tonic.Handler(r.postNodeToSiteHandler, http.StatusCreated))
		nodes.DELETE("/:node_id/sites", formatDoc("Release From Site", "Release node from site"), tonic.Handler(r.deleteNodeFromSiteHandler, http.StatusOK))
	}
}

// Node handlers
func (r *Router) getOrgNodesHandler(c *gin.Context, req *GetOrgNodesRequest) (*nodepb.GetByOrgResponse, error) {
	return r.clients.Node.GetOrgNodes(req.OrgId, req.Free)
}

func (r *Router) getAllNodesHandler(c *gin.Context, req *GetNodesRequest) (*nodepb.GetNodesResponse, error) {
	return r.clients.Node.GetAllNodes(req.Free)
}

func (r *Router) getNodeHandler(c *gin.Context, req *GetNodeRequest) (*nodepb.GetNodeResponse, error) {
	return r.clients.Node.GetNode(req.NodeId)
}

func (r *Router) postAddNodeHandler(c *gin.Context, req *AddNodeRequest) (*nodepb.AddNodeResponse, error) {
	return r.clients.Node.AddNode(req.NodeId, req.Name, req.OrgId, req.State)
}

func (r *Router) postAttachedNodesHandler(c *gin.Context, req *AttachNodesRequest) (*nodepb.AttachNodesResponse, error) {
	return r.clients.Node.AttachNodes(req.ParentNode, req.AmpNodeL, req.AmpNodeR)
}

func (r *Router) deleteAttachedNodeHandler(c *gin.Context, req *DetachNodeRequest) (*nodepb.DetachNodeResponse, error) {
	return r.clients.Node.DetachNode(req.NodeId)
}

func (r *Router) putUpdateNodeHandler(c *gin.Context, req *UpdateNodeRequest) (*nodepb.UpdateNodeResponse, error) {
	return r.clients.Node.UpdateNode(req.NodeId, req.Name)
}

func (r *Router) patchUpdateNodeStateHandler(c *gin.Context, req *UpdateNodeStateRequest) (*nodepb.UpdateNodeResponse, error) {
	return r.clients.Node.UpdateNodeState(req.NodeId, req.State)
}

func (r *Router) postNodeToSiteHandler(c *gin.Context, req *AddNodeToSiteRequest) (*nodepb.AddNodeToSiteResponse, error) {
	return r.clients.Node.AddNodeToSite(req.NodeId, req.NetworkId, req.SiteId)
}

func (r *Router) deleteNodeFromSiteHandler(c *gin.Context, req *ReleaseNodeFromSiteRequest) (*nodepb.ReleaseNodeFromSiteResponse, error) {
	return r.clients.Node.ReleaseNodeFromSite(req.NodeId)
}

func (r *Router) deleteNodeHandler(c *gin.Context, req *DeleteNodeRequest) (*nodepb.DeleteNodeResponse, error) {
	return r.clients.Node.DeleteNode(req.NodeId)
}

// Org handlers
func (r *Router) getOrgHandler(c *gin.Context, req *GetOrgRequest) (*orgpb.GetByNameResponse, error) {
	return r.clients.Registry.GetOrg(c.Param("org"))
}

func (r *Router) getOrgsHandler(c *gin.Context, req *GetOrgsRequest) (*orgpb.GetByOwnerResponse, error) {
	ownerUUID, ok := c.GetQuery("user_uuid")
	if !ok {
		return nil, &rest.HttpError{HttpCode: http.StatusBadRequest,
			Message: "user_uuid is a mandatory query parameter"}
	}

	return r.clients.Registry.GetOrgs(ownerUUID)
}

func (r *Router) postOrgHandler(c *gin.Context, req *AddOrgRequest) (*orgpb.AddResponse, error) {
	return r.clients.Registry.AddOrg(req.OrgName, req.Owner, req.Certificate)
}

func (r *Router) getMembersHandler(c *gin.Context, req *GetOrgRequest) (*orgpb.GetMembersResponse, error) {
	return r.clients.Registry.GetMembers(c.Param("org"))
}

func (r *Router) getMemberHandler(c *gin.Context, req *GetMemberRequest) (*orgpb.MemberResponse, error) {
	return r.clients.Registry.GetMember(c.Param("org"), c.Param("user_uuid"))
}
func (r *Router) postNodeHandler(c *gin.Context, req *AddNodeRequest) (*nodepb.AddNodeResponse, error) {
	return r.clients.Registry.AddNode(req.NodeId, pbNodeStateToDb(req.State), req.Name)
}
func (r *Router) deleteNodeHandler(c *gin.Context, req *DeleteNodeNodeRequest) (*nodepb.DeleteResponse, error) {
	return r.clients.Registry.DeleteNode(c.Param("node_id"))
}
func (r *Router) getNodeHandler(c *gin.Context, req *GetNodeRequest) (*nodepb.GetNodeResponse, error) {
	return r.clients.Registry.GetNode(c.Param("node_id"))
}
func (r *Router) patchNodeHandler(c *gin.Context, req *UpdateNodeRequest) (*nodepb.UpdateNodeResponse, error) {
	return r.clients.Registry.UpdateNode(req.NodeId, req.Name)
}
func (r *Router) postMemberHandler(c *gin.Context, req *MemberRequest) (*orgpb.MemberResponse, error) {
	return r.clients.Registry.AddMember(req.OrgName, req.UserUuid, req.Role)
}

func (r *Router) patchMemberHandler(c *gin.Context, req *UpdateMemberRequest) error {
	return r.clients.Registry.UpdateMember(req.OrgName, req.UserUuid, req.IsDeactivated, req.Role)
}

func (r *Router) removeMemberHandler(c *gin.Context, req *GetMemberRequest) error {
	return r.clients.Registry.RemoveMember(c.Param("org"), c.Param("user_uuid"))
}

// Users handlers
func (r *Router) getUserHandler(c *gin.Context, req *GetUserRequest) (*userspb.GetResponse, error) {
	return r.clients.User.Get(c.Param("user_id"), c.GetString(USER_ID_KEY))
}

func (r *Router) getUserByAuthIdHandler(c *gin.Context, req *GetUserByAuthIdRequest) (*userspb.GetResponse, error) {
	return r.clients.User.GetByAuthId(c.Param("auth_id"), c.GetString(USER_ID_KEY))
}

func (r *Router) whoamiHandler(c *gin.Context, req *GetUserRequest) (*userspb.WhoamiResponse, error) {
	return r.clients.User.Whoami(c.Param("user_id"), c.GetString(USER_ID_KEY))
}

func (r *Router) updateUserHandler(c *gin.Context, req *UpdateUserRequest) (*userspb.UpdateResponse, error) {
	return r.clients.User.Update(c.Param("user_uuid"), &userspb.UserAttributes{
		Name:  req.Name,
		Email: req.Email,
		Phone: req.Phone,
	},
		c.GetString(USER_ID_KEY))
}

func (r *Router) deactivateUserHandler(c *gin.Context, req *GetUserRequest) (*userspb.DeactivateResponse, error) {
	return r.clients.User.Deactivate(c.Param("user_uuid"), c.GetString(USER_ID_KEY))
}

func (r *Router) deleteUserHandler(c *gin.Context, req *GetUserRequest) (*userspb.DeleteResponse, error) {
	return r.clients.User.Delete(c.Param("user_uuid"), c.GetString(USER_ID_KEY))
}

func (r *Router) postUserHandler(c *gin.Context, req *AddUserRequest) (*userspb.AddResponse, error) {
	return r.clients.User.AddUser(&userspb.UserAttributes{
		Name:  req.Name,
		Email: req.Email,
		Phone: req.Phone,
	},
		c.GetString(USER_ID_KEY))
}

// Network handlers

func (r *Router) getNetworkHandler(c *gin.Context, req *GetNetworkRequest) (*netpb.GetResponse, error) {
	return r.clients.Registry.GetNetwork(req.NetworkId)
}

func (r *Router) getNetworksHandler(c *gin.Context, req *GetNetworksRequest) (*netpb.GetByOrgResponse, error) {
	orgName, ok := c.GetQuery("org")
	if !ok {
		return nil, &rest.HttpError{HttpCode: http.StatusBadRequest,
			Message: "org is a mandatory query parameter"}
	}

	return r.clients.Registry.GetNetworks(orgName)
}

func (r *Router) postNetworkHandler(c *gin.Context, req *AddNetworkRequest) (*netpb.AddResponse, error) {
	return r.clients.Registry.AddNetwork(req.OrgName, req.NetName)
}

func (r *Router) getSiteHandler(c *gin.Context, req *GetSiteRequest) (*netpb.GetSiteResponse, error) {
	return r.clients.Registry.GetSite(req.NetworkId, req.SiteName)
}

func (r *Router) getSitesHandler(c *gin.Context, req *GetNetworkRequest) (*netpb.GetSitesByNetworkResponse, error) {
	return r.clients.Registry.GetSites(req.NetworkId)
}

func (r *Router) postSiteHandler(c *gin.Context, req *AddSiteRequest) (*netpb.AddSiteResponse, error) {
	return r.clients.Registry.AddSite(req.NetworkId, req.SiteName)
}

func formatDoc(summary string, description string) []fizz.OperationOption {
	return []fizz.OperationOption{func(info *openapi.OperationInfo) {
		info.Summary = summary
		info.Description = description
	}}
}

func pbNodeStateToDb(state string) nodepb.NodeState {
	var State nodepb.NodeState

	switch state {
	case "ONBOARDED":
		State = nodepb.NodeState_ONBOARDED
	case "PENDING":
		State = nodepb.NodeState_PENDING
	default:
		State = nodepb.NodeState_UNDEFINED
	}

	return State
}<|MERGE_RESOLUTION|>--- conflicted
+++ resolved
@@ -18,11 +18,6 @@
 	"github.com/gin-gonic/gin"
 	"github.com/sirupsen/logrus"
 	netpb "github.com/ukama/ukama/systems/registry/network/pb/gen"
-	nodepb "github.com/ukama/ukama/systems/registry/node/pb/gen"
-<<<<<<< HEAD
-
-=======
->>>>>>> f576842a
 	orgpb "github.com/ukama/ukama/systems/registry/org/pb/gen"
 	userspb "github.com/ukama/ukama/systems/registry/users/pb/gen"
 )
@@ -153,22 +148,12 @@
 		const user = "/users"
 		users := auth.Group(user, "Users", "Operations on Users")
 		users.POST("", formatDoc("Add User", "Add a new User to the registry"), tonic.Handler(r.postUserHandler, http.StatusCreated))
-<<<<<<< HEAD
 		users.GET("/:user_uuid", formatDoc("Get User", "Get a specific user"), tonic.Handler(r.getUserHandler, http.StatusOK))
-		users.PUT("/:user_uuid", formatDoc("Update User", "Update user data"), tonic.Handler(r.updateUserHandler, http.StatusOK))
-		users.PATCH("/:user_uuid", formatDoc("Deactivate User", "Deactivate user"), tonic.Handler(r.deactivateUserHandler, http.StatusOK))
-		users.DELETE("/:user_uuid", formatDoc("Delete User", "Delete a user from the registry"), tonic.Handler(r.deleteUserHandler, http.StatusOK))
-		// user orgs-member
-=======
-		users.GET("/:user_id", formatDoc("Get User", "Get a specific user"), tonic.Handler(r.getUserHandler, http.StatusOK))
-		users.GET("/auth/:auth_id", formatDoc("Get User By AuthId", "Get a specific user by authId"), tonic.Handler(r.getUserByAuthIdHandler, http.StatusOK))
-		users.GET("/whoami/:user_id", formatDoc("Get detailed User", "Get a specific user details with all linked orgs"), tonic.Handler(r.whoamiHandler, http.StatusOK))
 		// user orgs-member
 		// update user
 		// Deactivate user
 		// Delete user
-		// users.DELETE("/:user_id", formatDoc("Remove User", "Remove a user from the registry"), tonic.Handler(r.removeUserHandler, http.StatusOK))
->>>>>>> f576842a
+		// users.DELETE("/:user_uuid", formatDoc("Remove User", "Remove a user from the registry"), tonic.Handler(r.removeUserHandler, http.StatusOK))
 
 		// Network routes
 		// Networks
@@ -179,21 +164,10 @@
 		networks.GET("/:net_id", formatDoc("Get Network", "Get a specific network"), tonic.Handler(r.getNetworkHandler, http.StatusOK))
 		// update network
 		// networks.DELETE("/:net_id", formatDoc("Remove Network", "Remove a network of an organization"), tonic.Handler(r.removeNetworkHandler, http.StatusOK))
-<<<<<<< HEAD
-
-		const node = "/nodes"
-		nodes := auth.Group(node, "Nodes", "Operations on Nodes")
-		// nodes.GET("", formatDoc("Get Nodes", "Get all Nodes of a site"), tonic.Handler(r.getNodesHandler, http.StatusOK))
-		nodes.POST("", formatDoc("Add Node", "Add a new node to a network"), tonic.Handler(r.postNodeHandler, http.StatusCreated))
-		nodes.DELETE("/:node_id", formatDoc("Remove Node", "Remove a node from a network"), tonic.Handler(r.deleteNodeHandler, http.StatusOK))
-		nodes.GET("/:node_id", formatDoc("Get Node", "Get a specific node"), tonic.Handler(r.getNodeHandler, http.StatusOK))
-		nodes.PATCH("/:node_id", formatDoc("Update Node", "Update a specific node"), tonic.Handler(r.patchNodeHandler, http.StatusOK))
-		// Delete node
+
 		// Admins
-=======
-		// Admins
+
 		// Vendors
->>>>>>> f576842a
 
 		// Sites
 		networks.GET("/:net_id/sites", formatDoc("Get Sites", "Get all sites of a network"), tonic.Handler(r.getSitesHandler, http.StatusOK))
