/*
 * This Source Code Form is subject to the terms of the Mozilla Public
 * License, v. 2.0. If a copy of the MPL was not distributed with this
 * file, You can obtain one at https://mozilla.org/MPL/2.0/.
 *
 * Copyright (c) 2023-present, Ukama Inc.
 */

package pkg

import (
	"time"

	uconf "github.com/ukama/ukama/systems/common/config"
	metric "github.com/ukama/ukama/systems/common/metrics"
)

type Config struct {
	uconf.BaseConfig `mapstructure:",squash"`
	DB               *uconf.Database  `default:"{}"`
	Grpc             *uconf.Grpc      `default:"{}"`
	Metrics          *uconf.Metrics   `default:"{}"`
	PushGateway      string           `default:"http://localhost:9091"`
	Timeout          time.Duration    `default:"3s"`
	Queue            *uconf.Queue     `default:"{}"`
	MsgClient        *uconf.MsgClient `default:"{}"`
	SiteHost         string           `default:"site:9090"`
	Service          *uconf.Service
<<<<<<< HEAD
=======
	SiteHost         string `default:"site:9090"`
	OrgId            string `default:"org"`
>>>>>>> 50517914
	OrgName          string
	OrgId            string
}

const (
	NumberOfNodes        = "number_of_nodes"
	NumberOfOnlineNodes  = "online_node_count"
	NumberOfOfflineNodes = "offline_node_count"
	GaugeType            = "gauge"
)

var NodeMetric = []metric.MetricConfig{
	{
		Name:  NumberOfNodes,
		Type:  GaugeType,
		Value: 0,
	},
	{
		Name:  NumberOfOnlineNodes,
		Type:  GaugeType,
		Value: 0,
	},
	{
		Name:  NumberOfOfflineNodes,
		Type:  GaugeType,
		Value: 0,
	},
}

func NewConfig(name string) *Config {
	return &Config{
		DB: &uconf.Database{
			DbName: name,
		},
		Service: uconf.LoadServiceHostConfig(name),
		MsgClient: &uconf.MsgClient{
			// Host:    "msgclient-registry:9095",
			Timeout: 5 * time.Second,
			ListenerRoutes: []string{
				"event.cloud.local.{{ .Org}}.messaging.mesh.node.online",
				"event.cloud.local.{{ .Org}}.messaging.mesh.node.offline",
			},
		},
	}
}<|MERGE_RESOLUTION|>--- conflicted
+++ resolved
@@ -26,11 +26,6 @@
 	MsgClient        *uconf.MsgClient `default:"{}"`
 	SiteHost         string           `default:"site:9090"`
 	Service          *uconf.Service
-<<<<<<< HEAD
-=======
-	SiteHost         string `default:"site:9090"`
-	OrgId            string `default:"org"`
->>>>>>> 50517914
 	OrgName          string
 	OrgId            string
 }
