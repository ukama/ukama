package server

import (
	"context"
	"errors"
	"time"

	"github.com/goombaio/namegenerator"
	"github.com/jackc/pgconn"
	"github.com/ukama/ukama/systems/common/grpc"
	"github.com/ukama/ukama/systems/common/msgbus"
	"github.com/ukama/ukama/systems/common/sql"
	"github.com/ukama/ukama/systems/common/ukama"
	"github.com/ukama/ukama/systems/common/uuid"
	"github.com/ukama/ukama/systems/registry/node/pkg"
	"github.com/ukama/ukama/systems/registry/node/pkg/db"
	"github.com/ukama/ukama/systems/registry/node/pkg/providers"
	"google.golang.org/grpc/codes"
	"google.golang.org/grpc/status"
	"google.golang.org/protobuf/types/known/timestamppb"

	log "github.com/sirupsen/logrus"
	metric "github.com/ukama/ukama/systems/common/metrics"
	mb "github.com/ukama/ukama/systems/common/msgBusServiceClient"
	epb "github.com/ukama/ukama/systems/common/pb/gen/events"
	netpb "github.com/ukama/ukama/systems/registry/network/pb/gen"
	pb "github.com/ukama/ukama/systems/registry/node/pb/gen"
)

type NodeServer struct {
	org            uuid.UUID
	nodeRepo       db.NodeRepo
	siteRepo       db.SiteRepo
	nodeStatusRepo db.NodeStatusRepo
	nameGenerator  namegenerator.Generator
	orgService     providers.OrgClientProvider
	networkService providers.NetworkClientProvider
	pushGateway    string
	msgbus         mb.MsgBusServiceClient
	baseRoutingKey msgbus.RoutingKeyBuilder
	pb.UnimplementedNodeServiceServer
}

func NewNodeServer(nodeRepo db.NodeRepo, siteRepo db.SiteRepo, nodeStatusRepo db.NodeStatusRepo,
	pushGateway string, msgBus mb.MsgBusServiceClient,
	orgService providers.OrgClientProvider,
	networkService providers.NetworkClientProvider,
	org uuid.UUID) *NodeServer {
	seed := time.Now().UTC().UnixNano()
	return &NodeServer{
		org:            org,
		nodeRepo:       nodeRepo,
		nodeStatusRepo: nodeStatusRepo,
		siteRepo:       siteRepo,
		orgService:     orgService,
		networkService: networkService,
		nameGenerator:  namegenerator.NewNameGenerator(seed),
		pushGateway:    pushGateway,
		msgbus:         msgBus,
		baseRoutingKey: msgbus.NewRoutingKeyBuilder().SetCloudSource().SetContainer(pkg.ServiceName),
	}
}

func (n *NodeServer) AddNode(ctx context.Context, req *pb.AddNodeRequest) (*pb.AddNodeResponse, error) {
	log.Infof("Adding node  %v", req.NodeId)

	nId, err := ukama.ValidateNodeId(req.NodeId)
	if err != nil {
		return nil, status.Errorf(codes.InvalidArgument,
			"invalid format of node id. Error %s", err.Error())
	}

<<<<<<< HEAD
=======
	strState := strings.ToLower(req.GetState())
	nodeState := db.ParseNodeState(strState)
	if req.GetState() != "" && nodeState == db.Undefined {
		return nil, status.Errorf(codes.InvalidArgument,
			"invalid node state. Error: node state %q not supported", req.GetState())
	}

	orgId, err := uuid.FromString(req.GetOrgId())
	if err != nil {
		return nil, status.Errorf(codes.InvalidArgument,
			"invalid format of org uuid. Error %s", err.Error())
	}

	svc, err := n.orgService.GetClient()
	if err != nil {
		return nil, err
	}

	remoteOrg, err := svc.Get(ctx, &orgpb.GetRequest{Id: orgId.String()})
	if err != nil {
		return nil, err
	}

	// What should we do if the remote org exists but is deactivated?
	// For now we simply abort.
	if remoteOrg.Org.IsDeactivated {
		return nil, status.Errorf(codes.FailedPrecondition,
			"org is deactivated: cannot add node to it")
	}

>>>>>>> be4a6fe5
	if len(req.Name) == 0 {
		req.Name = n.nameGenerator.Generate()
	}

	node := &db.Node{
<<<<<<< HEAD
		Id:    req.NodeId,
		OrgId: n.org,
		Status: db.NodeStatus{
			NodeId: req.NodeId,
			Conn:   db.Unknown,
			State:  db.Undefined,
		},
		Type: nID.GetNodeType(),
		Name: req.Name,
=======
		Id:    nId.StringLowercase(),
		OrgId: orgId,
		State: nodeState,
		Type:  nId.GetNodeType(),
		Name:  req.Name,
>>>>>>> be4a6fe5
	}

	err = n.nodeRepo.Add(node, nil)
	if err != nil {
		return nil, grpc.SqlErrorToGrpc(err, "node")
	}

	route := n.baseRoutingKey.SetAction("create").SetObject("node").MustBuild()

	evt := &epb.NodeCreatedEvent{
		NodeId: nId.StringLowercase(),
		Name:   node.Name,
		Org:    node.OrgId.String(),
		Type:   node.Type,
	}

	err = n.msgbus.PublishRequest(route, evt)
	if err != nil {
		log.Errorf("Failed to publish message %+v with key %+v. Errors %s", evt, route, err.Error())
	}

	n.pushNodeMeterics(pkg.NumberOfNodes, pkg.NumberOfOnlineNodes, pkg.NumberOfOfflineNodes)

	return &pb.AddNodeResponse{Node: dbNodeToPbNode(node)}, nil
}

func (n *NodeServer) GetNode(ctx context.Context, req *pb.GetNodeRequest) (*pb.GetNodeResponse, error) {
	log.Infof("Get node  %v", req.GetNodeId())

	nodeId, err := ukama.ValidateNodeId(req.GetNodeId())
	if err != nil {
		return nil, status.Errorf(codes.InvalidArgument, err.Error())
	}

	node, err := n.nodeRepo.Get(nodeId)

	if err != nil {
		log.Error("error getting the node" + err.Error())

		return nil, grpc.SqlErrorToGrpc(err, "node")
	}

	resp := &pb.GetNodeResponse{Node: dbNodeToPbNode(node)}

	return resp, nil
}

func (n *NodeServer) GetNodesForSite(ctx context.Context, req *pb.GetBySiteRequest) (*pb.GetBySiteResponse, error) {
	log.Infof("Getting all nodes on site %v", req.GetSiteId())

	site, err := uuid.FromString(req.GetSiteId())
	if err != nil {
		return nil, status.Errorf(codes.InvalidArgument, "invalid format of site uuid. Error %s", err.Error())
	}

	nodes, err := n.siteRepo.GetNodes(site)
	if err != nil {
		log.Errorf("error getting all nodes for site: %s", err.Error())

		return nil, grpc.SqlErrorToGrpc(err, "nodes")
	}

	resp := &pb.GetBySiteResponse{
		SiteId: req.GetSiteId(),
		Nodes:  dbNodesToPbNodes(nodes),
	}

	return resp, nil
}

func (n *NodeServer) GetNodesForOrg(ctx context.Context, req *pb.GetByOrgRequest) (*pb.GetByOrgResponse, error) {
	if req.Free {
		// return only free nodes for org
		return n.getFreeNodesForOrg(ctx, req)
	}

	// otherwise return all nodes for org
	return n.getNodesForOrg(ctx, req)
}

func (n *NodeServer) GetNodes(ctx context.Context, req *pb.GetNodesRequest) (*pb.GetNodesResponse, error) {
	if req.Free {
		// return only free nodes
		return n.getFreeNodes(ctx, req)
	}

	// otherwise return all nodes
	return n.getAllNodes(ctx, req)
}

func (n *NodeServer) UpdateNodeStatus(ctx context.Context, req *pb.UpdateNodeStateRequest) (*pb.UpdateNodeResponse, error) {
	log.Infof("Updating node state  %v", req)

	dbNodeState := db.ParseNodeState(req.State)
	dbConnState := db.ParseConnectivityState(req.Connectivity)

	nodeId, err := ukama.ValidateNodeId(req.GetNodeId())
	if err != nil {
		return nil, status.Errorf(codes.InvalidArgument, err.Error())
	}

	nodeUpdates := &db.NodeStatus{
		NodeId: nodeId.StringLowercase(),
	}

	pbStatus := &pb.NodeStatus{}

	if req.State != "" {
		nodeUpdates.State = dbNodeState
		pbStatus.State = dbNodeState.String()
	}

	if req.Connectivity != "" {
		nodeUpdates.Conn = dbConnState
		pbStatus.Connectivity = dbConnState.String()
	}

	err = n.nodeStatusRepo.Update(nodeUpdates)
	if err != nil {
		log.Error("error updating the node state, ", err.Error())

		return nil, grpc.SqlErrorToGrpc(err, "node")
	}

	und, err := n.nodeRepo.Get(nodeId)
	if err != nil {
		log.Error("error updating the node state, ", err.Error())

		return nil, grpc.SqlErrorToGrpc(err, "node")
	}

	n.pushNodeMeterics(pkg.NumberOfNodes, pkg.NumberOfOnlineNodes, pkg.NumberOfOfflineNodes)

	return &pb.UpdateNodeResponse{Node: dbNodeToPbNode(und)}, nil
}

func (n *NodeServer) UpdateNode(ctx context.Context, req *pb.UpdateNodeRequest) (*pb.UpdateNodeResponse, error) {
	log.Infof("Updating node  %v", req.GetNodeId())

	nodeId, err := ukama.ValidateNodeId(req.GetNodeId())
	if err != nil {
		return nil, status.Errorf(codes.InvalidArgument, err.Error())
	}

	nodeUpdates := &db.Node{
		Id:   nodeId.StringLowercase(),
		Name: req.Name,
	}

	err = n.nodeRepo.Update(nodeUpdates, nil)
	if err != nil {
		duplErr := processNodeDuplErrors(err, req.NodeId)
		if duplErr != nil {
			return nil, duplErr
		}

		return nil, grpc.SqlErrorToGrpc(err, "node")
	}

	resp := &pb.UpdateNodeResponse{
		Node: &pb.Node{
			Id:   req.NodeId,
			Name: req.Name,
		},
	}

	und, err := n.nodeRepo.Get(nodeId)
	if err != nil {
		log.Error("error getting the node, ", err.Error())
		return resp, nil
	}

	route := n.baseRoutingKey.SetAction("update").SetObject("node").MustBuild()

	evt := &epb.NodeUpdatedEvent{
		NodeId: nodeUpdates.Id,
		Name:   nodeUpdates.Name,
	}

	err = n.msgbus.PublishRequest(route, evt)
	if err != nil {
		log.Errorf("Failed to publish message %+v with key %+v. Errors %s", evt, route, err.Error())
	}

	return &pb.UpdateNodeResponse{Node: dbNodeToPbNode(und)}, nil
}

func (n *NodeServer) DeleteNode(ctx context.Context, req *pb.DeleteNodeRequest) (*pb.DeleteNodeResponse, error) {
	log.Infof("Deleting node  %v", req.GetNodeId())

	nodeId, err := ukama.ValidateNodeId(req.GetNodeId())
	if err != nil {
		return nil, status.Errorf(codes.InvalidArgument, err.Error())
	}

	err = n.nodeRepo.Delete(nodeId, nil)
	if err != nil {
		return nil, grpc.SqlErrorToGrpc(err, "node")
	}

	route := n.baseRoutingKey.SetAction("delete").SetObject("node").MustBuild()

	evt := &epb.NodeDeletedEvent{
		NodeId: nodeId.StringLowercase(),
	}

	err = n.msgbus.PublishRequest(route, evt)
	if err != nil {
		log.Errorf("Failed to publish message %+v with key %+v. Errors %s", evt, route, err.Error())
	}

	n.pushNodeMeterics(pkg.NumberOfNodes, pkg.NumberOfOnlineNodes, pkg.NumberOfOfflineNodes)

	return &pb.DeleteNodeResponse{}, nil
}

func (n *NodeServer) AttachNodes(ctx context.Context, req *pb.AttachNodesRequest) (*pb.AttachNodesResponse, error) {
	log.Infof("Attaching nodes %v to parent node %s", req.GetAttachedNodes(), req.GetNodeId())

	nodeId, err := ukama.ValidateNodeId(req.GetNodeId())
	if err != nil {
		return nil, invalidNodeIDError(req.GetNodeId(), err)
	}

	nds := req.GetAttachedNodes()

	err = n.nodeRepo.AttachNodes(nodeId, nds)
	if err != nil {
		return nil, grpc.SqlErrorToGrpc(err, "node")
	}

	n.pushNodeMeterics(pkg.NumberOfNodes, pkg.NumberOfOnlineNodes, pkg.NumberOfOfflineNodes)

	return &pb.AttachNodesResponse{}, nil
}

func (n *NodeServer) DetachNode(ctx context.Context, req *pb.DetachNodeRequest) (*pb.DetachNodeResponse, error) {
	log.Infof("detaching node  %v", req.GetNodeId())

	nodeId, err := ukama.ValidateNodeId(req.GetNodeId())
	if err != nil {
		return nil, invalidNodeIDError(req.GetNodeId(), err)
	}

	err = n.nodeRepo.DetachNode(nodeId)
	if err != nil {
		return nil, grpc.SqlErrorToGrpc(err, "node")
	}

	n.pushNodeMeterics(pkg.NumberOfNodes, pkg.NumberOfOnlineNodes, pkg.NumberOfOfflineNodes)

	return &pb.DetachNodeResponse{}, nil
}

func (n *NodeServer) AddNodeToSite(ctx context.Context, req *pb.AddNodeToSiteRequest) (*pb.AddNodeToSiteResponse, error) {
	nodeId, err := ukama.ValidateNodeId(req.GetNodeId())
	if err != nil {
		return nil, invalidNodeIDError(req.GetNodeId(), err)
	}

	net, err := uuid.FromString(req.GetNetworkId())
	if err != nil {
		return nil, status.Errorf(codes.InvalidArgument,
			"invalid network id %s. Error %s", req.GetNetworkId(), err.Error())
	}

	// TODO: update RPC handlers for missing site_id (default site for network)
	site, err := uuid.FromString(req.GetSiteId())
	if err != nil {
		return nil, status.Errorf(codes.InvalidArgument,
			"invalid site id %s. Error %s", req.GetSiteId(), err.Error())
	}

	svc, err := n.networkService.GetClient()
	if err != nil {
		return nil, err
	}

	remoteSite, err := svc.GetSite(ctx, &netpb.GetSiteRequest{SiteId: site.String()})
	if err != nil {
		return nil, err
	}

	if remoteSite.Site.NetworkId != net.String() {
		return nil, status.Errorf(codes.FailedPrecondition,
			"provided networkId and site's networkId mismatch")
	}

	node := &db.Site{
		NodeId:    nodeId.StringLowercase(),
		SiteId:    site,
		NetworkId: net,
	}

	err = n.siteRepo.AddNode(node, nil)
	if err != nil {
		return nil, grpc.SqlErrorToGrpc(err, "node")
	}

	route := n.baseRoutingKey.SetAction("assign").SetObject("node").MustBuild()

	evt := &epb.NodeAssignedEvent{
		NodeId:  nodeId.StringLowercase(),
		Type:    nodeId.GetNodeType(),
		Site:    site.String(),
		Network: net.String(),
	}

	err = n.msgbus.PublishRequest(route, evt)
	if err != nil {
		log.Errorf("Failed to publish message %+v with key %+v. Errors %s", evt, route, err.Error())
	}

	return &pb.AddNodeToSiteResponse{}, nil
}

func (n *NodeServer) ReleaseNodeFromSite(ctx context.Context,
	req *pb.ReleaseNodeFromSiteRequest) (*pb.ReleaseNodeFromSiteResponse, error) {
	nodeId, err := ukama.ValidateNodeId(req.GetNodeId())
	if err != nil {
		return nil, invalidNodeIDError(req.GetNodeId(), err)
	}

	nd, err := n.siteRepo.RemoveNode(nodeId)
	if err != nil {
		return nil, grpc.SqlErrorToGrpc(err, "node")
	}

	route := n.baseRoutingKey.SetAction("release").SetObject("node").MustBuild()

	evt := &epb.NodeReleasedEvent{
		NodeId:  nodeId.StringLowercase(),
		Type:    nodeId.GetNodeType(),
		Site:    nd.SiteId.String(),
		Network: nd.NetworkId.String(),
	}

	err = n.msgbus.PublishRequest(route, evt)
	if err != nil {
		log.Errorf("Failed to publish message %+v with key %+v. Errors %s", evt, route, err.Error())
	}

	return &pb.ReleaseNodeFromSiteResponse{}, nil
}

func invalidNodeIDError(nodeId string, err error) error {
	return status.Errorf(codes.InvalidArgument, "invalid node id %s. Error %s", nodeId, err.Error())
}

func processNodeDuplErrors(err error, nodeId string) error {
	var pge *pgconn.PgError

	if errors.As(err, &pge) && pge.Code == sql.PGERROR_CODE_UNIQUE_VIOLATION {
		return status.Errorf(codes.AlreadyExists, "node with node id %s already exist", nodeId)
	}

	return grpc.SqlErrorToGrpc(err, "node")
}

func (n *NodeServer) getNodesForOrg(ctx context.Context, req *pb.GetByOrgRequest) (*pb.GetByOrgResponse, error) {
	log.Infof("Getting all nodes for org %v", req.GetOrgId())

	org, err := uuid.FromString(req.GetOrgId())
	if err != nil {
		return nil, status.Errorf(codes.InvalidArgument, "invalid format of org uuid. Error %s", err.Error())
	}

	nodes, err := n.nodeRepo.GetForOrg(org)
	if err != nil {
		log.Error("error getting all nodes for org" + err.Error())

		return nil, grpc.SqlErrorToGrpc(err, "nodes")
	}

	resp := &pb.GetByOrgResponse{
		OrgId: req.GetOrgId(),
		Nodes: dbNodesToPbNodes(nodes),
	}

	return resp, nil
}

func (n *NodeServer) getFreeNodesForOrg(ctx context.Context, req *pb.GetByOrgRequest) (*pb.GetByOrgResponse, error) {
	log.Infof("Getting free nodes for org %v", req.GetOrgId())

	org, err := uuid.FromString(req.GetOrgId())
	if err != nil {
		return nil, status.Errorf(codes.InvalidArgument, "invalid format of org uuid. Error %s", err.Error())
	}

	nodes, err := n.siteRepo.GetFreeNodesForOrg(org)
	if err != nil {
		log.Errorf("error getting free nodes for org: %s", err.Error())

		return nil, grpc.SqlErrorToGrpc(err, "nodes")
	}

	resp := &pb.GetByOrgResponse{
		OrgId: req.GetOrgId(),
		Nodes: dbNodesToPbNodes(nodes),
	}

	return resp, nil
}

func (n *NodeServer) getAllNodes(ctx context.Context, req *pb.GetNodesRequest) (*pb.GetNodesResponse, error) {
	log.Infof("Getting all nodes.")

	nodes, err := n.nodeRepo.GetAll()

	if err != nil {
		log.Error("error getting all nodes" + err.Error())

		return nil, grpc.SqlErrorToGrpc(err, "node")
	}

	resp := &pb.GetNodesResponse{
		Node: dbNodesToPbNodes(nodes),
	}

	return resp, nil
}

func (n *NodeServer) getFreeNodes(ctx context.Context, req *pb.GetNodesRequest) (*pb.GetNodesResponse, error) {
	log.Infof("Getting all free nodes")

	nodes, err := n.siteRepo.GetFreeNodes()

	if err != nil {
		log.Errorf("error getting all free nodes: %s", err.Error())

		return nil, grpc.SqlErrorToGrpc(err, "node")
	}

	resp := &pb.GetNodesResponse{
		Node: dbNodesToPbNodes(nodes),
	}

	return resp, nil
}

func (n *NodeServer) pushNodeMeterics(id ukama.NodeID, args ...string) {
	nodesCount, onlineCount, offlineCount, err := n.nodeRepo.GetNodeCount()
	if err != nil {
		log.Errorf("Error while getting node count %s", err.Error())

		return
	}

	log.Infof("Updating metrics for node NodeCount %d Online %d Offline %d", nodesCount, onlineCount, offlineCount)

	for _, arg := range args {
		switch arg {
		case pkg.NumberOfNodes:
			err = metric.CollectAndPushSimMetrics(n.pushGateway, pkg.NodeMetric,
				pkg.NumberOfNodes, float64(nodesCount), nil, pkg.SystemName+"-"+pkg.ServiceName)
		case pkg.NumberOfOnlineNodes:
			err = metric.CollectAndPushSimMetrics(n.pushGateway, pkg.NodeMetric,
				pkg.NumberOfOnlineNodes, float64(onlineCount), nil, pkg.SystemName+"-"+pkg.ServiceName)
		case pkg.NumberOfOfflineNodes:
			err = metric.CollectAndPushSimMetrics(n.pushGateway, pkg.NodeMetric,
				pkg.NumberOfOfflineNodes, float64(offlineCount), nil, pkg.SystemName+"-"+pkg.ServiceName)
		}
	}

	if err != nil {
		log.Errorf("Error while pushing node metric to pushgateway %s", err.Error())
	}
}

func (n *NodeServer) PushMetrics() {
	n.pushNodeMeterics(pkg.NumberOfNodes, pkg.NumberOfOnlineNodes, pkg.NumberOfOfflineNodes)
}

func dbNodesToPbNodes(nodes []db.Node) []*pb.Node {
	pbNodes := []*pb.Node{}

	for _, n := range nodes {
		pbNodes = append(pbNodes, dbNodeToPbNode(&n))
	}

	return pbNodes
}

func dbNodeToPbNode(dbn *db.Node) *pb.Node {
	n := &pb.Node{
		Id: dbn.Id,
		Status: &pb.NodeStatus{
			Connectivity: dbn.Status.Conn.String(),
			State:        dbn.Status.State.String(),
		},
		Type:      dbn.Type,
		Name:      dbn.Name,
		OrgId:     dbn.OrgId.String(),
		CreatedAt: timestamppb.New(dbn.CreatedAt),
	}

	if len(dbn.Attached) > 0 {
		n.Attached = make([]*pb.Node, 0)
	}

	for _, nd := range dbn.Attached {
		n.Attached = append(n.Attached, dbNodeToPbNode(nd))
	}

	return n
}<|MERGE_RESOLUTION|>--- conflicted
+++ resolved
@@ -70,8 +70,6 @@
 			"invalid format of node id. Error %s", err.Error())
 	}
 
-<<<<<<< HEAD
-=======
 	strState := strings.ToLower(req.GetState())
 	nodeState := db.ParseNodeState(strState)
 	if req.GetState() != "" && nodeState == db.Undefined {
@@ -102,13 +100,11 @@
 			"org is deactivated: cannot add node to it")
 	}
 
->>>>>>> be4a6fe5
 	if len(req.Name) == 0 {
 		req.Name = n.nameGenerator.Generate()
 	}
 
 	node := &db.Node{
-<<<<<<< HEAD
 		Id:    req.NodeId,
 		OrgId: n.org,
 		Status: db.NodeStatus{
@@ -118,13 +114,6 @@
 		},
 		Type: nID.GetNodeType(),
 		Name: req.Name,
-=======
-		Id:    nId.StringLowercase(),
-		OrgId: orgId,
-		State: nodeState,
-		Type:  nId.GetNodeType(),
-		Name:  req.Name,
->>>>>>> be4a6fe5
 	}
 
 	err = n.nodeRepo.Add(node, nil)
