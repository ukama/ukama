--- conflicted
+++ resolved
@@ -110,7 +110,6 @@
 		UserId:    userId,
 	}
 
-<<<<<<< HEAD
 	err = i.iRepo.Add(invite, func(inv *db.Invitation, tx *gorm.DB) error {
 		log.Infof("Adding invite %s in db", inv.Id)
 		invite = inv
@@ -122,20 +121,6 @@
 	}
 	return &pb.AddInvitationResponse{
 		Invitation: dbInvitationToPbInvitation(invite),
-=======
-	return &pb.AddInvitationResponse{
-		Invitation: &pb.Invitation{
-			Id:       invitationId.String(),
-			Org:      req.GetOrg(),
-			Link:     link,
-			Email:    req.GetEmail(),
-			Role:     req.GetRole(),
-			Name:     req.GetName(),
-			Status:   pb.StatusType_Pending,
-			UserId:   userInfo.User.Id,
-			ExpireAt: timestamppb.New(i.invitationExpiryTime),
-		},
->>>>>>> cbd0a098
 	}, nil
 }
 func (i *InvitationServer) Delete(ctx context.Context, req *pb.DeleteInvitationRequest) (*pb.DeleteInvitationResponse, error) {
