package server

import (
	"context"
	"fmt"
	"time"

	"github.com/ukama/ukama/systems/common/grpc"
	mb "github.com/ukama/ukama/systems/common/msgBusServiceClient"
	"github.com/ukama/ukama/systems/common/msgbus"
	"github.com/ukama/ukama/systems/common/uuid"
	"github.com/ukama/ukama/systems/registry/invitation/pkg/db"
	"github.com/ukama/ukama/systems/registry/invitation/pkg/providers"
	"google.golang.org/grpc/codes"
	"google.golang.org/grpc/status"
	"google.golang.org/protobuf/types/known/timestamppb"

	log "github.com/sirupsen/logrus"
	pb "github.com/ukama/ukama/systems/registry/invitation/pb/gen"
)

type InvitationServer struct {
	pb.UnimplementedInvitationServiceServer
	iRepo                db.InvitationRepo
	nucleusSystem        providers.NucleusClientProvider
	notification         providers.NotificationClient
	invitationExpiryTime time.Time
	authLoginbaseURL     string
<<<<<<< HEAD
	baseRoutingKey       msgbus.RoutingKeyBuilder
	msgbus               mb.MsgBusServiceClient
	orgName              string
}

func NewInvitationServer(iRepo db.InvitationRepo, invitationExpiryTime time.Time, authLoginbaseURL string, notification providers.NotificationClient, nucleusSystem providers.NucleusClientProvider, msgBus mb.MsgBusServiceClient, orgName string) *InvitationServer {
=======
	baseRoutingKey  msgbus.RoutingKeyBuilder
	msgbus          mb.MsgBusServiceClient
	orgName         string
	TemplateName   string
}

func NewInvitationServer(iRepo db.InvitationRepo, invitationExpiryTime time.Time, authLoginbaseURL string, notification providers.NotificationClient, nucleusSystem providers.NucleusClientProvider,msgBus mb.MsgBusServiceClient,orgName string,TemplateName string) *InvitationServer {
>>>>>>> f1cbac9f

	return &InvitationServer{
		iRepo:                iRepo,
		notification:         notification,
		invitationExpiryTime: invitationExpiryTime,
		authLoginbaseURL:     authLoginbaseURL,
		nucleusSystem:        nucleusSystem,
		msgbus:               msgBus,
<<<<<<< HEAD
		orgName:              orgName,
=======
		orgName:         orgName,
		TemplateName:   TemplateName,
>>>>>>> f1cbac9f
	}
}

func (i *InvitationServer) Add(ctx context.Context, req *pb.AddInvitationRequest) (*pb.AddInvitationResponse, error) {
	log.Infof("Adding invitation %v", req)
	invitationId := uuid.NewV4()

	if req.GetOrg() == "" || req.GetEmail() == "" || req.GetName() == "" {
		return nil, status.Errorf(codes.InvalidArgument, "Org, Email, and Name are required")
	}

	link, err := generateInvitationLink(i.authLoginbaseURL, uuid.NewV4().String(),
		i.invitationExpiryTime)
	if err != nil {
		return nil, err
	}

	res, err := i.nucleusSystem.GetOrgByName(req.GetOrg())
	if err != nil {
		return nil, err
	}

	remoteUserResp, err := i.nucleusSystem.GetUserById(res.Org.Owner)
	if err != nil {
		return nil, err
	}

	err = i.notification.SendEmail(providers.SendEmailReq{
		To:           []string{req.GetEmail()},
<<<<<<< HEAD
		TemplateName: "test-template",
=======
		TemplateName: i.TemplateName,
>>>>>>> f1cbac9f
		Values: map[string]interface{}{
			"INVITATION": invitationId.String(),
			 "LINK":       link,
			 "OWNER":      remoteUserResp.User.Name,
			"ORG":        res.Org.Name,
			 "ROLE":       req.GetRole().String(),
			
		},
	})

	if err != nil {
		return nil, err
	}
	route := i.baseRoutingKey.SetAction("add").SetObject("invitation").MustBuild()
	err = i.msgbus.PublishRequest(route, req)
	if err != nil {
		log.Errorf("Failed to publish message %+v with key %+v. Errors %s", req, route, err.Error())
	}
	userInfo, err := i.nucleusSystem.GetByEmail(req.GetEmail())
	if err != nil {
		return nil, err
	}

	existingInvitation, _ := i.iRepo.GetInvitationByEmail(req.GetEmail())

	if existingInvitation == nil {
		err = i.iRepo.Add(
			&db.Invitation{
				Id:        invitationId,
				Org:       req.GetOrg(),
				Name:      req.GetName(),
				Link:      link,
				Email:     req.GetEmail(),
				Role:      pbRoleTypeToDb(req.GetRole()),
				ExpiresAt: i.invitationExpiryTime,
				Status:    db.Pending,
				UserId:    userInfo.User.Id,
			},
			nil,
		)

		if err != nil {
			return nil, grpc.SqlErrorToGrpc(err, "invitation")
		}
	}

	return &pb.AddInvitationResponse{
		Invitation: &pb.Invitation{
			Id:       invitationId.String(),
			Org:      req.GetOrg(),
			Link:     link,
			Email:    req.GetEmail(),
			Role:     req.GetRole(),
			Name:     req.GetName(),
			Status:   pb.StatusType_Pending,
			 UserId:   userInfo.User.Id,
			ExpireAt: timestamppb.New(i.invitationExpiryTime),
		},
	}, nil
}
func (i *InvitationServer) Delete(ctx context.Context, req *pb.DeleteInvitationRequest) (*pb.DeleteInvitationResponse, error) {
	log.Infof("Deleting invitation %v", req)

	iuuid, err := uuid.FromString(req.GetId())
	if err != nil {
		return nil, status.Errorf(codes.InvalidArgument,
			"invalid format of invitation uuid. Error %s", err.Error())
	}

	err = i.iRepo.Delete(iuuid, nil)
	if err != nil {
		return nil, grpc.SqlErrorToGrpc(err, "invitation")
	}

	return &pb.DeleteInvitationResponse{
		Id: req.GetId(),
	}, nil
}
func (i *InvitationServer) Update(ctx context.Context, req *pb.UpdateInvitationStatusRequest) (*pb.UpdateInvitationStatusResponse, error) {
	log.Infof("Updating invitation %v", req)

	iuuid, err := uuid.FromString(req.GetId())
	if err != nil {
		return nil, status.Errorf(codes.InvalidArgument,
			"invalid format of invitation uuid. Error %s", err.Error())
	}

	if req.GetStatus() != pb.StatusType_Unknown {
		return nil, status.Errorf(codes.InvalidArgument, "Status is required")
	}

	err = i.iRepo.UpdateStatus(iuuid, req.GetStatus().String())
	if err != nil {
		return nil, grpc.SqlErrorToGrpc(err, "invitation")
	}

	return &pb.UpdateInvitationStatusResponse{
		Id:     req.GetId(),
		Status: req.GetStatus(),
	}, nil
}
func (i *InvitationServer) Get(ctx context.Context, req *pb.GetInvitationRequest) (*pb.GetInvitationResponse, error) {
	log.Infof("Getting invitation %v", req)

	iuuid, err := uuid.FromString(req.GetId())
	if err != nil {
		return nil, status.Errorf(codes.InvalidArgument,
			"invalid format of invitation uuid. Error %s", err.Error())
	}
	invitation, err := i.iRepo.Get(iuuid)
	if err != nil {
		return nil, grpc.SqlErrorToGrpc(err, "invitation")
	}

	return &pb.GetInvitationResponse{
		Invitation: dbInvitationToPbInvitation(invitation),
	}, nil
}

func (u *InvitationServer) GetInvitationByEmail(ctx context.Context, req *pb.GetInvitationByEmailRequest) (*pb.GetInvitationByEmailResponse, error) {
	log.Infof("Getting invitation %v", req)

	if req.GetEmail() == "" {
		return nil, status.Errorf(codes.InvalidArgument, "Email is required")
	}

	invitation, err := u.iRepo.GetInvitationByEmail(req.GetEmail())
	if err != nil {
		return nil, grpc.SqlErrorToGrpc(err, "invitation")
	}

	return &pb.GetInvitationByEmailResponse{
		Invitation: dbInvitationToPbInvitation(invitation),
	}, nil
}
func (i *InvitationServer) GetByOrg(ctx context.Context, req *pb.GetInvitationByOrgRequest) (*pb.GetInvitationByOrgResponse, error) {
	log.Infof("Getting invitation %v", req)

	if req.GetOrg() == "" {
		return nil, status.Errorf(codes.InvalidArgument, "Org is required")
	}

	invitations, err := i.iRepo.GetByOrg(req.GetOrg())
	if err != nil {
		return nil, grpc.SqlErrorToGrpc(err, "invitation")
	}

	return &pb.GetInvitationByOrgResponse{
		Invitations: dbInvitationsToPbInvitations(invitations),
	}, nil
}

func pbRoleTypeToDb(role pb.RoleType) db.RoleType {
	switch role {
	case pb.RoleType_Admin:
		return db.Admin
	case pb.RoleType_Vendor:
		return db.Vendor
	case pb.RoleType_Users:
		return db.Users
	case pb.RoleType_Owner:
		return db.Owner
	case pb.RoleType_Employee:
		return db.Employee
	default:
		return db.Users
	}
}

func dbInvitationToPbInvitation(invitation *db.Invitation) *pb.Invitation {
	return &pb.Invitation{
		Id:       invitation.Id.String(),
		Org:      invitation.Org,
		Link:     invitation.Link,
		Email:    invitation.Email,
		Role:     pb.RoleType(invitation.Role),
		Name:     invitation.Name,
		Status:   pb.StatusType(invitation.Status),
		UserId:   invitation.UserId,
		ExpireAt: timestamppb.New(invitation.ExpiresAt),
	}
}

func dbInvitationsToPbInvitations(invitations []*db.Invitation) []*pb.Invitation {
	res := []*pb.Invitation{}

	for _, i := range invitations {
		res = append(res, dbInvitationToPbInvitation(i))
	}

	return res
}

func generateInvitationLink(authLoginbaseURL string, linkID string, expirationTime time.Time) (string, error) {
	link := fmt.Sprintf("%s?linkId=%s", authLoginbaseURL, linkID)

	expiringLink := fmt.Sprintf("%s&expires=%d", link, expirationTime.Unix())

	return expiringLink, nil
}<|MERGE_RESOLUTION|>--- conflicted
+++ resolved
@@ -26,22 +26,13 @@
 	notification         providers.NotificationClient
 	invitationExpiryTime time.Time
 	authLoginbaseURL     string
-<<<<<<< HEAD
 	baseRoutingKey       msgbus.RoutingKeyBuilder
 	msgbus               mb.MsgBusServiceClient
 	orgName              string
-}
-
-func NewInvitationServer(iRepo db.InvitationRepo, invitationExpiryTime time.Time, authLoginbaseURL string, notification providers.NotificationClient, nucleusSystem providers.NucleusClientProvider, msgBus mb.MsgBusServiceClient, orgName string) *InvitationServer {
-=======
-	baseRoutingKey  msgbus.RoutingKeyBuilder
-	msgbus          mb.MsgBusServiceClient
-	orgName         string
-	TemplateName   string
-}
-
-func NewInvitationServer(iRepo db.InvitationRepo, invitationExpiryTime time.Time, authLoginbaseURL string, notification providers.NotificationClient, nucleusSystem providers.NucleusClientProvider,msgBus mb.MsgBusServiceClient,orgName string,TemplateName string) *InvitationServer {
->>>>>>> f1cbac9f
+	TemplateName         string
+}
+
+func NewInvitationServer(iRepo db.InvitationRepo, invitationExpiryTime time.Time, authLoginbaseURL string, notification providers.NotificationClient, nucleusSystem providers.NucleusClientProvider, msgBus mb.MsgBusServiceClient, orgName string, TemplateName string) *InvitationServer {
 
 	return &InvitationServer{
 		iRepo:                iRepo,
@@ -50,12 +41,8 @@
 		authLoginbaseURL:     authLoginbaseURL,
 		nucleusSystem:        nucleusSystem,
 		msgbus:               msgBus,
-<<<<<<< HEAD
 		orgName:              orgName,
-=======
-		orgName:         orgName,
-		TemplateName:   TemplateName,
->>>>>>> f1cbac9f
+		TemplateName:         TemplateName,
 	}
 }
 
@@ -85,18 +72,13 @@
 
 	err = i.notification.SendEmail(providers.SendEmailReq{
 		To:           []string{req.GetEmail()},
-<<<<<<< HEAD
-		TemplateName: "test-template",
-=======
 		TemplateName: i.TemplateName,
->>>>>>> f1cbac9f
 		Values: map[string]interface{}{
 			"INVITATION": invitationId.String(),
-			 "LINK":       link,
-			 "OWNER":      remoteUserResp.User.Name,
+			"LINK":       link,
+			"OWNER":      remoteUserResp.User.Name,
 			"ORG":        res.Org.Name,
-			 "ROLE":       req.GetRole().String(),
-			
+			"ROLE":       req.GetRole().String(),
 		},
 	})
 
@@ -145,7 +127,7 @@
 			Role:     req.GetRole(),
 			Name:     req.GetName(),
 			Status:   pb.StatusType_Pending,
-			 UserId:   userInfo.User.Id,
+			UserId:   userInfo.User.Id,
 			ExpireAt: timestamppb.New(i.invitationExpiryTime),
 		},
 	}, nil
