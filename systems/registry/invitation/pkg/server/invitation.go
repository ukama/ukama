--- conflicted
+++ resolved
@@ -42,19 +42,12 @@
 	orgClient            cnucl.OrgClient
 	userClient           cnucl.UserClient
 	mailerClient         cnotif.MailerClient
+	baseRoutingKey       msgbus.RoutingKeyBuilder
+	msgbus               mb.MsgBusServiceClient
 	invitationExpiryTime uint
 	authLoginbaseURL     string
-<<<<<<< HEAD
-	baseRoutingKey       msgbus.RoutingKeyBuilder
-	msgbus               mb.MsgBusServiceClient
 	orgName              string
 	TemplateName         string
-=======
-	baseRoutingKey msgbus.RoutingKeyBuilder
-	msgbus         mb.MsgBusServiceClient
-	orgName        string
-	TemplateName   string
->>>>>>> 1e33e000
 }
 
 func NewInvitationServer(iRepo db.InvitationRepo, invitationExpiryTime uint, authLoginbaseURL string, mailerClient cnotif.MailerClient,
@@ -144,7 +137,6 @@
 		return nil, grpc.SqlErrorToGrpc(err, "invitation")
 	}
 
-
 	if i.msgbus != nil {
 		route := i.baseRoutingKey.SetActionCreate().SetObject("invitation").MustBuild()
 		evt := &epb.EventInvitationCreated{
