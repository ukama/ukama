/*
 * This Source Code Form is subject to the terms of the Mozilla Public
 * License, v. 2.0. If a copy of the MPL was not distributed with this
 * file, You can obtain one at https://mozilla.org/MPL/2.0/.
 *
 * Copyright (c) 2023-present, Ukama Inc.
 */

package server

import (
	"context"
	"fmt"
	"reflect"
	"time"

	"google.golang.org/grpc/codes"
	"google.golang.org/grpc/status"
	"gorm.io/gorm"

	"github.com/ukama/ukama/systems/common/grpc"
	"github.com/ukama/ukama/systems/common/msgbus"
	"github.com/ukama/ukama/systems/common/roles"
	"github.com/ukama/ukama/systems/common/uuid"
	"github.com/ukama/ukama/systems/registry/invitation/pkg"
	"github.com/ukama/ukama/systems/registry/invitation/pkg/db"

	log "github.com/sirupsen/logrus"
	mb "github.com/ukama/ukama/systems/common/msgBusServiceClient"
	epb "github.com/ukama/ukama/systems/common/pb/gen/events"
<<<<<<< HEAD
	uTypes "github.com/ukama/ukama/systems/common/pb/gen/ukama"
=======
>>>>>>> 4fc81765
	upb "github.com/ukama/ukama/systems/common/pb/gen/ukama"
	cnotif "github.com/ukama/ukama/systems/common/rest/client/notification"
	cnucl "github.com/ukama/ukama/systems/common/rest/client/nucleus"
	pb "github.com/ukama/ukama/systems/registry/invitation/pb/gen"
)

type InvitationServer struct {
	pb.UnimplementedInvitationServiceServer
	iRepo                db.InvitationRepo
	orgClient            cnucl.OrgClient
	userClient           cnucl.UserClient
	mailerClient         cnotif.MailerClient
	invitationExpiryTime uint
	authLoginbaseURL     string
	// unused?
	baseRoutingKey msgbus.RoutingKeyBuilder
	msgbus         mb.MsgBusServiceClient
	orgName        string
	TemplateName   string
}

func NewInvitationServer(iRepo db.InvitationRepo, invitationExpiryTime uint, authLoginbaseURL string, mailerClient cnotif.MailerClient,
	orgClient cnucl.OrgClient, userClient cnucl.UserClient, msgBus mb.MsgBusServiceClient, orgName string, TemplateName string) *InvitationServer {

	return &InvitationServer{
		iRepo:                iRepo,
		mailerClient:         mailerClient,
		invitationExpiryTime: invitationExpiryTime,
		authLoginbaseURL:     authLoginbaseURL,
		orgClient:            orgClient,
		userClient:           userClient,
		msgbus:               msgBus,
		baseRoutingKey:       msgbus.NewRoutingKeyBuilder().SetCloudSource().SetSystem(pkg.SystemName).SetOrgName(orgName).SetService(pkg.ServiceName),
		orgName:              orgName,
		TemplateName:         TemplateName,
	}
}

func (i *InvitationServer) Add(ctx context.Context, req *pb.AddRequest) (*pb.AddResponse, error) {
	log.Infof("Adding invitation %v", req)
	invitationId := uuid.NewV4()

	if i.orgName == "" || req.GetEmail() == "" {
		return nil, status.Errorf(codes.InvalidArgument, "OrgName, Email, and Name are required")
	}

	expiry := time.Now().Add(time.Hour * time.Duration(i.invitationExpiryTime))

	link, err := generateInvitationLink(i.authLoginbaseURL, uuid.NewV4().String(), expiry)
	if err != nil {
		return nil, err
	}

	// orgInfo, err := i.orgClient.Get(i.orgName)
	// if err != nil {
	// 	return nil, err
	// }

	// orgOwnerInfo, err := i.userClient.GetById(orgInfo.Owner)
	// if err != nil {
	// 	return nil, err
	// }

	// err = i.mailerClient.SendEmail(cnotif.SendEmailReq{
	// 	To:           []string{req.GetEmail()},
	// 	TemplateName: i.TemplateName,
	// 	Values: map[string]interface{}{
	// 		"INVITATION": invitationId.String(),
	// 		"LINK":       link,
	// 		"OWNER":      orgOwnerInfo.Name,
	// 		"ORG":        orgInfo.Name,
	// 		"ROLE":       req.GetRole().String(),
	// 	},
	// })

	// if err != nil {
	// 	return nil, err
	// }

	invitedUserInfo, err := i.userClient.GetByEmail(req.GetEmail())
	if err != nil {
		log.Errorf("Failed to get invited user info. Error %s", err.Error())
	}

	userId := "00000000-0000-0000-0000-000000000000"
	if invitedUserInfo != nil && !reflect.DeepEqual(invitedUserInfo, reflect.Zero(reflect.TypeOf(invitedUserInfo)).Interface()) {
		userId = invitedUserInfo.Id
	}

	invite := &db.Invitation{
		Id:        invitationId,
		Name:      req.GetName(),
		Link:      link,
		Email:     req.GetEmail(),
		Role:      roles.RoleType(req.Role),
		ExpiresAt: expiry,
		Status:    db.Pending,
		UserId:    userId,
	}

	err = i.iRepo.Add(invite, func(inv *db.Invitation, tx *gorm.DB) error {
		log.Infof("Adding invite %s in db", inv.Id)
		invite = inv

		return nil
	})

	if err != nil {
		return nil, grpc.SqlErrorToGrpc(err, "invitation")
	}

	if i.msgbus != nil {
		route := i.baseRoutingKey.SetActionCreate().SetObject("invitation").MustBuild()
		evt := &epb.EventInvitationCreated{
			Id:        invite.Id.String(),
			Link:      invite.Link,
			Email:     invite.Email,
			Name:      invite.Name,
<<<<<<< HEAD
			Role:      uTypes.RoleType(invite.Role),
			Status:    uTypes.InvitationStatus(invite.Status),
=======
			Role:      upb.RoleType(invite.Role),
			Status:    pb.StatusType_name[int32(invite.Status)],
>>>>>>> 4fc81765
			UserId:    invite.UserId,
			ExpiresAt: invite.ExpiresAt.String(),
		}
		err = i.msgbus.PublishRequest(route, evt)
		if err != nil {
			log.Errorf("Failed to publish message %+v with key %+v. Errors %s", evt, route, err.Error())
		}
	}

	return &pb.AddResponse{
		Invitation: dbInvitationToPbInvitation(invite),
	}, nil
}

func (i *InvitationServer) Delete(ctx context.Context, req *pb.DeleteRequest) (*pb.DeleteResponse, error) {
	log.Infof("Deleting invitation %v", req)

	iuuid, err := uuid.FromString(req.GetId())
	if err != nil {
		return nil, status.Errorf(codes.InvalidArgument,
			"invalid format of invitation uuid. Error %s", err.Error())
	}

	invite, err := i.iRepo.Get(iuuid)
	if err != nil {
		return nil, grpc.SqlErrorToGrpc(err, "invitation")
	}

	err = i.iRepo.Delete(iuuid, nil)
	if err != nil {
		return nil, grpc.SqlErrorToGrpc(err, "invitation")
	}

	if i.msgbus != nil {
		route := i.baseRoutingKey.SetActionDelete().SetObject("invitation").MustBuild()
		evt := &epb.EventInvitationDeleted{
			Id:     invite.Id.String(),
			Email:  invite.Email,
			Name:   invite.Name,
			Role:   upb.RoleType(invite.Role),
			UserId: invite.UserId,
		}
		err = i.msgbus.PublishRequest(route, evt)
		if err != nil {
			log.Errorf("Failed to publish message %+v with key %+v. Errors %s", evt, route, err.Error())
		}
	}

	return &pb.DeleteResponse{
		Id: req.GetId(),
	}, nil
}

func (i *InvitationServer) UpdateStatus(ctx context.Context, req *pb.UpdateStatusRequest) (*pb.UpdateStatusResponse, error) {
	log.Infof("Updating invitation %v", req)

	iuuid, err := uuid.FromString(req.GetId())
	if err != nil {
		return nil, status.Errorf(codes.InvalidArgument,
			"invalid format of invitation uuid. Error %s", err.Error())
	}

	err = i.iRepo.UpdateStatus(iuuid, uint8(req.GetStatus().Number()))
	if err != nil {
		return nil, grpc.SqlErrorToGrpc(err, "invitation")
	}

	invite, err := i.iRepo.Get(iuuid)
	if err != nil {
		return nil, grpc.SqlErrorToGrpc(err, "invitation")
	}

<<<<<<< HEAD
	if i.msgbus != nil {
		route := i.baseRoutingKey.SetActionUpdate().SetObject("invitation").MustBuild()
		evt := &epb.EventInvitationCreated{
=======
	invite, err := i.iRepo.Get(iuuid)
	if err != nil {
		return nil, grpc.SqlErrorToGrpc(err, "invitation")
	}

	if i.msgbus != nil {
		route := i.baseRoutingKey.SetActionUpdate().SetObject("invitation").MustBuild()
		evt := &epb.EventInvitationUpdated{
>>>>>>> 4fc81765
			Id:        invite.Id.String(),
			Link:      invite.Link,
			Email:     invite.Email,
			Name:      invite.Name,
			Role:      upb.RoleType(invite.Role),
<<<<<<< HEAD
			Status:    uTypes.InvitationStatus(invite.Status),
=======
			Status:    pb.StatusType_name[int32(invite.Status)],
>>>>>>> 4fc81765
			UserId:    invite.UserId,
			ExpiresAt: invite.ExpiresAt.String(),
		}
		err = i.msgbus.PublishRequest(route, evt)
		if err != nil {
			log.Errorf("Failed to publish message %+v with key %+v. Errors %s", evt, route, err.Error())
		}
	}

	return &pb.UpdateStatusResponse{
		Id:     req.GetId(),
		Status: *req.GetStatus().Enum(),
	}, nil
}

func (i *InvitationServer) Get(ctx context.Context, req *pb.GetRequest) (*pb.GetResponse, error) {
	log.Infof("Getting invitation %v", req)

	iuuid, err := uuid.FromString(req.GetId())
	if err != nil {
		return nil, status.Errorf(codes.InvalidArgument,
			"invalid format of invitation uuid. Error %s", err.Error())
	}
	invitation, err := i.iRepo.Get(iuuid)
	if err != nil {
		return nil, grpc.SqlErrorToGrpc(err, "invitation")
	}

	return &pb.GetResponse{
		Invitation: dbInvitationToPbInvitation(invitation),
	}, nil
}

func (u *InvitationServer) GetByEmail(ctx context.Context, req *pb.GetByEmailRequest) (*pb.GetByEmailResponse, error) {
	log.Infof("Getting invitation %v", req)

	if req.GetEmail() == "" {
		return nil, status.Errorf(codes.InvalidArgument, "Email is required")
	}

	invitation, err := u.iRepo.GetByEmail(req.GetEmail())
	if err != nil {
		return nil, grpc.SqlErrorToGrpc(err, "invitation")
	}

	return &pb.GetByEmailResponse{
		Invitation: dbInvitationToPbInvitation(invitation),
	}, nil
}

func (i *InvitationServer) GetAll(ctx context.Context, req *pb.GetAllRequest) (*pb.GetAllResponse, error) {
	log.Infof("Getting invitations")

	invitations, err := i.iRepo.GetAll()
	if err != nil {
		return nil, grpc.SqlErrorToGrpc(err, "invitations")
	}

	return &pb.GetAllResponse{
		Invitations: dbInvitationsToPbInvitations(invitations),
	}, nil
}

func dbInvitationToPbInvitation(invitation *db.Invitation) *pb.Invitation {
	return &pb.Invitation{
		Id:       invitation.Id.String(),
		Link:     invitation.Link,
		Email:    invitation.Email,
		Role:     uTypes.RoleType(invitation.Role),
		Name:     invitation.Name,
		Status:   uTypes.InvitationStatus(invitation.Status),
		UserId:   invitation.UserId,
		ExpireAt: invitation.ExpiresAt.String(),
	}
}

func dbInvitationsToPbInvitations(invitations []*db.Invitation) []*pb.Invitation {
	res := []*pb.Invitation{}

	for _, i := range invitations {
		res = append(res, dbInvitationToPbInvitation(i))
	}

	return res
}

func generateInvitationLink(authLoginbaseURL string, linkID string, expirationTime time.Time) (string, error) {
	link := fmt.Sprintf("%s?linkId=%s", authLoginbaseURL, linkID)

	expiringLink := fmt.Sprintf("%s&expires=%d", link, expirationTime.Unix())

	return expiringLink, nil
}<|MERGE_RESOLUTION|>--- conflicted
+++ resolved
@@ -28,10 +28,7 @@
 	log "github.com/sirupsen/logrus"
 	mb "github.com/ukama/ukama/systems/common/msgBusServiceClient"
 	epb "github.com/ukama/ukama/systems/common/pb/gen/events"
-<<<<<<< HEAD
 	uTypes "github.com/ukama/ukama/systems/common/pb/gen/ukama"
-=======
->>>>>>> 4fc81765
 	upb "github.com/ukama/ukama/systems/common/pb/gen/ukama"
 	cnotif "github.com/ukama/ukama/systems/common/rest/client/notification"
 	cnucl "github.com/ukama/ukama/systems/common/rest/client/nucleus"
@@ -150,13 +147,8 @@
 			Link:      invite.Link,
 			Email:     invite.Email,
 			Name:      invite.Name,
-<<<<<<< HEAD
 			Role:      uTypes.RoleType(invite.Role),
 			Status:    uTypes.InvitationStatus(invite.Status),
-=======
-			Role:      upb.RoleType(invite.Role),
-			Status:    pb.StatusType_name[int32(invite.Status)],
->>>>>>> 4fc81765
 			UserId:    invite.UserId,
 			ExpiresAt: invite.ExpiresAt.String(),
 		}
@@ -229,30 +221,15 @@
 		return nil, grpc.SqlErrorToGrpc(err, "invitation")
 	}
 
-<<<<<<< HEAD
-	if i.msgbus != nil {
-		route := i.baseRoutingKey.SetActionUpdate().SetObject("invitation").MustBuild()
-		evt := &epb.EventInvitationCreated{
-=======
-	invite, err := i.iRepo.Get(iuuid)
-	if err != nil {
-		return nil, grpc.SqlErrorToGrpc(err, "invitation")
-	}
-
 	if i.msgbus != nil {
 		route := i.baseRoutingKey.SetActionUpdate().SetObject("invitation").MustBuild()
 		evt := &epb.EventInvitationUpdated{
->>>>>>> 4fc81765
 			Id:        invite.Id.String(),
 			Link:      invite.Link,
 			Email:     invite.Email,
 			Name:      invite.Name,
 			Role:      upb.RoleType(invite.Role),
-<<<<<<< HEAD
 			Status:    uTypes.InvitationStatus(invite.Status),
-=======
-			Status:    pb.StatusType_name[int32(invite.Status)],
->>>>>>> 4fc81765
 			UserId:    invite.UserId,
 			ExpiresAt: invite.ExpiresAt.String(),
 		}
