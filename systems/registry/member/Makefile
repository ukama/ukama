# This Source Code Form is subject to the terms of the Mozilla Public
# License, v. 2.0. If a copy of the MPL was not distributed with this
# file, You can obtain one at https://mozilla.org/MPL/2.0/.
#
# Copyright (c) 2023-present, Ukama Inc.

include ../../config.mk

.PHONY: integration.test test

build: integration.build
	@echo Building version: \"$(BIN_VER)\"
	env CGO_ENABLED=0 GOOS=linux GOARCH=amd64 go build -ldflags='-X github.com/ukama/ukama/systems/registry/member/cmd/version.Version=$(BIN_VER) -extldflags=-static' -o bin/member cmd/server/main.go

test:
	go test -v ./...

# Go lint
lint:
	golangci-lint run

deps:
	go get google.golang.org/protobuf/cmd/protoc-gen-go \
			google.golang.org/grpc/cmd/protoc-gen-go-grpc \
			github.com/ysugimoto/grpc-graphql-gateway/protoc-gen-graphql/...
			github.com/vektra/mockery/v2/.../


gen:
	protoc -I ./pb -I ../../common/pb -I ../../common/pb/dep --go_out=$(GOPATH)/src --go-grpc_out=$(GOPATH)/src --go-grpc_opt=require_unimplemented_servers=true --govalidators_out=$(GOPATH)/src \
 			  member.proto
	mockery --all --recursive --dir ./internal
	mockery --all --recursive --dir ./pkg
	mockery --dir ./pb  --all --recursive --output ./pb/gen/mocks

clean:
<<<<<<< HEAD
	rm pb/gen/*.go
	rm mocks/*.go


# integration tests
=======
	rm -rf bin/
>>>>>>> 1d4cb891

integration.test:
	go test ./test/integration -tags integration  -v -count=1

integration.build:
	env CGO_ENABLED=0 go test ./test/integration -tags integration -v -c -o bin/integration
<|MERGE_RESOLUTION|>--- conflicted
+++ resolved
@@ -34,16 +34,9 @@
 	mockery --dir ./pb  --all --recursive --output ./pb/gen/mocks
 
 clean:
-<<<<<<< HEAD
-	rm pb/gen/*.go
-	rm mocks/*.go
-
+	rm -rf bin/
 
 # integration tests
-=======
-	rm -rf bin/
->>>>>>> 1d4cb891
-
 integration.test:
 	go test ./test/integration -tags integration  -v -count=1
 
