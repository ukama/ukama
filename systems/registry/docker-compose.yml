version: "3.2"
services:

  postgresd-registry:
    image: postgres:13.3
    ports:
      - "5405:5432"
    environment:
      - POSTGRES_USER=postgres
      - POSTGRES_PASSWORD=Pass2020!
    networks:
      - ukama-net
    volumes:
      - postgress-data:/var/lib/postgresql



  member:
    build: ./member
    ports:
      - "9060:9090"
    environment:
      - DEBUGMODE=true
      - DB_HOST=postgresd-registry
      - DB_PASSWORD=Pass2020!
      - DB_USER=postgres
      - ORGID=018688fa-d861-4e7b-b119-ffc5e1637ba8
      - ORGNAME=ukama-test-org
      - QUEUE_URI=amqp://guest:guest@${LOCAL_HOST_IP}:5672
      - MSGCLIENT_HOST=msgclient-registry:9095
      - ORG_SERVICE_HOST=member
      - ORG_SERVICE_PORT=9090
      - ORGOWNERUUID=e9d6fca8-8513-4ec9-9ef6-8127863b20a0
      - PUSHGATEWAY=http://${LOCAL_HOST_IP}:9099
      - ORGREGISTRYHOST=http://${LOCAL_HOST_IP}:8060
    restart: always
    networks:
      - ukama-net
    depends_on:
      - msgclient-registry

<<<<<<< HEAD
  api-gateway:
=======

  users:
    build: ./users
    environment:
      - DEBUGMODE=true
      - DB_HOST=postgresd-registry
      - DB_PASSWORD=Pass2020!
      - DB_USER=postgres
      - UKAMA_UUID=8c6c2bec-5f90-4fee-8ffd-ee6456abf4fc
      - ORGOWNERUUID=018688fa-d861-4e7b-b119-ffc5e1637ba8
      - ORGOWNERNAME=ukama-test-org-owner
      - ORGOWNEREMAIL=ukama-test-org-owner@domain.com
      - ORGOWNERPHONE=0123456789
      - QUEUE_URI=amqp://guest:guest@${LOCAL_HOST_IP}:5672
      - MSGCLIENT_HOST=msgclient-registry:9095
      - USERS_SERVICE_HOST=users
      - USERS_SERVICE_PORT=9090
      - PUSHGATEWAY=http://${LOCAL_HOST_IP}:9099
    restart: always
    networks:
      - ukama-net
    depends_on:
      - msgclient-registry


  network:
    build:
      context: ./network
      dockerfile: ./Dockerfile
    environment:
      - DEBUGMODE=true
      - DB_HOST=postgresd-registry
      - DB_PASSWORD=Pass2020!
      - DB_USER=postgres
      - QUEUE_URI=amqp://guest:guest@${LOCAL_HOST_IP}:5672
      - MSGCLIENT_HOST=msgclient-registry:9095
      - NETWORK_SERVICE_HOST=network
      - NETWORK_SERVICE_PORT=9090
      - PUSHGATEWAY=http://${LOCAL_HOST_IP}:9099
    restart: always
    networks:
      - ukama-net
    depends_on:
      - msgclient-registry


  node:
    build:
      dockerfile: ./Dockerfile
      context: ./node
    ports:
      - "9072:9090"
    environment:
      - DEBUGMODE=true
      - DB_HOST=postgresd-registry
      - DB_PASSWORD=Pass2020!
      - DB_USER=postgres
      - ORGID=8c6c2bec-5f90-4fee-8ffd-ee6456abf4fc
      - QUEUE_URI=amqp://guest:guest@${LOCAL_HOST_IP}:5672
      - MSGCLIENT_HOST=msgclient-registry:9095
      - NODE_SERVICE_HOST=node
      - NODE_SERVICE_PORT=9090
      - PUSHGATEWAYHOST=${LOCAL_HOST_IP}:9091
    restart: always
    networks:
      - ukama-net
    depends_on:
      - msgclient-registry


  api-gateway-registry:
>>>>>>> f34ca33a
    build:
      dockerfile: ./Dockerfile
      context: ./api-gateway
    restart: always
    ports:
      - "8075:8080"
    networks:
      - ukama-net
    environment:
      - DEBUGMODE=true
      - BYPASS_AUTH_MODE=true
      # - CORS_ALLOWALLORIGINS=true
      # - CORS_ALLOWORIGINS=""
    depends_on:
<<<<<<< HEAD
      - network
      - member
      - node
=======
      - org
      - users
      - node
      - network
>>>>>>> f34ca33a
      - postgresd-registry


  msgclient-registry:
    build: ../services/msgClient
    environment:
      - DEBUGMODE=true
      - DB_HOST=postgresd-registry
      - DB_PASSWORD=Pass2020!
      - DB_USER=postgres
      - QUEUE_URI=amqp://guest:guest@${LOCAL_HOST_IP}:5672
      - SYSTEM=registry
    restart: always
    networks:
      - ukama-net
    depends_on:
      - postgresd-registry


  initclient-registry:
    build:
      dockerfile: ./Dockerfile
      context: ../services/initClient
    ports:
      - "8052:8052"
    environment:
      - ENV_SYSTEM_ORG=ukama
      - ENV_DNS_REFRESH_TIME_PERIOD=30
      - ENV_SYSTEM_NAME=registry
      - ENV_SYSTEM_DNS=api-gateway-registry
      - ENV_SYSTEM_PORT=8075
      - ENV_SYSTEM_CERT=This-is-a-certificate
      - ENV_INIT_SYSTEM_ADDR=${LOCAL_HOST_IP}
      - ENV_INIT_SYSTEM_PORT=8071
      - ENV_INIT_CLIENT_ADDR=initclient-registry
      - ENV_INIT_CLIENT_PORT=8052
      - ENV_INIT_CLIENT_TEMP_FILE=/tmp/tmpfile
    restart: always
    networks:
      - ukama-net
     
networks:
  ukama-net:
    external: true
    name: services_dev-net

volumes:
  postgress-data:<|MERGE_RESOLUTION|>--- conflicted
+++ resolved
@@ -39,9 +39,6 @@
     depends_on:
       - msgclient-registry
 
-<<<<<<< HEAD
-  api-gateway:
-=======
 
   users:
     build: ./users
@@ -113,7 +110,6 @@
 
 
   api-gateway-registry:
->>>>>>> f34ca33a
     build:
       dockerfile: ./Dockerfile
       context: ./api-gateway
@@ -128,16 +124,10 @@
       # - CORS_ALLOWALLORIGINS=true
       # - CORS_ALLOWORIGINS=""
     depends_on:
-<<<<<<< HEAD
-      - network
-      - member
-      - node
-=======
       - org
       - users
       - node
       - network
->>>>>>> f34ca33a
       - postgresd-registry
 
 
