--- conflicted
+++ resolved
@@ -171,28 +171,6 @@
   depends_on:
    - postgresd-registry
 
-<<<<<<< HEAD
-#  initclient-registry:
-#   build:
-#    dockerfile: ./Dockerfile
-#    context: ../services/initClient
-#   environment:
-#    - ENV_SYSTEM_ORG=${ORGNAME}
-#    - ENV_DNS_REFRESH_TIME_PERIOD=30
-#    - ENV_SYSTEM_NAME=registry
-#    - ENV_SYSTEM_DNS=api-gateway-registry
-#    - ENV_DNS_SERVER=false
-#    - ENV_SYSTEM_PORT=8080
-#    - ENV_SYSTEM_CERT=This-is-a-certificate
-#    - ENV_INIT_SYSTEM_ADDR=${LOCAL_HOST_IP}
-#    - ENV_INIT_SYSTEM_PORT=8071
-#    - ENV_INIT_CLIENT_ADDR=initclient-nucleus
-#    - ENV_INIT_CLIENT_PORT=8080
-#    - ENV_INIT_CLIENT_TEMP_FILE=/tmp/tmpfile
-#   restart: always
-#   networks:
-#    - ukama-net
-=======
  initclient-registry:
   image: ../services/initClient
   environment:
@@ -211,7 +189,6 @@
   restart: always
   networks:
    - ukama-net
->>>>>>> 66e268a5
 
 networks:
  ukama-net:
