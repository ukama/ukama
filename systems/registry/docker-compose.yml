version: '3.2'
services:
 postgresd-registry:
  image: postgres:13.3
  ports:
   - '5405:5432'
  environment:
   - POSTGRES_USER=postgres
   - POSTGRES_PASSWORD=Pass2020!
  networks:
   - ukama-net
  volumes:
   - postgress-data:/var/lib/postgresql

 network:
  build:
   context: ./network
   dockerfile: ./Dockerfile
  environment:
   - DEBUGMODE=true
   - DB_HOST=postgresd-registry
   - DB_PASSWORD=Pass2020!
   - DB_USER=postgres
   # - BOOTSTRAP_URL=bootstrap.dev.ukama.com
   # - BOOTSTRAP_AUTH0_CLIENTID=${BOOTSTRAP_AUTH0_CLIENTID}
   # - BOOTSTRAP_AUTH0_SECRET=${BOOTSTRAP_AUTH0_SECRET}
   # - BOOTSTRAP_AUTH0_HOST=${BOOTSTRAP_AUTH0_HOST}
   # - DEBUG_DISABLEBOOTSTRAP=true
   - QUEUE_URI=amqp://guest:guest@${LOCAL_HOST_IP}:5672
   - MSGCLIENT_HOST=msgclient-registry:9095
   - NETWORK_SERVICE_HOST=network
   - NETWORK_SERVICE_PORT=9090
   - PUSHGATEWAY=http://${LOCAL_HOST_IP}:9099
  restart: always
  networks:
   - ukama-net
  depends_on:
   - msgclient-registry

<<<<<<< HEAD
 org:
  build: ./org
  environment:
   - DEBUGMODE=true
   - DB_HOST=postgresd-registry
   - DB_PASSWORD=Pass2020!
   - DB_USER=postgres
   - ORGOWNERUUID=018688fa-d861-4e7b-b119-ffc5e1637ba8
   - ORGNAME=ukama-test-org
   # - BOOTSTRAP_URL=bootstrap.dev.ukama.com
   # - BOOTSTRAP_AUTH0_CLIENTID=${BOOTSTRAP_AUTH0_CLIENTID}
   # - BOOTSTRAP_AUTH0_SECRET=${BOOTSTRAP_AUTH0_SECRET}
   # - BOOTSTRAP_AUTH0_HOST=${BOOTSTRAP_AUTH0_HOST}
   # - DEBUG_DISABLEBOOTSTRAP=true
   - QUEUE_URI=amqp://guest:guest@${LOCAL_HOST_IP}:5672
   - MSGCLIENT_HOST=msgclient-registry:9095
   - ORG_SERVICE_HOST=org
   - ORG_SERVICE_PORT=9090
   - PUSHGATEWAY=http://${LOCAL_HOST_IP}:9099
  restart: always
  networks:
   - ukama-net
  depends_on:
   - msgclient-registry
=======

>>>>>>> 7c4f9601

 users:
  build: ./users
  environment:
   - DEBUGMODE=true
   - DB_HOST=postgresd-registry
   - DB_PASSWORD=Pass2020!
   - DB_USER=postgres
   - UKAMA_UUID=8c6c2bec-5f90-4fee-8ffd-ee6456abf4fc
   - ORGOWNERUUID=018688fa-d861-4e7b-b119-ffc5e1637ba8
   - ORGOWNERNAME=ukama-test-org-owner
   - ORGOWNEREMAIL=ukama-test-org-owner@domain.com
   - ORGOWNERPHONE=0123456789
   - QUEUE_URI=amqp://guest:guest@${LOCAL_HOST_IP}:5672
   - MSGCLIENT_HOST=msgclient-registry:9095
   - USERS_SERVICE_HOST=users
   - USERS_SERVICE_PORT=9090
   - PUSHGATEWAY=http://${LOCAL_HOST_IP}:9099
   # - HSSHOST=hss:9090
   # - SIMMANAGER_HOST=simmanager:9090
   # - SIMMANAGER_TIMEOUT=3s
  restart: always
  networks:
   - ukama-net
  depends_on:
   - msgclient-registry
   - postgresd-registry

<<<<<<< HEAD
 node:
  build:
   dockerfile: ./Dockerfile
   context: ./node
  ports:
   - '9072:9090'
  environment:
   - DEBUGMODE=true
   - DB_HOST=postgresd-registry
   - DB_PASSWORD=Pass2020!
   - DB_USER=postgres
   - ORG_UUID=8c6c2bec-5f90-4fee-8ffd-ee6456abf4fc
   - QUEUE_URI=amqp://guest:guest@${LOCAL_HOST_IP}:5672
   - MSGCLIENT_HOST=msgclient-registry:9095
   - NODE_SERVICE_HOST=node
   - NODE_SERVICE_PORT=9090
   - PUSHGATEWAYHOST=${LOCAL_HOST_IP}:9091
   # - HSSHOST=hss:9090
   # - SIMMANAGER_HOST=simmanager:9090
   # - SIMMANAGER_TIMEOUT=3s
  restart: always
  networks:
   - ukama-net
  depends_on:
   - msgclient-registry
   - postgresd-registry
=======

  users:
    build: ./users
    environment:
      - DEBUGMODE=true
      - DB_HOST=postgresd-registry
      - DB_PASSWORD=Pass2020!
      - DB_USER=postgres
      - UKAMA_UUID=8c6c2bec-5f90-4fee-8ffd-ee6456abf4fc
      - ORGOWNERUUID=018688fa-d861-4e7b-b119-ffc5e1637ba8
      - ORGOWNERNAME=ukama-test-org-owner
      - ORGOWNEREMAIL=ukama-test-org-owner@domain.com
      - ORGOWNERPHONE=0123456789
      - QUEUE_URI=amqp://guest:guest@${LOCAL_HOST_IP}:5672
      - MSGCLIENT_HOST=msgclient-registry:9095
      - USERS_SERVICE_HOST=users
      - USERS_SERVICE_PORT=9090
      - PUSHGATEWAY=http://${LOCAL_HOST_IP}:9099
    restart: always
    networks:
      - ukama-net
    depends_on:
      - msgclient-registry
>>>>>>> 7c4f9601

 api-gateway:
  build:
   dockerfile: ./Dockerfile
   context: ./api-gateway
  restart: always
  ports:
   - '8075:8080'
  networks:
   - ukama-net
  environment:
   - DEBUGMODE=true
   - BYPASS_AUTH_MODE=true
   # - CORS_ALLOWALLORIGINS=true
   # - CORS_ALLOWORIGINS=""
  depends_on:
   - network
   - org
   - users
   - postgresd-registry

<<<<<<< HEAD
 msgclient-registry:
  build: ../services/msgClient
  environment:
   - DEBUGMODE=true
   - DB_HOST=postgresd-registry
   - DB_PASSWORD=Pass2020!
   - DB_USER=postgres
   - QUEUE_URI=amqp://guest:guest@${LOCAL_HOST_IP}:5672
   - SYSTEM=registry
  restart: always
  networks:
   - ukama-net

 # initclient-registry:
 # build:
 # dockerfile: ./Dockerfile
 # context: ../services/initClient
 # environment:
 # - ENV_SYSTEM_ORG=ukama001
 # - ENV_SYSTEM_NAME=registry
 # - ENV_SYSTEM_ADDR=${LOCAL_HOST_IP}
 # - ENV_SYSTEM_PORT=8889
 # - ENV_SYSTEM_CERT=This-is-a-certificate
 # - ENV_INIT_SYSTEM_ADDR=${LOCAL_HOST_IP}
 # - ENV_INIT_SYSTEM_PORT=8071
 # - ENV_INIT_CLIENT_ADDR=${LOCAL_HOST_IP}
 # - ENV_INIT_CLIENT_PORT=9091
 # - ENV_INIT_CLIENT_TEMP_FILE=.tempFile
 # restart: always
 # networks:
 # - ukama-net

=======
  network:
    build:
      context: ./network
      dockerfile: ./Dockerfile
    environment:
      - DEBUGMODE=true
      - DB_HOST=postgresd-registry
      - DB_PASSWORD=Pass2020!
      - DB_USER=postgres
      - QUEUE_URI=amqp://guest:guest@${LOCAL_HOST_IP}:5672
      - MSGCLIENT_HOST=msgclient-registry:9095
      - NETWORK_SERVICE_HOST=network
      - NETWORK_SERVICE_PORT=9090
      - PUSHGATEWAY=http://${LOCAL_HOST_IP}:9099
    restart: always
    networks:
      - ukama-net
    depends_on:
      - msgclient-registry


  node:
    build:
      dockerfile: ./Dockerfile
      context: ./node
    ports:
      - "9072:9090"
    environment:
      - DEBUGMODE=true
      - DB_HOST=postgresd-registry
      - DB_PASSWORD=Pass2020!
      - DB_USER=postgres
      - ORGID=8c6c2bec-5f90-4fee-8ffd-ee6456abf4fc
      - QUEUE_URI=amqp://guest:guest@${LOCAL_HOST_IP}:5672
      - MSGCLIENT_HOST=msgclient-registry:9095
      - NODE_SERVICE_HOST=node
      - NODE_SERVICE_PORT=9090
      - PUSHGATEWAYHOST=${LOCAL_HOST_IP}:9091
    restart: always
    networks:
      - ukama-net
    depends_on:
      - msgclient-registry


  api-gateway-registry:
    build:
      dockerfile: ./Dockerfile
      context: ./api-gateway
    restart: always
    ports:
      - "8075:8080"
    networks:
      - ukama-net
    environment:
      - DEBUGMODE=true
      - BYPASS_AUTH_MODE=true
      # - CORS_ALLOWALLORIGINS=true
      # - CORS_ALLOWORIGINS=""
    depends_on:
      - org
      - users
      - node
      - network
      - postgresd-registry


  msgclient-registry:
    build: ../services/msgClient
    environment:
      - DEBUGMODE=true
      - DB_HOST=postgresd-registry
      - DB_PASSWORD=Pass2020!
      - DB_USER=postgres
      - QUEUE_URI=amqp://guest:guest@${LOCAL_HOST_IP}:5672
      - SYSTEM=registry
    restart: always
    networks:
      - ukama-net
    depends_on:
      - postgresd-registry


  initclient-registry:
    build:
      dockerfile: ./Dockerfile
      context: ../services/initClient
    ports:
      - "8052:8052"
    environment:
      - ENV_SYSTEM_ORG=ukama
      - ENV_DNS_REFRESH_TIME_PERIOD=30
      - ENV_SYSTEM_NAME=registry
      - ENV_SYSTEM_DNS=api-gateway-registry
      - ENV_SYSTEM_PORT=8075
      - ENV_SYSTEM_CERT=This-is-a-certificate
      - ENV_INIT_SYSTEM_ADDR=${LOCAL_HOST_IP}
      - ENV_INIT_SYSTEM_PORT=8071
      - ENV_INIT_CLIENT_ADDR=initclient-registry
      - ENV_INIT_CLIENT_PORT=8052
      - ENV_INIT_CLIENT_TEMP_FILE=/tmp/tmpfile
    restart: always
    networks:
      - ukama-net
     
>>>>>>> 7c4f9601
networks:
 ukama-net:
  external: true
  name: services_dev-net

volumes:
 postgress-data:<|MERGE_RESOLUTION|>--- conflicted
+++ resolved
@@ -1,126 +1,41 @@
-version: '3.2'
+version: "3.2"
 services:
- postgresd-registry:
-  image: postgres:13.3
-  ports:
-   - '5405:5432'
-  environment:
-   - POSTGRES_USER=postgres
-   - POSTGRES_PASSWORD=Pass2020!
-  networks:
-   - ukama-net
-  volumes:
-   - postgress-data:/var/lib/postgresql
+  postgresd-registry:
+    image: postgres:13.3
+    ports:
+      - "5405:5432"
+    environment:
+      - POSTGRES_USER=postgres
+      - POSTGRES_PASSWORD=Pass2020!
+    networks:
+      - ukama-net
+    volumes:
+      - postgress-data:/var/lib/postgresql
 
- network:
-  build:
-   context: ./network
-   dockerfile: ./Dockerfile
-  environment:
-   - DEBUGMODE=true
-   - DB_HOST=postgresd-registry
-   - DB_PASSWORD=Pass2020!
-   - DB_USER=postgres
-   # - BOOTSTRAP_URL=bootstrap.dev.ukama.com
-   # - BOOTSTRAP_AUTH0_CLIENTID=${BOOTSTRAP_AUTH0_CLIENTID}
-   # - BOOTSTRAP_AUTH0_SECRET=${BOOTSTRAP_AUTH0_SECRET}
-   # - BOOTSTRAP_AUTH0_HOST=${BOOTSTRAP_AUTH0_HOST}
-   # - DEBUG_DISABLEBOOTSTRAP=true
-   - QUEUE_URI=amqp://guest:guest@${LOCAL_HOST_IP}:5672
-   - MSGCLIENT_HOST=msgclient-registry:9095
-   - NETWORK_SERVICE_HOST=network
-   - NETWORK_SERVICE_PORT=9090
-   - PUSHGATEWAY=http://${LOCAL_HOST_IP}:9099
-  restart: always
-  networks:
-   - ukama-net
-  depends_on:
-   - msgclient-registry
-
-<<<<<<< HEAD
- org:
-  build: ./org
-  environment:
-   - DEBUGMODE=true
-   - DB_HOST=postgresd-registry
-   - DB_PASSWORD=Pass2020!
-   - DB_USER=postgres
-   - ORGOWNERUUID=018688fa-d861-4e7b-b119-ffc5e1637ba8
-   - ORGNAME=ukama-test-org
-   # - BOOTSTRAP_URL=bootstrap.dev.ukama.com
-   # - BOOTSTRAP_AUTH0_CLIENTID=${BOOTSTRAP_AUTH0_CLIENTID}
-   # - BOOTSTRAP_AUTH0_SECRET=${BOOTSTRAP_AUTH0_SECRET}
-   # - BOOTSTRAP_AUTH0_HOST=${BOOTSTRAP_AUTH0_HOST}
-   # - DEBUG_DISABLEBOOTSTRAP=true
-   - QUEUE_URI=amqp://guest:guest@${LOCAL_HOST_IP}:5672
-   - MSGCLIENT_HOST=msgclient-registry:9095
-   - ORG_SERVICE_HOST=org
-   - ORG_SERVICE_PORT=9090
-   - PUSHGATEWAY=http://${LOCAL_HOST_IP}:9099
-  restart: always
-  networks:
-   - ukama-net
-  depends_on:
-   - msgclient-registry
-=======
-
->>>>>>> 7c4f9601
-
- users:
-  build: ./users
-  environment:
-   - DEBUGMODE=true
-   - DB_HOST=postgresd-registry
-   - DB_PASSWORD=Pass2020!
-   - DB_USER=postgres
-   - UKAMA_UUID=8c6c2bec-5f90-4fee-8ffd-ee6456abf4fc
-   - ORGOWNERUUID=018688fa-d861-4e7b-b119-ffc5e1637ba8
-   - ORGOWNERNAME=ukama-test-org-owner
-   - ORGOWNEREMAIL=ukama-test-org-owner@domain.com
-   - ORGOWNERPHONE=0123456789
-   - QUEUE_URI=amqp://guest:guest@${LOCAL_HOST_IP}:5672
-   - MSGCLIENT_HOST=msgclient-registry:9095
-   - USERS_SERVICE_HOST=users
-   - USERS_SERVICE_PORT=9090
-   - PUSHGATEWAY=http://${LOCAL_HOST_IP}:9099
-   # - HSSHOST=hss:9090
-   # - SIMMANAGER_HOST=simmanager:9090
-   # - SIMMANAGER_TIMEOUT=3s
-  restart: always
-  networks:
-   - ukama-net
-  depends_on:
-   - msgclient-registry
-   - postgresd-registry
-
-<<<<<<< HEAD
- node:
-  build:
-   dockerfile: ./Dockerfile
-   context: ./node
-  ports:
-   - '9072:9090'
-  environment:
-   - DEBUGMODE=true
-   - DB_HOST=postgresd-registry
-   - DB_PASSWORD=Pass2020!
-   - DB_USER=postgres
-   - ORG_UUID=8c6c2bec-5f90-4fee-8ffd-ee6456abf4fc
-   - QUEUE_URI=amqp://guest:guest@${LOCAL_HOST_IP}:5672
-   - MSGCLIENT_HOST=msgclient-registry:9095
-   - NODE_SERVICE_HOST=node
-   - NODE_SERVICE_PORT=9090
-   - PUSHGATEWAYHOST=${LOCAL_HOST_IP}:9091
-   # - HSSHOST=hss:9090
-   # - SIMMANAGER_HOST=simmanager:9090
-   # - SIMMANAGER_TIMEOUT=3s
-  restart: always
-  networks:
-   - ukama-net
-  depends_on:
-   - msgclient-registry
-   - postgresd-registry
-=======
+  network:
+    build:
+      context: ./network
+      dockerfile: ./Dockerfile
+    environment:
+      - DEBUGMODE=true
+      - DB_HOST=postgresd-registry
+      - DB_PASSWORD=Pass2020!
+      - DB_USER=postgres
+      # - BOOTSTRAP_URL=bootstrap.dev.ukama.com
+      # - BOOTSTRAP_AUTH0_CLIENTID=${BOOTSTRAP_AUTH0_CLIENTID}
+      # - BOOTSTRAP_AUTH0_SECRET=${BOOTSTRAP_AUTH0_SECRET}
+      # - BOOTSTRAP_AUTH0_HOST=${BOOTSTRAP_AUTH0_HOST}
+      # - DEBUG_DISABLEBOOTSTRAP=true
+      - QUEUE_URI=amqp://guest:guest@${LOCAL_HOST_IP}:5672
+      - MSGCLIENT_HOST=msgclient-registry:9095
+      - NETWORK_SERVICE_HOST=network
+      - NETWORK_SERVICE_PORT=9090
+      - PUSHGATEWAY=http://${LOCAL_HOST_IP}:9099
+    restart: always
+    networks:
+      - ukama-net
+    depends_on:
+      - msgclient-registry
 
   users:
     build: ./users
@@ -139,87 +54,55 @@
       - USERS_SERVICE_HOST=users
       - USERS_SERVICE_PORT=9090
       - PUSHGATEWAY=http://${LOCAL_HOST_IP}:9099
+      # - HSSHOST=hss:9090
+      # - SIMMANAGER_HOST=simmanager:9090
+      # - SIMMANAGER_TIMEOUT=3s
     restart: always
     networks:
       - ukama-net
     depends_on:
       - msgclient-registry
->>>>>>> 7c4f9601
+      - postgresd-registry
 
- api-gateway:
-  build:
-   dockerfile: ./Dockerfile
-   context: ./api-gateway
-  restart: always
-  ports:
-   - '8075:8080'
-  networks:
-   - ukama-net
-  environment:
-   - DEBUGMODE=true
-   - BYPASS_AUTH_MODE=true
-   # - CORS_ALLOWALLORIGINS=true
-   # - CORS_ALLOWORIGINS=""
-  depends_on:
-   - network
-   - org
-   - users
-   - postgresd-registry
-
-<<<<<<< HEAD
- msgclient-registry:
-  build: ../services/msgClient
-  environment:
-   - DEBUGMODE=true
-   - DB_HOST=postgresd-registry
-   - DB_PASSWORD=Pass2020!
-   - DB_USER=postgres
-   - QUEUE_URI=amqp://guest:guest@${LOCAL_HOST_IP}:5672
-   - SYSTEM=registry
-  restart: always
-  networks:
-   - ukama-net
-
- # initclient-registry:
- # build:
- # dockerfile: ./Dockerfile
- # context: ../services/initClient
- # environment:
- # - ENV_SYSTEM_ORG=ukama001
- # - ENV_SYSTEM_NAME=registry
- # - ENV_SYSTEM_ADDR=${LOCAL_HOST_IP}
- # - ENV_SYSTEM_PORT=8889
- # - ENV_SYSTEM_CERT=This-is-a-certificate
- # - ENV_INIT_SYSTEM_ADDR=${LOCAL_HOST_IP}
- # - ENV_INIT_SYSTEM_PORT=8071
- # - ENV_INIT_CLIENT_ADDR=${LOCAL_HOST_IP}
- # - ENV_INIT_CLIENT_PORT=9091
- # - ENV_INIT_CLIENT_TEMP_FILE=.tempFile
- # restart: always
- # networks:
- # - ukama-net
-
-=======
-  network:
+  api-gateway:
     build:
-      context: ./network
       dockerfile: ./Dockerfile
+      context: ./api-gateway
+    restart: always
+    ports:
+      - "8075:8080"
+    networks:
+      - ukama-net
     environment:
       - DEBUGMODE=true
-      - DB_HOST=postgresd-registry
-      - DB_PASSWORD=Pass2020!
-      - DB_USER=postgres
-      - QUEUE_URI=amqp://guest:guest@${LOCAL_HOST_IP}:5672
-      - MSGCLIENT_HOST=msgclient-registry:9095
-      - NETWORK_SERVICE_HOST=network
-      - NETWORK_SERVICE_PORT=9090
-      - PUSHGATEWAY=http://${LOCAL_HOST_IP}:9099
-    restart: always
-    networks:
-      - ukama-net
+      - BYPASS_AUTH_MODE=true
+      # - CORS_ALLOWALLORIGINS=true
+      # - CORS_ALLOWORIGINS=""
     depends_on:
-      - msgclient-registry
+      - network
+      - org
+      - users
+      - postgresd-registry
 
+    # network:
+    #   build:
+    #     context: ./network
+    #     dockerfile: ./Dockerfile
+    #   environment:
+    #     - DEBUGMODE=true
+    #     - DB_HOST=postgresd-registry
+    #     - DB_PASSWORD=Pass2020!
+    #     - DB_USER=postgres
+    #     - QUEUE_URI=amqp://guest:guest@${LOCAL_HOST_IP}:5672
+    #     - MSGCLIENT_HOST=msgclient-registry:9095
+    #     - NETWORK_SERVICE_HOST=network
+    #     - NETWORK_SERVICE_PORT=9090
+    #     - PUSHGATEWAY=http://${LOCAL_HOST_IP}:9099
+    #   restart: always
+    #   networks:
+    #     - ukama-net
+    #   depends_on:
+    #     - msgclient-registry
 
   node:
     build:
@@ -244,7 +127,6 @@
     depends_on:
       - msgclient-registry
 
-
   api-gateway-registry:
     build:
       dockerfile: ./Dockerfile
@@ -266,7 +148,6 @@
       - network
       - postgresd-registry
 
-
   msgclient-registry:
     build: ../services/msgClient
     environment:
@@ -281,7 +162,6 @@
       - ukama-net
     depends_on:
       - postgresd-registry
-
 
   initclient-registry:
     build:
@@ -304,12 +184,11 @@
     restart: always
     networks:
       - ukama-net
-     
->>>>>>> 7c4f9601
+
 networks:
- ukama-net:
-  external: true
-  name: services_dev-net
+  ukama-net:
+    external: true
+    name: services_dev-net
 
 volumes:
- postgress-data:+  postgress-data: