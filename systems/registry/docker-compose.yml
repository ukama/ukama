--- conflicted
+++ resolved
@@ -66,18 +66,14 @@
    - DB_HOST=postgresd-registry
    - DB_PASSWORD=Pass2020!
    - DB_USER=postgres
+   - ORGID=${ORGID}
+   - ORGNAME=${ORGNAME}
+   - QUEUE_URI=amqp://guest:guest@${LOCAL_HOST_IP}:5672
    - MSGCLIENT_HOST=msgclient-registry:9095
-   - QUEUE_URI=amqp://guest:guest@${LOCAL_HOST_IP}:5672
-   - PUSHGATEWAY=http://${LOCAL_HOST_IP}:9099
    - NODE_SERVICE_HOST=node
    - NODE_SERVICE_PORT=9090
-<<<<<<< HEAD
-   - ORGID=${ORGID}
-   - ORGNAME=${ORGNAME}
-=======
    - PUSHGATEWAYHOST=${LOCAL_HOST_IP}:9091
    - SITE_HOST=site:9090
->>>>>>> 50517914
   restart: always
   networks:
    - ukama-net
