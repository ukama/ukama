--- conflicted
+++ resolved
@@ -167,13 +167,8 @@
 		rows := sqlmock.NewRows([]string{"id", "name"}).
 			AddRow(netID, netName)
 
-<<<<<<< HEAD
-			mock.ExpectQuery(`^SELECT.*networks.*`).
-			WithArgs(netName,sqlmock.AnyArg()).
-=======
 		mock.ExpectQuery(`^SELECT.*networks.*`).
 			WithArgs(netName, sqlmock.AnyArg()).
->>>>>>> bba274ac
 			WillReturnRows(rows)
 
 		dialector := postgres.New(postgres.Config{
@@ -213,11 +208,7 @@
 		assert.NoError(t, err)
 
 		mock.ExpectQuery(`^SELECT.*network.*`).
-<<<<<<< HEAD
-			WithArgs(netName,sqlmock.AnyArg()).
-=======
 			WithArgs(netName, sqlmock.AnyArg()).
->>>>>>> bba274ac
 			WillReturnError(sql.ErrNoRows)
 
 		dialector := postgres.New(postgres.Config{
@@ -260,11 +251,7 @@
 		assert.NoError(t, err)
 
 		rows := sqlmock.NewRows([]string{"id", "name"}).
-<<<<<<< HEAD
-			AddRow(netID, netName, )
-=======
 			AddRow(netID, netName)
->>>>>>> bba274ac
 
 		mock.ExpectQuery(`^SELECT.*networks.*`).
 			WithArgs().
@@ -343,13 +330,8 @@
 		var db *extsql.DB
 
 		network := net_db.Network{
-<<<<<<< HEAD
-			Id:    uuid.NewV4(),
-			Name:  "network1",
-=======
 			Id:   uuid.NewV4(),
 			Name: "network1",
->>>>>>> bba274ac
 		}
 
 		db, mock, err := sqlmock.New() // mock sql.DB
@@ -405,32 +387,12 @@
 		}
 		var db *extsql.DB
 
-<<<<<<< HEAD
-		const netName = "net1"
-		var netID = uuid.NewV4()
-
-		db, mock, err := sqlmock.New() // mock sql.DB
-		assert.NoError(t, err)
-
-		rows := sqlmock.NewRows([]string{"id", "name"}).
-			AddRow(netID,netName,)
-
-		mock.ExpectBegin()
-
-		mock.ExpectQuery(`^SELECT.*networks.*`).
-			WithArgs(netName,sqlmock.AnyArg()).
-			WillReturnRows(rows)
-
-		mock.ExpectExec(regexp.QuoteMeta(`UPDATE "networks" SET`)).
-			WithArgs(sqlmock.AnyArg(), netID).
-=======
 		db, mock, err := sqlmock.New() // mock sql.DB
 		assert.NoError(t, err)
 
 		mock.ExpectBegin()
 		mock.ExpectExec(regexp.QuoteMeta(`UPDATE "networks"`)).
 			WithArgs(sqlmock.AnyArg(), net.Id).
->>>>>>> bba274ac
 			WillReturnResult(sqlmock.NewResult(1, 1))
 		mock.ExpectCommit()
 
@@ -453,11 +415,7 @@
 		assert.NoError(t, err)
 
 		// Act
-<<<<<<< HEAD
-		err = r.Delete(netName)
-=======
 		err = r.Delete(net.Id)
->>>>>>> bba274ac
 
 		// Assert
 
