/*
 * This Source Code Form is subject to the terms of the Mozilla Public
 * License, v. 2.0. If a copy of the MPL was not distributed with this
 * file, You can obtain one at https://mozilla.org/MPL/2.0/.
 *
 * Copyright (c) 2023-present, Ukama Inc.
 */

package db

import (
	"fmt"

	"github.com/ukama/ukama/systems/common/sql"
	uuid "github.com/ukama/ukama/systems/common/uuid"
	"github.com/ukama/ukama/systems/common/validation"
	"gorm.io/gorm"
)

type NetRepo interface {
	Add(network *Network, nestedFunc func(*Network, *gorm.DB) error) error
	Get(id uuid.UUID) (*Network, error)
	GetByName(network string) (*Network, error)
	GetAll() ([]Network, error)
<<<<<<< HEAD
	// GetByOrgName(orgName string) ([]Network, error)
	// Update(orgId uint, network *Network) error
	Delete(network string) error
=======
	Delete(id uuid.UUID) error
>>>>>>> bba274ac
	GetNetworkCount() (int64, error)
}

type netRepo struct {
	Db sql.Db
}

func NewNetRepo(db sql.Db) NetRepo {
	return &netRepo{
		Db: db,
	}
}

func (n netRepo) Get(id uuid.UUID) (*Network, error) {
	var ntwk Network

	result := n.Db.GetGormDb().First(&ntwk, id)
	if result.Error != nil {
		return nil, result.Error
	}

	return &ntwk, nil
}

func (n netRepo) GetAll() ([]Network, error) {
	var ntwk []Network

	result := n.Db.GetGormDb().Model(&Network{}).Find(&ntwk)
	if result.Error != nil {
		return nil, result.Error
	}

	return ntwk, nil
}


func (n netRepo) GetByName(networkName string) (*Network, error) {
    var network Network

    result := n.Db.GetGormDb().Where("name = ?", networkName).First(&network)
    if result.Error != nil {
        return nil, result.Error
    }

    if result.RowsAffected == 0 {
        return nil, gorm.ErrRecordNotFound
    }

    return &network, nil
}



// func (n netRepo) GetByOrgName(orgID uint) ([]Network, error) {

//This gives the result in a single sql query, but fail to distingush between
//	when org does not exist vs when org has no networks, can improve later.
// result := db.Joins("JOIN orgs on orgs.id=networks.org_id").
// Where("orgs.name=? and orgs.deleted_at is null", orgName).Debug().Find(&networks)

// }

func (n netRepo) Add(network *Network, nestedFunc func(network *Network, tx *gorm.DB) error) error {
	if !validation.IsValidDnsLabelName(network.Name) {
		return fmt.Errorf("invalid name. must be less then 253 " +
			"characters and consist of lowercase characters with a hyphen")
	}

	err := n.Db.GetGormDb().Transaction(func(tx *gorm.DB) error {
		if nestedFunc != nil {
			nestErr := nestedFunc(network, tx)
			if nestErr != nil {
				return nestErr
			}
		}

		result := tx.Create(network)
		if result.Error != nil {
			return result.Error
		}

		return nil
	})

	return err
}

<<<<<<< HEAD
func (n netRepo) Delete(network string) error {
	err := n.Db.GetGormDb().Transaction(func(tx *gorm.DB) error {
		txGorm := sql.NewDbFromGorm(tx, pkg.IsDebugMode)
		txr := NewNetRepo(txGorm)

		net, err := txr.GetByName(network)
		if err != nil {
			return err
		}
=======

>>>>>>> bba274ac


func (s netRepo) Delete(networkId uuid.UUID) error {
	result := s.Db.GetGormDb().Where("id = ?", networkId).Delete(&Network{})
	if result.Error != nil {
		return result.Error
	}
	if result.RowsAffected == 0 {
		return gorm.ErrRecordNotFound
	}

	return nil
}

<<<<<<< HEAD
=======

>>>>>>> bba274ac
func (n netRepo) GetNetworkCount() (int64, error) {
    var count int64
    result := n.Db.GetGormDb().Model(&Network{}).Count(&count)
    if result.Error != nil {
        return 0, result.Error
    }
    return count, nil
}
<|MERGE_RESOLUTION|>--- conflicted
+++ resolved
@@ -22,13 +22,7 @@
 	Get(id uuid.UUID) (*Network, error)
 	GetByName(network string) (*Network, error)
 	GetAll() ([]Network, error)
-<<<<<<< HEAD
-	// GetByOrgName(orgName string) ([]Network, error)
-	// Update(orgId uint, network *Network) error
-	Delete(network string) error
-=======
 	Delete(id uuid.UUID) error
->>>>>>> bba274ac
 	GetNetworkCount() (int64, error)
 }
 
@@ -116,19 +110,6 @@
 	return err
 }
 
-<<<<<<< HEAD
-func (n netRepo) Delete(network string) error {
-	err := n.Db.GetGormDb().Transaction(func(tx *gorm.DB) error {
-		txGorm := sql.NewDbFromGorm(tx, pkg.IsDebugMode)
-		txr := NewNetRepo(txGorm)
-
-		net, err := txr.GetByName(network)
-		if err != nil {
-			return err
-		}
-=======
-
->>>>>>> bba274ac
 
 
 func (s netRepo) Delete(networkId uuid.UUID) error {
@@ -143,10 +124,7 @@
 	return nil
 }
 
-<<<<<<< HEAD
-=======
 
->>>>>>> bba274ac
 func (n netRepo) GetNetworkCount() (int64, error) {
     var count int64
     result := n.Db.GetGormDb().Model(&Network{}).Count(&count)
