--- conflicted
+++ resolved
@@ -4,12 +4,9 @@
 	"context"
 
 	"github.com/ukama/ukama/systems/common/grpc"
-<<<<<<< HEAD
 	pmetric "github.com/ukama/ukama/systems/common/metrics"
-=======
 	mb "github.com/ukama/ukama/systems/common/msgBusServiceClient"
 	"github.com/ukama/ukama/systems/common/msgbus"
->>>>>>> 0e489c7d
 	uuid "github.com/ukama/ukama/systems/common/uuid"
 	"github.com/ukama/ukama/systems/registry/network/pkg"
 	"github.com/ukama/ukama/systems/registry/network/pkg/db"
@@ -30,35 +27,18 @@
 
 type NetworkServer struct {
 	pb.UnimplementedNetworkServiceServer
-<<<<<<< HEAD
-	netRepo    db.NetRepo
-	orgRepo    db.OrgRepo
-	siteRepo   db.SiteRepo
-	orgService providers.OrgClientProvider
-	org string
-	pushGatewayHost string
-}
-
-func NewNetworkServer(netRepo db.NetRepo, orgRepo db.OrgRepo, siteRepo db.SiteRepo,
-	orgService providers.OrgClientProvider,org string,pushGatewayHost string) *NetworkServer {
-	return &NetworkServer{
-		netRepo:    netRepo,
-		orgRepo:    orgRepo,
-		siteRepo:   siteRepo,
-		orgService: orgService,
-		org : org,
-		pushGatewayHost: pushGatewayHost,
-=======
 	netRepo        db.NetRepo
 	orgRepo        db.OrgRepo
 	siteRepo       db.SiteRepo
 	orgService     providers.OrgClientProvider
 	msgbus         mb.MsgBusServiceClient
 	baseRoutingKey msgbus.RoutingKeyBuilder
+	org string
+	pushGatewayHost string
 }
 
 func NewNetworkServer(netRepo db.NetRepo, orgRepo db.OrgRepo, siteRepo db.SiteRepo,
-	orgService providers.OrgClientProvider, msgBus mb.MsgBusServiceClient) *NetworkServer {
+	orgService providers.OrgClientProvider, msgBus mb.MsgBusServiceClient,org string,pushGatewayHost string) *NetworkServer {
 	return &NetworkServer{
 		netRepo:        netRepo,
 		orgRepo:        orgRepo,
@@ -66,7 +46,8 @@
 		orgService:     orgService,
 		msgbus:         msgBus,
 		baseRoutingKey: msgbus.NewRoutingKeyBuilder().SetCloudSource().SetContainer(pkg.ServiceName),
->>>>>>> 0e489c7d
+		org : org,
+		pushGatewayHost: pushGatewayHost,
 	}
 }
 
@@ -113,10 +94,6 @@
 	}
 networkId:= uuid.NewV4()
 	network := &db.Network{
-<<<<<<< HEAD
-		ID:    networkId,
-=======
->>>>>>> 0e489c7d
 		Name:  networkName,
 		OrgId: org.Id,
 	}
@@ -131,22 +108,23 @@
 	if err != nil {
 		return nil, grpc.SqlErrorToGrpc(err, "network")
 	}
+	
+	
+
+	
+	route := n.baseRoutingKey.SetAction("add").SetObject("network").MustBuild()
+
+	err = n.msgbus.PublishRequest(route, req)
+	if err != nil {
+		logrus.Errorf("Failed to publish message %+v with key %+v. Errors %s", req, route, err.Error())
+	}
 	networkCount, err := n.netRepo.GetNetworkCount()
 	if err != nil {
 		logrus.Errorf("failed to get network counts: %s", err.Error())
 	}
-	
-
 	err = pmetric.CollectAndPushSimMetrics(n.pushGatewayHost, pkg.NetworkMetric, pkg.NumberOfNetwork, float64(networkCount), map[string]string{"network": networkId.String(), "org": n.org},pkg.SystemName)
 	if err != nil {
 		logrus.Errorf("Error while pushing subscriberCount metric to pushgaway %s", err.Error())
-	}
-
-	route := n.baseRoutingKey.SetAction("add").SetObject("network").MustBuild()
-
-	err = n.msgbus.PublishRequest(route, req)
-	if err != nil {
-		logrus.Errorf("Failed to publish message %+v with key %+v. Errors %s", req, route, err.Error())
 	}
 
 	return &pb.AddResponse{
@@ -213,23 +191,19 @@
 	}
 
 	// publish event before returning resp
-<<<<<<< HEAD
-	networkCount, err := n.netRepo.GetNetworkCount()
-	if err != nil {
-		logrus.Errorf("failed to get network counts: %s", err.Error())
-	}
-	err = pmetric.CollectAndPushSimMetrics(n.pushGatewayHost, pkg.NetworkMetric, pkg.NumberOfNetwork, float64(networkCount), map[string]string{"network": "", "org": n.org},pkg.SystemName)
-	if err != nil {
-		logrus.Errorf("Error while pushing subscriberCount metric to pushgaway %s", err.Error())
-	}
-
-=======
 	route := n.baseRoutingKey.SetAction("delete").SetObject("network").MustBuild()
 	err = n.msgbus.PublishRequest(route, req)
 	if err != nil {
 		logrus.Errorf("Failed to publish message %+v with key %+v. Errors %s", req, route, err.Error())
 	}
->>>>>>> 0e489c7d
+	networkCount, err := n.netRepo.GetNetworkCount()
+	if err != nil {
+		logrus.Errorf("failed to get network counts: %s", err.Error())
+	}
+	err = pmetric.CollectAndPushSimMetrics(n.pushGatewayHost, pkg.NetworkMetric, pkg.NumberOfNetwork, float64(networkCount), map[string]string{ "org": n.org},pkg.SystemName)
+	if err != nil {
+		logrus.Errorf("Error while pushing subscriberCount metric to pushgaway %s", err.Error())
+	}
 	return &pb.DeleteResponse{}, nil
 }
 
