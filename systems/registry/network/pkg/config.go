--- conflicted
+++ resolved
@@ -1,36 +1,15 @@
 package pkg
 
 import (
-<<<<<<< HEAD
-	"github.com/ukama/ukama/systems/common/config"
+	"time"
+
 	pmetric "github.com/ukama/ukama/systems/common/metrics"
+
+	uconf "github.com/ukama/ukama/systems/common/config"
 )
-
-
 const (
 	NumberOfNetwork = "number_of_network"
 	GaugeType           = "gauge"
-)
-
-type Config struct {
-	config.BaseConfig `mapstructure:",squash"`
-	DB                *config.Database `default:"{}"`
-	Grpc              *config.Grpc     `default:"{}"`
-	OrgHost           string           `default:"org:9090"`
-	Metrics           *config.Metrics  `default:"{}"`
-	Org               string `default:"40987edb-ebb6-4f84-a27c-99db7c136100"`
-	PushGatewayHost    string `default:"http://localhost:9091"`
-}
-var NetworkMetric = []pmetric.MetricConfig{{
-	Name:   NumberOfNetwork,
-	Type:   GaugeType,
-	Labels: map[string]string{"network": "", "org": ""},
-	Value:  0,
-},
-=======
-	"time"
-
-	uconf "github.com/ukama/ukama/systems/common/config"
 )
 
 type Config struct {
@@ -42,6 +21,8 @@
 	MsgClient        *uconf.MsgClient `default:"{}"`
 	OrgHost          string           `default:"org:9090"`
 	Service          *uconf.Service
+	Org               string `default:"40987edb-ebb6-4f84-a27c-99db7c136100"`
+	PushGatewayHost    string `default:"http://localhost:9091"`
 }
 
 func NewConfig(name string) *Config {
@@ -54,5 +35,11 @@
 			Timeout: 5 * time.Second,
 		},
 	}
->>>>>>> 0e489c7d
+}
+var NetworkMetric = []pmetric.MetricConfig{{
+	Name:   NumberOfNetwork,
+	Type:   GaugeType,
+	Labels: map[string]string{"network": "", "org": ""},
+	Value:  0,
+},
 }