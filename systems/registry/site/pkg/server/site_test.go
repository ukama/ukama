/*
 * This Source Code Form is subject to the terms of the Mozilla Public
 * License, v. 2.0. If a copy of the MPL was not distributed with this
 * file, You can obtain one at https://mozilla.org/MPL/2.0/.
 *
 * Copyright (c) 2023-present, Ukama Inc.
 */

package server

import (
	"context"
	"testing"

	"github.com/tj/assert"
	cmocks "github.com/ukama/ukama/systems/common/mocks"
	"github.com/ukama/ukama/systems/common/uuid"
	"github.com/ukama/ukama/systems/registry/site/mocks"
	pb "github.com/ukama/ukama/systems/registry/site/pb/gen"
	"github.com/ukama/ukama/systems/registry/site/pkg/db"
	"gorm.io/gorm"
)

const OrgName = "Ukama"

func TestSiteService_Get(t *testing.T) {
	siteRepo := &mocks.SiteRepo{}
	msgclientRepo := &cmocks.MsgBusServiceClient{}
	netRepo := &mocks.NetworkClientProvider{}

	s := NewSiteServer(OrgName, siteRepo, msgclientRepo, netRepo, "", nil)

	t.Run("SiteFound", func(t *testing.T) {
		siteId := uuid.NewV4()

		siteRepo.On("Get", siteId).Return(&db.Site{
			Id: siteId,
		}, nil)

		uResp, err := s.Get(context.TODO(), &pb.GetRequest{SiteId: siteId.String()})

		assert.NoError(t, err)
		assert.NotNil(t, uResp)

		assert.NoError(t, err)
		assert.Equal(t, siteId.String(), uResp.GetSite().Id)
		siteRepo.AssertExpectations(t)
	})

	t.Run("SiteNotFound", func(t *testing.T) {
		siteId := uuid.NewV4()

		siteRepo.On("Get", siteId).Return(nil, gorm.ErrRecordNotFound).Once()

		uResp, err := s.Get(context.TODO(), &pb.GetRequest{SiteId: siteId.String()})

		assert.Error(t, err)
		assert.Nil(t, uResp)
		siteRepo.AssertExpectations(t)
	})
}

func TestSiteService_List(t *testing.T) {
	siteRepo := &mocks.SiteRepo{}
	msgclientRepo := &cmocks.MsgBusServiceClient{}
	netRepo := &mocks.NetworkClientProvider{}

	s := NewSiteServer(OrgName, siteRepo, msgclientRepo, netRepo, "", nil)

	t.Run("ValidRequest", func(t *testing.T) {
		netId := uuid.NewV4()

		mockSites := []*db.Site{
			{
				Id:        uuid.NewV4(),
				NetworkId: netId,
			},
		}

<<<<<<< HEAD
		// Convert mockSites []*db.Site to []db.Site
=======
>>>>>>> 8105c3ed
		var mockSitesConverted []db.Site
		for _, site := range mockSites {
			mockSitesConverted = append(mockSitesConverted, *site)
		}

<<<<<<< HEAD
		// Update mock expectation to match the interface
		siteRepo.On("List", netId.String(), false).Return(mockSitesConverted, nil)
=======
		siteRepo.On("List", &netId, false).Return(mockSitesConverted, nil)
>>>>>>> 8105c3ed

		req := &pb.ListRequest{
			NetworkId:     netId.String(),
			IsDeactivated: false,
		}

		resp, err := s.List(context.Background(), req)

		assert.NoError(t, err)
		assert.NotNil(t, resp)
		assert.Equal(t, len(mockSites), len(resp.Sites))
		siteRepo.AssertExpectations(t)
	})
}<|MERGE_RESOLUTION|>--- conflicted
+++ resolved
@@ -77,21 +77,12 @@
 			},
 		}
 
-<<<<<<< HEAD
-		// Convert mockSites []*db.Site to []db.Site
-=======
->>>>>>> 8105c3ed
 		var mockSitesConverted []db.Site
 		for _, site := range mockSites {
 			mockSitesConverted = append(mockSitesConverted, *site)
 		}
 
-<<<<<<< HEAD
-		// Update mock expectation to match the interface
-		siteRepo.On("List", netId.String(), false).Return(mockSitesConverted, nil)
-=======
 		siteRepo.On("List", &netId, false).Return(mockSitesConverted, nil)
->>>>>>> 8105c3ed
 
 		req := &pb.ListRequest{
 			NetworkId:     netId.String(),
