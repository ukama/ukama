--- conflicted
+++ resolved
@@ -4,10 +4,6 @@
 	"context"
 	"strings"
 
-<<<<<<< HEAD
-	"github.com/google/uuid"
-=======
->>>>>>> d5ca1d83
 	"github.com/jackc/pgtype"
 	uuid "github.com/satori/go.uuid"
 	"github.com/sirupsen/logrus"
