--- conflicted
+++ resolved
@@ -3,12 +3,8 @@
 import (
 	"os"
 
-	"github.com/gofrs/uuid"
 	"github.com/num30/config"
-<<<<<<< HEAD
-=======
 	uuid "github.com/satori/go.uuid"
->>>>>>> d5ca1d83
 	"github.com/ukama/ukama/systems/common/metrics"
 	"github.com/ukama/ukama/systems/init/lookup/cmd/version"
 	"github.com/ukama/ukama/systems/init/lookup/internal"
@@ -80,14 +76,7 @@
 	instanceId := os.Getenv("POD_NAME")
 	if instanceId == "" {
 		/* used on local machines */
-<<<<<<< HEAD
-		inst, err := uuid.NewV4()
-		if err != nil {
-			log.Fatalf("Failed to genrate instanceId. Error %s", err.Error())
-		}
-=======
 		inst := uuid.NewV4()
->>>>>>> d5ca1d83
 		instanceId = inst.String()
 	}
 
