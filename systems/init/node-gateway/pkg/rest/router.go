--- conflicted
+++ resolved
@@ -23,17 +23,9 @@
 	"github.com/ukama/ukama/systems/init/node-gateway/pkg"
 	"github.com/ukama/ukama/systems/init/node-gateway/pkg/client"
 
-<<<<<<< HEAD
 	log "github.com/sirupsen/logrus"
-	pb "github.com/ukama/ukama/systems/init/lookup/pb/gen"
-=======
 	pb "github.com/ukama/ukama/systems/init/bootstrap/pb/gen"
-	"github.com/wI2L/fizz"
-	"github.com/wI2L/fizz/openapi"
->>>>>>> f26ec102
 )
-
-const NODE_URL_PARAMETER = "node"
 
 type Router struct {
 	f       *fizz.Fizz
@@ -93,20 +85,11 @@
 }
 
 func (r *Router) init() {
-
-<<<<<<< HEAD
-	r.f = rest.NewFizzRouter(r.config.serverConf, pkg.SystemName, version.Version, r.config.debugMode, r.config.auth.AuthAppUrl+"?redirect=true")
-	v1 := r.f.Group("/v1", "Init system ", "Init system version v1")
-
-	nodes := v1.Group(node, "Nodes", "looking for Nodes credentials")
-	nodes.GET("", formatDoc("Get Nodes Credentials", ""), tonic.Handler(r.getNodeHandler, http.StatusOK))
-=======
 	r.f = rest.NewFizzRouter(r.config.serverConf, pkg.SystemName+" - Bootstrap", version.Version, r.config.debugMode, r.config.auth.AuthAppUrl+"?redirect=true")
 	v1 := r.f.Group("/v1", "Node gateway system ", "Node gateway system version v1")
 
 	nodes := v1.Group("nodes", "Nodes", "looking for Nodes credentials")
 	nodes.GET("/:nodeId", formatDoc("Get Nodes Credentials", ""), tonic.Handler(r.getNodeHandler, http.StatusOK))
->>>>>>> f26ec102
 }
 
 func formatDoc(summary string, description string) []fizz.OperationOption {
