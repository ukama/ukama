--- conflicted
+++ resolved
@@ -39,11 +39,4 @@
 	env CGO_ENABLED=0 go test ./test/integration -tags integration -v -c -o bin/integration
 
 server:
-	go run cmd/msgClient/main.go
-<<<<<<< HEAD
-
-
-
-=======
->>>>>>> 34055a72
-
+	go run cmd/msgClient/main.go