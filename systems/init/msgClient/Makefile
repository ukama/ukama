include ../../../systems/config.mk

.PHONY: integration.test test build lint deps 

build: integration.build 
	env CGO_ENABLED=0 go build -ldflags='-X github.com/ukama/ukama/systems/init/msgClient/cmd/version.Version=$(BIN_VER) -extldflags=-static' -gcflags=all="-N -l" -o bin/msgClient cmd/msgClient/main.go

test: integration.test 
	go test -v ./...

gen:

	protoc -I ./pb -I ../../../systems/common/pb -I ../../../systems/common/pb/dep --go_out=. --go-grpc_out=. --go-grpc_opt=require_unimplemented_servers=true --govalidators_out=. \
					  msgClient.proto
					  
	mockery --all --recursive --dir ./internal
	mockery --dir ./pb  --all --recursive --output ./pb/gen/mocks
<<<<<<< HEAD

clean:
	rm -rf bin/

# Go lint
lint:
	golangci-lint run

# Generate Docs

docs:
	protoc --doc_out=. --doc_opt=./template.tmpl,README.md pb/*.proto & sh ./../../generate-dir-tree.sh $(PWD)


# integration tests

integration.test:
	go test ./test/integration -tags integration  -v -count=1


integration.build:
	env CGO_ENABLED=0 go test ./test/integration -tags integration -v -c -o bin/integration

server:
	go run cmd/msgClient/main.go
=======

clean:
	rm -rf bin/

# Go lint
lint:
	golangci-lint run

# Generate Docs

docs:
	protoc --doc_out=. --doc_opt=./template.tmpl,README.md pb/*.proto & sh ./../../generate-dir-tree.sh $(PWD)


# integration tests

integration.test:
	go test ./test/integration -tags integration  -v -count=1


integration.build:
	env CGO_ENABLED=0 go test ./test/integration -tags integration -v -c -o bin/integration

server:
	go run cmd/msgClient/main.go

>>>>>>> d5ca1d83
<|MERGE_RESOLUTION|>--- conflicted
+++ resolved
@@ -15,33 +15,6 @@
 					  
 	mockery --all --recursive --dir ./internal
 	mockery --dir ./pb  --all --recursive --output ./pb/gen/mocks
-<<<<<<< HEAD
-
-clean:
-	rm -rf bin/
-
-# Go lint
-lint:
-	golangci-lint run
-
-# Generate Docs
-
-docs:
-	protoc --doc_out=. --doc_opt=./template.tmpl,README.md pb/*.proto & sh ./../../generate-dir-tree.sh $(PWD)
-
-
-# integration tests
-
-integration.test:
-	go test ./test/integration -tags integration  -v -count=1
-
-
-integration.build:
-	env CGO_ENABLED=0 go test ./test/integration -tags integration -v -c -o bin/integration
-
-server:
-	go run cmd/msgClient/main.go
-=======
 
 clean:
 	rm -rf bin/
@@ -68,4 +41,3 @@
 server:
 	go run cmd/msgClient/main.go
 
->>>>>>> d5ca1d83
