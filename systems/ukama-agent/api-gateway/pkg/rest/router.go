--- conflicted
+++ resolved
@@ -125,11 +125,7 @@
 		asr.GET("/:iccid/period", formatDoc("Get Subscriber usage package", ""), tonic.Handler(r.getUsageForPeriod, http.StatusOK))
 
 		usage := auth.Group("/usage", "Data Usage", "Active susbcriber data usage")
-<<<<<<< HEAD
-		usage.GET("", formatDoc("Query data usage with various filtering params", ""), tonic.Handler(r.queryUsage, http.StatusOK))
-=======
 		usage.GET("/:iccid", formatDoc("Query data usage for a givent ICCID with various filtering params", ""), tonic.Handler(r.queryUsage, http.StatusOK))
->>>>>>> 598a5670
 	}
 
 }
