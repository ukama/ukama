/*
 * This Source Code Form is subject to the terms of the Mozilla Public
 * License, v. 2.0. If a copy of the MPL was not distributed with this
 * file, You can obtain one at https://mozilla.org/MPL/2.0/.
 *
 * Copyright (c) 2023-present, Ukama Inc.
 */

package server

import (
	"context"
	"fmt"
	"time"

	"google.golang.org/grpc/codes"
	"google.golang.org/grpc/status"

	"github.com/ukama/ukama/systems/common/grpc"
	"github.com/ukama/ukama/systems/common/msgbus"
	"github.com/ukama/ukama/systems/common/rest/client/registry"
	"github.com/ukama/ukama/systems/common/uuid"
	"github.com/ukama/ukama/systems/ukama-agent/asr/pkg"
	"github.com/ukama/ukama/systems/ukama-agent/asr/pkg/client"
	"github.com/ukama/ukama/systems/ukama-agent/asr/pkg/db"

	log "github.com/sirupsen/logrus"
	mb "github.com/ukama/ukama/systems/common/msgBusServiceClient"
	pb "github.com/ukama/ukama/systems/ukama-agent/asr/pb/gen"
	pm "github.com/ukama/ukama/systems/ukama-agent/asr/pkg/policy"
)

type AsrRecordServer struct {
	pb.UnimplementedAsrRecordServiceServer
	asrRepo        db.AsrRecordRepo
	gutiRepo       db.GutiRepo
	network        registry.NetworkClient
	factory        client.Factory
	cdr            client.CDRService
	msgbus         mb.MsgBusServiceClient
	baseRoutingKey msgbus.RoutingKeyBuilder
	pc             pm.Controller
	OrgName        string
	OrgId          string
	allowedToS     int64
}

func NewAsrRecordServer(asrRepo db.AsrRecordRepo, gutiRepo db.GutiRepo, factory client.Factory, network registry.NetworkClient,
	pc pm.Controller, cdr client.CDRService, orgId, orgName string, msgBus mb.MsgBusServiceClient, aToS int64) (*AsrRecordServer, error) {
	asr := AsrRecordServer{
		asrRepo:    asrRepo,
		gutiRepo:   gutiRepo,
		OrgName:    orgName,
		OrgId:      orgId,
		factory:    factory,
		network:    network,
		msgbus:     msgBus,
		pc:         pc,
		cdr:        cdr,
		allowedToS: aToS,
	}

	if msgBus != nil {
		asr.baseRoutingKey = msgbus.NewRoutingKeyBuilder().SetEventType().SetCloudSource().
			SetSystem(pkg.SystemName).SetOrgName(orgName).SetService(pkg.ServiceName)
	}

	log.Infof("Asr is %+v", asr)

	return &asr, nil
}

func (s *AsrRecordServer) HandePostCDREvent(imsi string, policy string, session uint64) error {
	sub, err := s.asrRepo.GetByImsi(imsi)
	if err != nil {
		log.Errorf("Error getting ASR profile for ismi %s.Error: %v", imsi, err)
		return grpc.SqlErrorToGrpc(err, "error getting asr record for given imsi:")
	}

	r, err := s.cdr.GetUsage(imsi)
	if err != nil {
		log.Errorf("Failed to get usage: %v for imsi %s", err, imsi)
		return err
	}

	if r.Policy != sub.Policy.Id.String() {
		log.Errorf("Looks like sync failure for the subcriber %s. Policy expected %s is not matching CDR session %d",
			imsi, sub.Policy.Id.String(), session)

		return fmt.Errorf("policy mismatch")
	}

	//TODO

	return nil
}

func (s *AsrRecordServer) Read(c context.Context, req *pb.ReadReq) (*pb.ReadResp, error) {
	var sub *db.Asr
	var err error

	switch req.Id.(type) {
	case *pb.ReadReq_Imsi:
		sub, err = s.asrRepo.GetByImsi(req.GetImsi())
		if err != nil {
			return nil, grpc.SqlErrorToGrpc(err, "error getting asr record for given imsi:")
		}

	case *pb.ReadReq_Iccid:
		sub, err = s.asrRepo.GetByIccid(req.GetIccid())
		if err != nil {
			return nil, grpc.SqlErrorToGrpc(err, "error getting asr record for given iccid:")
		}
	}

	r, err := s.cdr.GetUsage(sub.Imsi)
	if err != nil {
		log.Errorf("Failed to get usage: %v for imsi %s", err, req.GetImsi())
		return nil, err
	}

	resp := &pb.ReadResp{Record: &pb.Record{
		Imsi:  sub.Imsi,
		Iccid: sub.Iccid,
		Key:   sub.Key,
		Amf:   sub.Amf,
		Op:    sub.Op,
		Apn: &pb.Apn{
			Name: sub.DefaultApnName,
		},
		AlgoType:     sub.AlgoType,
		CsgId:        sub.CsgId,
		CsgIdPrsent:  sub.CsgIdPrsent,
		Sqn:          sub.Sqn,
		UeDlAmbrBps:  sub.UeDlAmbrBps,
		UeUlAmbrBps:  sub.UeDlAmbrBps,
		NetworkId:    sub.NetworkId.String(),
		PackageId:    sub.PackageId.String(),
		SimPackageId: sub.SimPackageId.String(),
		Policy: &pb.Policy{
			Uuid:         sub.Policy.Id.String(),
			Burst:        sub.Policy.Burst,
			TotalData:    sub.Policy.TotalData,
			ConsumedData: r.Usage,
			Ulbr:         sub.Policy.Ulbr,
			Dlbr:         sub.Policy.Dlbr,
			StartTime:    sub.Policy.StartTime,
			EndTime:      sub.Policy.EndTime,
		},
	}}

	log.Infof("Active subscriber is  %+v", resp)
	return resp, nil
}

func (s *AsrRecordServer) Activate(c context.Context, req *pb.ActivateReq) (*pb.ActivateResp, error) {
	/* Package DataPlan Id */
	pId, err := uuid.FromString(req.PackageId)
	if err != nil {
		log.Errorf("PackageId not valid: %s", req.PackageId)
		return nil, err
	}

	/* Sim Package Id */
	spId, err := uuid.FromString(req.SimPackageId)
	if err != nil {
		log.Errorf("SimPackageId not valid: %s", req.SimPackageId)
		return nil, err
	}

	/* NetworkId */
	nId, err := uuid.FromString(req.NetworkId)
	if err != nil {
		log.Errorf("NetworkId not valid: %s", req.NetworkId)
		return nil, err
	}

	// Fetch network details from registry
	_, err = s.network.Get(req.NetworkId)
	if err != nil {
		return nil, fmt.Errorf("error while fetching network %s info: %w", req.NetworkId, err)
	}

	// network-org validation is no longer needed since we are using initClient to fetch
	// the correct registry system that matches with the current running org.

	/* Send Request to SIM Factory */
	sim, err := s.factory.ReadSimCardInfo(req.Iccid)
	if err != nil {
		return nil, fmt.Errorf("error reading iccid from factory")
	}

	pcrfData := &pm.SimInfo{
		Imsi:      sim.Imsi,
		Iccid:     sim.Iccid,
		PackageId: pId,
		NetworkId: nId,
		Visitor:   false, // We will using this flag on roaming in VLR
	}

	/* Send message to PCRF */
	policy, err := s.pc.NewPolicy(pcrfData.PackageId)
	if err != nil {
		return nil, grpc.SqlErrorToGrpc(err, "error creating policy:")
	}

	/* Add to ASR */
	asr := &db.Asr{
		Iccid:                   req.Iccid,
		Imsi:                    sim.Imsi,
		Op:                      sim.Op,
		Key:                     sim.Key,
		Amf:                     sim.Amf,
		AlgoType:                sim.AlgoType,
		UeDlAmbrBps:             sim.UeDlAmbrBps,
		UeUlAmbrBps:             sim.UeUlAmbrBps,
		Sqn:                     uint64(sim.Sqn),
		CsgIdPrsent:             sim.CsgIdPrsent,
		CsgId:                   sim.CsgId,
		DefaultApnName:          sim.DefaultApnName,
		PackageId:               pId,
		SimPackageId:            spId,
		NetworkId:               nId,
		Policy:                  *policy,
		LastStatusChangeAt:      time.Now(),
		AllowedTimeOfService:    s.allowedToS,
		LastStatusChangeReasons: db.ACTIVATION,
	}

	err = s.asrRepo.Add(asr)
	if err != nil {
		return nil, grpc.SqlErrorToGrpc(err, "error updating asr:")
	}

	err, removed := s.pc.RunPolicyControl(asr.Imsi, false)
	if err != nil {
		log.Errorf("error running policy control for imsi %s. Error %s", asr.Imsi, err.Error())
		return nil, err
	}

	if removed {
		log.Infof("Profile not added to repo as one or more policies were failed for %s", asr.Imsi)
		return nil, fmt.Errorf("policy failure for profile")
	}

	err = s.pc.SyncProfile(pcrfData, asr, msgbus.ACTION_CRUD_CREATE, "activesubscriber", true)
	if err != nil {
		return nil, err
	}

	log.Debugf("Activated %s imsi with %+v", asr.Imsi, asr)
	return &pb.ActivateResp{}, err
}

func (s *AsrRecordServer) UpdatePackage(c context.Context, req *pb.UpdatePackageReq) (*pb.UpdatePackageResp, error) {
	asrRecord, err := s.asrRepo.GetByIccid(req.GetIccid())
	if err != nil {
		return nil, grpc.SqlErrorToGrpc(err, "error getting asr record for given iccid:")
	}

	/* We assum that packageId is validated by subscriber. */
	pId, err := uuid.FromString(req.PackageId)
	if err != nil {
		log.Errorf("PackageId not valid.")
		return nil, grpc.SqlErrorToGrpc(err, "error invalid package id:")
	}

	pcrfData := &pm.SimInfo{
		ID:        asrRecord.ID,
		Imsi:      asrRecord.Imsi,
		Iccid:     asrRecord.Iccid,
		PackageId: pId,
		NetworkId: asrRecord.NetworkId,
	}

	/* Send message to PCRF */
	policy, err := s.pc.NewPolicy(pcrfData.PackageId)
	if err != nil {
		return nil, grpc.SqlErrorToGrpc(err, "error creating policy:")
	}

	err = s.asrRepo.UpdatePackage(asrRecord.Imsi, pId, policy)
	if err != nil {
		return nil, grpc.SqlErrorToGrpc(err, "error updating asr:")
	}

	err, removed := s.pc.RunPolicyControl(asrRecord.Imsi, false)
	if err != nil {
		log.Errorf("error running policy control for imsi %s. Error %s", asrRecord.Imsi, err.Error())
		return nil, err
	}

	if removed {
		log.Infof("Profile removed from repo as one or more policies were failed for %s", asrRecord.Imsi)
		return nil, fmt.Errorf("policy failure for profile")
	}

	/* read the updated profile */
	nRec, err := s.asrRepo.GetByIccid(req.GetIccid())
	if err != nil {
		return nil, grpc.SqlErrorToGrpc(err, "error getting asr record for given iccid:")
	}

	err = s.pc.SyncProfile(pcrfData, nRec, msgbus.ACTION_CRUD_UPDATE, "activesubscriber", true)
	if err != nil {
		return nil, grpc.SqlErrorToGrpc(err, "error updating pcrf:")
	}

	asrRecord.Policy = *policy
	log.Debugf("Updated policy for %s imsi to %+v", asrRecord.Imsi, nRec)
	return &pb.UpdatePackageResp{}, nil
}

func (s *AsrRecordServer) Inactivate(c context.Context, req *pb.InactivateReq) (*pb.InactivateResp, error) {

	delAsrRecord, err := s.asrRepo.GetByIccid(req.GetIccid())
	if err != nil {
		return nil, grpc.SqlErrorToGrpc(err, "error getting asr record for given iccid:")
	}

	pcrfData := &pm.SimInfo{
		ID:        delAsrRecord.ID,
		Imsi:      delAsrRecord.Imsi,
		Iccid:     delAsrRecord.Iccid,
		NetworkId: delAsrRecord.NetworkId,
	}

	err = s.asrRepo.Delete(delAsrRecord.Imsi, db.DEACTIVATION)
	if err != nil {
		return nil, grpc.SqlErrorToGrpc(err, "error updating asr:")
	}

	err = s.pc.SyncProfile(pcrfData, delAsrRecord, msgbus.ACTION_CRUD_DELETE, "activesubscriber", true)
	if err != nil {
		return nil, grpc.SqlErrorToGrpc(err, "error updating pcrf:")
	}

	log.Debugf("Deleted subscriber %+v", delAsrRecord)

	return &pb.InactivateResp{}, nil

}

func (s *AsrRecordServer) GetUsage(c context.Context, req *pb.UsageReq) (*pb.UsageResp, error) {
	log.Debugf("Received a usage request %+v", req)
	var sub *db.Asr
	var err error

	switch req.Id.(type) {
	case *pb.UsageReq_Imsi:

		sub, err = s.asrRepo.GetByImsi(req.GetImsi())
		if err != nil {
			return nil, grpc.SqlErrorToGrpc(err, "error getting asr record for given imsi:")
		}

	case *pb.UsageReq_Iccid:
		sub, err = s.asrRepo.GetByIccid(req.GetIccid())
		if err != nil {
			return nil, grpc.SqlErrorToGrpc(err, "error getting asr record for given iccid:")
		}
	}

	r, err := s.cdr.GetUsage(sub.Imsi)
	if err != nil {
		log.Errorf("Failed to get usage: %v for imsi %s", err, req.GetImsi())
		return nil, err
	}

	return &pb.UsageResp{
		Usage: r.Usage,
	}, nil
}

func (s *AsrRecordServer) GetUsageForPeriod(c context.Context, req *pb.UsageForPeriodReq) (*pb.UsageResp, error) {
	log.Debugf("Received a usage request for period %+v", req)

	var sub *db.Asr
	var err error

	switch req.Id.(type) {
	case *pb.UsageForPeriodReq_Imsi:

		sub, err = s.asrRepo.GetByImsi(req.GetImsi())
		if err != nil {
			return nil, grpc.SqlErrorToGrpc(err, "error getting asr record for given imsi:")
		}

	case *pb.UsageForPeriodReq_Iccid:
		sub, err = s.asrRepo.GetByIccid(req.GetIccid())
		if err != nil {
			return nil, grpc.SqlErrorToGrpc(err, "error getting asr record for given iccid:")
		}
	}

	r, err := s.cdr.GetUsageForPeriod(sub.Imsi, req.StartTime, req.EndTime)
	if err != nil {
		log.Errorf("Failed to get usage: %v for imsi %s. Error: %s", err, req.GetImsi(), err.Error())
		return nil, err
	}

	return &pb.UsageResp{
		Usage: r.Usage,
	}, nil

}
func (s *AsrRecordServer) QueryUsage(c context.Context, req *pb.QueryUsageReq) (*pb.QueryUsageResp, error) {
	log.Debugf("Received a query usage request: %+v", req)

	var sub *db.Asr
	var err error
	var policies []string

	sub, err = s.asrRepo.GetByIccid(req.GetIccid())
	if err != nil {
<<<<<<< HEAD
		return nil, grpc.SqlErrorToGrpc(err, "error getting asr record for given iccid")
=======
		log.Errorf("Failed to query asr record for given iccid : %s. Error: %v", req.Iccid, err)

		return nil, grpc.SqlErrorToGrpc(err, "query usage failure: Error getting asr record for given iccid:")
>>>>>>> 598a5670
	}

	policies = []string{sub.Policy.Id.String()}

	r, err := s.cdr.QueryUsage(sub.Imsi, req.NodeId, req.Session, req.From, req.To, policies, req.Count, req.Sort)
	if err != nil {
		log.Errorf("Failed to query usage: %v for imsi %s. Error: %s", err, sub.Imsi, err.Error())
<<<<<<< HEAD
=======

>>>>>>> 598a5670
		return nil, err
	}

	return &pb.QueryUsageResp{
		Usage: r.Usage,
	}, nil
<<<<<<< HEAD

=======
>>>>>>> 598a5670
}

func (s *AsrRecordServer) UpdateGuti(c context.Context, req *pb.UpdateGutiReq) (*pb.UpdateGutiResp, error) {
	_, err := s.asrRepo.GetByImsi(req.Imsi)
	if err != nil {
		return nil, grpc.SqlErrorToGrpc(err, "imsi")
	}

	err = s.gutiRepo.Update(&db.Guti{
		Imsi:            req.Imsi,
		PlmnId:          req.Guti.PlmnId,
		Mmegi:           req.Guti.Mmegi,
		Mmec:            req.Guti.Mmec,
		MTmsi:           req.Guti.Mtmsi,
		DeviceUpdatedAt: time.Unix(int64(req.UpdatedAt), 0),
	})
	if err != nil {
		log.Errorf("Failed to update GUTI: %s", err.Error())
		if err.Error() == db.GutiNotUpdatedErr {
			return nil, status.Errorf(codes.AlreadyExists, "%v", err)
		}
		return nil, grpc.SqlErrorToGrpc(err, "guti")
	}

	return &pb.UpdateGutiResp{}, nil
}

func (s *AsrRecordServer) UpdateTai(c context.Context, req *pb.UpdateTaiReq) (*pb.UpdateTaiResp, error) {
	_, err := s.asrRepo.GetByImsi(req.Imsi)
	if err != nil {
		return nil, grpc.SqlErrorToGrpc(err, "imsi")
	}

	err = s.asrRepo.UpdateTai(req.Imsi, db.Tai{
		PlmnId:          req.PlmnId,
		Tac:             req.Tac,
		DeviceUpdatedAt: time.Unix(int64(req.UpdatedAt), 0),
	})

	if err != nil {
		if err.Error() == db.TaiNotUpdatedErr {
			return nil, status.Error(codes.AlreadyExists, err.Error())
		}
		return nil, grpc.SqlErrorToGrpc(err, "tai")
	}

	return &pb.UpdateTaiResp{}, nil
}

func (s *AsrRecordServer) UpdateandSyncAsrProfile(imsi string) error {

	sub, err := s.asrRepo.GetByImsi(imsi)
	if err != nil {
		return grpc.SqlErrorToGrpc(err, "error getting asr record by imsi:")
	}

	r, err := s.cdr.GetUsage(imsi)
	if err != nil {
		log.Errorf("Failed to get usage: %v for imsi %s", err, imsi)
		return err
	}

	sub.Policy.ConsumedData = r.Usage

	err = s.asrRepo.Update(imsi, sub)
	if err != nil {
		log.Errorf("Failed to update usage: %v for imsi %s.Error%s", r, imsi, err.Error())
		return err
	}

	err, removed := s.pc.RunPolicyControl(imsi, false)
	if err != nil {
		log.Errorf("error running policy control for imsi %s. Error %s", sub.Imsi, err.Error())
		return err
	}

	if removed {
		log.Infof("Profile removed from repo as one or more policies were failed for %s", sub.Imsi)
		return fmt.Errorf("policy failure for profile")
	}

	pcrfData := &pm.SimInfo{
		ID:        sub.ID,
		Imsi:      sub.Imsi,
		Iccid:     sub.Iccid,
		PackageId: sub.PackageId,
		NetworkId: sub.NetworkId,
	}

	err = s.pc.SyncProfile(pcrfData, sub, msgbus.ACTION_CRUD_UPDATE, "activesubscriber", false)
	if err != nil {
		return err
	}

	return nil
}<|MERGE_RESOLUTION|>--- conflicted
+++ resolved
@@ -413,13 +413,9 @@
 
 	sub, err = s.asrRepo.GetByIccid(req.GetIccid())
 	if err != nil {
-<<<<<<< HEAD
-		return nil, grpc.SqlErrorToGrpc(err, "error getting asr record for given iccid")
-=======
 		log.Errorf("Failed to query asr record for given iccid : %s. Error: %v", req.Iccid, err)
 
 		return nil, grpc.SqlErrorToGrpc(err, "query usage failure: Error getting asr record for given iccid:")
->>>>>>> 598a5670
 	}
 
 	policies = []string{sub.Policy.Id.String()}
@@ -427,20 +423,12 @@
 	r, err := s.cdr.QueryUsage(sub.Imsi, req.NodeId, req.Session, req.From, req.To, policies, req.Count, req.Sort)
 	if err != nil {
 		log.Errorf("Failed to query usage: %v for imsi %s. Error: %s", err, sub.Imsi, err.Error())
-<<<<<<< HEAD
-=======
-
->>>>>>> 598a5670
 		return nil, err
 	}
 
 	return &pb.QueryUsageResp{
 		Usage: r.Usage,
 	}, nil
-<<<<<<< HEAD
-
-=======
->>>>>>> 598a5670
 }
 
 func (s *AsrRecordServer) UpdateGuti(c context.Context, req *pb.UpdateGutiReq) (*pb.UpdateGutiResp, error) {
