/*
 * This Source Code Form is subject to the terms of the Mozilla Public
 * License, v. 2.0. If a copy of the MPL was not distributed with this
 * file, You can obtain one at https://mozilla.org/MPL/2.0/.
 *
 * Copyright (c) 2023-present, Ukama Inc.
 */
package server

import (
	"context"
	"sort"
	"time"

	"github.com/ukama/ukama/systems/common/msgbus"
	"github.com/ukama/ukama/systems/common/sql"
	"github.com/ukama/ukama/systems/ukama-agent/cdr/pkg"
	"github.com/ukama/ukama/systems/ukama-agent/cdr/pkg/client"
	"github.com/ukama/ukama/systems/ukama-agent/cdr/pkg/db"

	log "github.com/sirupsen/logrus"
	pmetric "github.com/ukama/ukama/systems/common/metrics"
	mb "github.com/ukama/ukama/systems/common/msgBusServiceClient"
	epb "github.com/ukama/ukama/systems/common/pb/gen/events"
	pb "github.com/ukama/ukama/systems/ukama-agent/cdr/pb/gen"
)

type CDRServer struct {
	pb.UnimplementedCDRServiceServer
	cdrRepo         db.CDRRepo
	usageRepo       db.UsageRepo
	asrClient       client.AsrService
	msgbus          mb.MsgBusServiceClient
	baseRoutingKey  msgbus.RoutingKeyBuilder
	OrgName         string
	OrgId           string
	pushGatewayHost string
}

func NewCDRServer(cdrRepo db.CDRRepo, usageRepo db.UsageRepo, orgId, orgName, pushGatewayHost string, asrClient client.AsrService, msgBus mb.MsgBusServiceClient) (*CDRServer, error) {

	cdr := CDRServer{
		cdrRepo:         cdrRepo,
		usageRepo:       usageRepo,
		asrClient:       asrClient,
		OrgName:         orgName,
		OrgId:           orgId,
		pushGatewayHost: pushGatewayHost,
		msgbus:          msgBus,
	}

	if msgBus != nil {
		cdr.baseRoutingKey = msgbus.NewRoutingKeyBuilder().SetEventType().SetCloudSource().SetSystem(pkg.SystemName).SetOrgName(orgName).SetService(pkg.ServiceName)
	}

	log.Infof("CDR server is %+v", cdr)

	return &cdr, nil
}

func (s *CDRServer) InitUsage(imsi string, policy string) error {
	ou, err := s.usageRepo.Get(imsi)
	if err != nil {
		if !sql.IsNotFoundError(err) {
			log.Errorf("Error getting usage for imsi %s. Error %+v", imsi, err)
			return err
		}
		ou = &db.Usage{}
	}

	u := db.Usage{
		Imsi:             imsi,
		Policy:           policy,
		Usage:            0,
		LastSessionId:    0,
		LastSessionUsage: 0,
		Historical:       ou.Historical,
	}

	err = s.usageRepo.Add(&u)
	if err != nil {
<<<<<<< HEAD
		log.Errorf("Error initalizing usage for imsi %s. Error %+v", imsi, err)

=======
		log.Errorf("Error initialization usage for imsi %s. Error %+v", imsi, err)
>>>>>>> 4c606513
		return err
	}

	asr, err := s.asrClient.GetAsr(imsi)
	if err == nil && asr.Record != nil && asr.Record.Policy != nil && asr.Record.Policy.Uuid == policy {
		labels := map[string]string{
			// "package":  asr.Record.SimPackageId,
			"dataplan": asr.Record.PackageId,
			// "network":  asr.Record.Network,
		}

		pushDataUsageMetrics(float64(u.Usage), labels, s.pushGatewayHost)
	} else {
		log.Errorf("Failure while processing  ASR for policy %s : Skipping data usage metric push.",
			policy)
	}

	log.Infof("Initilaize package usage for imsi %s to %+v", u.Imsi, u)

	return nil
}

func (s *CDRServer) PostCDR(c context.Context, req *pb.CDR) (*pb.CDRResp, error) {
	log.Debugf("Received CDR post request %+v", req)

	cdr := pbCDRToDbCDR(req)
	err := s.cdrRepo.Add(cdr)
	if err != nil {
		return nil, err
	}

	err = s.UpdateUsage(req.Imsi, cdr)
	if err != nil {
		log.Errorf("Error updating usage for imsi %s", err)
	}

	/* Publish event for new CDR */
	e := dbCDRToepbCDR(*cdr)
	if s.msgbus != nil {
		route := s.baseRoutingKey.SetActionCreate().SetObject("cdr").MustBuild()
		merr := s.msgbus.PublishRequest(route, e)
		if merr != nil {
			log.Errorf("Failed to publish message %+v with key %+v. Errors %s", e, route, err.Error())
		}
	}

	return &pb.CDRResp{}, nil
}

func (s *CDRServer) GetCDR(c context.Context, req *pb.RecordReq) (*pb.RecordResp, error) {
	log.Debugf("Received CDR get request %+v", req)
	cdrs, err := s.cdrRepo.GetByFilters(req.Imsi, req.SessionId, req.Policy, req.StartTime, req.EndTime)
	if err != nil {
		return nil, err
	}
	log.Debugf("CDR read: %+v", cdrs)
	return dbCDRToRecordResp(cdrs), nil
}

func (s *CDRServer) GetUsage(c context.Context, req *pb.UsageReq) (*pb.UsageResp, error) {
	log.Debugf("Received get usage request %+v", req)
	usage, err := s.usageRepo.Get(req.Imsi)
	if err != nil {
		return nil, err
	}
	return &pb.UsageResp{
		Imsi:   req.Imsi,
		Usage:  usage.Usage,
		Policy: usage.Policy,
	}, nil
}

func (s *CDRServer) GetUsageDetails(c context.Context, req *pb.CycleUsageReq) (*pb.CycleUsageResp, error) {
	log.Debugf("Received get cycle usage request %+v", req)
	usage, err := s.usageRepo.Get(req.Imsi)
	if err != nil {
		return nil, err
	}
	return &pb.CycleUsageResp{
		Imsi:             req.Imsi,
		Usage:            usage.Usage,
		Historical:       usage.Historical,
		LastSessionId:    usage.LastSessionId,
		LastSessionUsage: usage.LastSessionUsage,
		LastNodeId:       usage.LastNodeId,
		LastCDRUpdatedAt: usage.LastCDRUpdatedAt,
		Policy:           usage.Policy,
	}, nil
}

func (s *CDRServer) GetUsageForPeriod(c context.Context, req *pb.UsageForPeriodReq) (*pb.UsageForPeriodResp, error) {
	log.Debugf("Received request for usage during package %+v", req)
	usage, err := s.GetPeriodUsage(req.Imsi, req.StartTime, req.EndTime)
	if err != nil {
		return nil, err
	}
	return &pb.UsageForPeriodResp{
		Usage: usage,
	}, nil
}

func (s *CDRServer) ResetPackageUsage(imsi string, policy string) error {

	ou, err := s.usageRepo.Get(imsi)
	if err != nil {
		log.Errorf("Error getting usage for imsi %s. Error %+v", imsi, err)
		return err
	}

	u := db.Usage{
		Imsi:             imsi,
		Policy:           policy,
		Usage:            0,
		LastSessionId:    0,
		LastSessionUsage: 0,
		Historical:       ou.Historical,
	}

	err = s.usageRepo.Add(&u)
	if err != nil {
		log.Errorf("Error updating usage for imsi %s. Error %+v", imsi, err)
		return err
	}

	asr, err := s.asrClient.GetAsr(imsi)
	if err == nil && asr.Record != nil && asr.Record.Policy != nil && asr.Record.Policy.Uuid == policy {
		labels := map[string]string{
			// "package":  asr.Record.SimPackageId,
			"dataplan": asr.Record.PackageId,
			// "network":  asr.Record.Network,
		}

		pushDataUsageMetrics(float64(u.Usage), labels, s.pushGatewayHost)
	} else {
		log.Errorf("Failure while processing  ASR for policy %s : Skipping data usage metric push.",
			policy)
	}

	log.Infof("Reset package usage for imsi %s  from %+v to %+v", u.Imsi, ou, u)

	return nil
}

/* This API to be used for period start date to any time till end date */
func (s *CDRServer) GetPeriodUsage(imsi string, startTime uint64, endTime uint64) (uint64, error) {
	var lastSessionId uint64
	var lastNodeId string
	var usage uint64
	var lastUpdatedAt uint64
	var usageTillLastSession uint64
	recs, err := s.cdrRepo.GetByTime(imsi, startTime, endTime)
	if err != nil && recs != nil {
		log.Errorf("Error getting CDR for imsi %s. Error %+v", imsi, err)
		return 0, err
	}

	log.Debugf("Found %d cdr for imsi %s. CDR: %+v", len(*recs), imsi, recs)
	cdrs := *recs
	sort.Slice(cdrs, func(i, j int) bool {
		return cdrs[i].LastUpdatedAt < cdrs[j].LastUpdatedAt
	})

	if len(cdrs) > 0 {
		lastSessionId = cdrs[0].Session
		lastNodeId = cdrs[0].NodeId
		usage = cdrs[0].TotalBytes
		lastUpdatedAt = cdrs[0].LastUpdatedAt
		usageTillLastSession = 0
	}

	for _, cdr := range cdrs {
		log.Debugf("Handling CDR %+v", cdr)
		if lastNodeId == cdr.NodeId {
			if lastSessionId == cdr.Session {
				/* same as previous session */
				if cdr.LastUpdatedAt > lastUpdatedAt {
					usage = usageTillLastSession + cdr.TotalBytes
					lastUpdatedAt = cdr.LastUpdatedAt
				} else {
					log.Infof("Ignoring CDR %+v because last used cdr for usage was with LastUpdatedAt %d", cdr, lastUpdatedAt)
					continue
				}
				/* Handle end of session CDR */
				if cdr.EndTime != 0 {
					usageTillLastSession = usage
				}
			} else {
				/* New session */
				usageTillLastSession = usage
				if cdr.LastUpdatedAt > lastUpdatedAt {
					usage = usageTillLastSession + cdr.TotalBytes
					lastUpdatedAt = cdr.LastUpdatedAt
					lastSessionId = cdr.Session
				} else {
					log.Infof("Ignoring CDR %+v because last used cdr for usage was with LastUpdatedAt %d", cdr, lastUpdatedAt)
					continue
				}
				/* Handle end of session CDR */
				if cdr.EndTime != 0 {
					usageTillLastSession = usage
				}
			}
		} else {
			/* Node is changed this means new session */
			if cdr.LastUpdatedAt > lastUpdatedAt {
				usageTillLastSession = usage
				lastNodeId = cdr.NodeId
				usage = usageTillLastSession + cdr.TotalBytes
				lastUpdatedAt = cdr.LastUpdatedAt
				lastSessionId = cdr.Session
			} else {
				log.Infof("Ignoring CDR %+v because last used cdr for usage was with LastUpdatedAt %d", cdr, lastUpdatedAt)
				continue
			}
		}
	}

	log.Infof("Usage for imsi %s in time interval starting at %d and ending at %d is %d bytes", imsi, startTime, endTime, usage)
	return usage, nil
}

/* If this function is getting really complex just drop this and use GetPeriodUsage which will read all the CDR from starttime to end time and rport the usage */
func (s *CDRServer) UpdateUsage(imsi string, cdrMsg *db.CDR) error {
	ou, err := s.usageRepo.Get(imsi)
	if err != nil {
		if !sql.IsNotFoundError(err) {
			log.Errorf("Error getting usage for imsi %s. Error %+v", imsi, err)
			return err
		} else {
			ou = &db.Usage{}
		}
	}

	log.Infof("Usage for imsi %s before CDR update is %+v and CDR is %+v ", imsi, ou, cdrMsg)

	/* Assumption: Make sure older CDR is sent from the node first
	TODO: Handle the case if node A is not able to update CDR to the backend but
	node B on which subcriber latches after node A was able to publish CDR on backend
	In this case node A CDR will be rejeceted as of now
	*/
	recs, err := s.cdrRepo.GetByTimeAndNodeId(cdrMsg.Imsi, cdrMsg.StartTime, (uint64)(time.Now().Unix()), cdrMsg.NodeId)
	if err != nil && recs != nil {
		log.Errorf("Error getting CDR for imsi %s. Error %+v", imsi, err)
		return err
	}

	cdrs := *recs
	sort.Slice(cdrs, func(i, j int) bool {
		return cdrs[i].LastUpdatedAt < cdrs[j].LastUpdatedAt
	})

	u := db.Usage{
		Imsi:             imsi,
		Usage:            ou.Usage,
		Historical:       ou.Historical,
		LastNodeId:       ou.LastNodeId,
		Policy:           ou.Policy,
		LastCDRUpdatedAt: ou.LastCDRUpdatedAt,
		LastSessionId:    ou.LastSessionId,
		LastSessionUsage: ou.LastSessionUsage,
	}

	var lastUpdatedAt uint64 = 0
	// TODO: Removing default value of sessionId and lastSessionId "= 0" to address linting issue "ineffectual assignment to nodeChangedFlag (ineffassign)"
	var sessionId uint64
	var lastSessionId uint64
	tempUsage := db.Usage{}
	lastCDRNodeId := ou.LastNodeId
	var nodeChangedFlag bool
	var newSessionFlag = false

	//var policy string
	if len(cdrs) > 0 {
		//sessionId = cdrs[0].Session
		lastSessionId = ou.LastSessionId
		// if lastCDRNodeId != cdrs[0].NodeId {
		// 	/* since new node is reporting the session usage this means new session is created */
		// 	sessionId = cdrs[0].Session
		// 	lastSessionId = ou.LastSessionId
		// } else if cdrs[0].StartTime < ou.LastCDRUpdatedAt {
		// 	// This means it's same session as last recorded session
		// 	sessionId = cdrs[0].Session
		// 	lastSessionId = cdrs[0].Session
		// } else {
		// 	/* new session */
		// 	sessionId = cdrs[0].Session
		// 	lastSessionId = ou.LastSessionId
		// }
	} else {
		log.Infof("No usage update for imsi %s.Current usage stays: %+v", u.Imsi, u)
		return nil
	}

	for _, cdr := range cdrs {
		sessionId = cdr.Session

		if ou.Policy != cdr.Policy {
			log.Errorf("CDR policy is %s not matching usage policy %s for imsi %s. Ignoring CDR record %+v", cdr.Policy, ou.Policy, imsi, cdr)
			continue
		} else {
			log.Infof("Handling CDR %+v for imsi %s. Usage: %+v", cdr, imsi, u)
		}

		/* Ignoring old CDR
		This helps with multiple CDR from same session where start time is same
		but lastUpdatedAt is incremented in new CDR's
		*/
		if cdr.LastUpdatedAt <= ou.LastCDRUpdatedAt {
			log.Errorf("Last CDR updated was generated at %+v. Ignoring older CDR record %+v", ou.LastCDRUpdatedAt, cdr)
			continue
		}
		if cdr.NodeId == lastCDRNodeId {
			tempUsage = u
			if sessionId == lastSessionId {
				log.Infof("Session %d continued for imsi %s", sessionId, cdr.Imsi)
				/* if session is continued */
				/* check to avoid duplicates updates */
				if cdr.LastUpdatedAt > lastUpdatedAt {
					lastUpdatedAt = cdr.LastUpdatedAt
					u.Historical = (u.Historical - (u.Usage - u.LastSessionUsage)) + cdr.TotalBytes
					u.Usage = u.LastSessionUsage + cdr.TotalBytes
					u.LastNodeId = cdr.NodeId
					u.LastCDRUpdatedAt = cdr.LastUpdatedAt
					u.Policy = cdr.Policy
					/* If this report says session is ending too */
					if cdr.EndTime != 0 {
						u.LastSessionUsage = u.Usage
					}
				}

			} else {
				/* New session
				Assumption: We only allow the CDR which are generated(updated) after the last updated cdr in backend db
				We mugth have to check it in future if we miss any CDR
				We can still compile the report from CDR table as it contain all received CDR
				*/
				log.Infof("End session %d and create new session %d for imsi %s", ou.LastSessionId, sessionId, cdr.Imsi)
				if cdr.LastUpdatedAt > lastUpdatedAt {
					lastUpdatedAt = cdr.LastUpdatedAt
					u.LastSessionUsage = u.Usage                  /* Usage till last session last cdr */
					u.Historical = u.Historical + cdr.TotalBytes  /* usage is hitorical + current */
					u.Usage = u.LastSessionUsage + cdr.TotalBytes /*usage for this package is last session + current */
					u.LastNodeId = cdr.NodeId
					u.LastCDRUpdatedAt = cdr.LastUpdatedAt
					u.Policy = cdr.Policy
					u.LastSessionId = cdr.Session
					newSessionFlag = true
					/* If this report says session is ending too */
					if cdr.EndTime != 0 {
						u.LastSessionUsage = u.Usage
					}
				}

			}

		} else {
			/* This will always be new session as new node is reporting cdr now */
			log.Infof("End session %d and create new session %d for imsi %s because of node handover from %s to %s", ou.LastSessionId, sessionId, cdr.Imsi, lastCDRNodeId, cdr.NodeId)
			lastUpdatedAt = cdr.LastUpdatedAt
			u.LastSessionUsage = u.Usage                 /* Usage till last session last cdr */
			u.Historical = u.Historical + cdr.TotalBytes /* usage is hitorical + current */
			u.Usage = u.LastSessionUsage + cdr.TotalBytes
			u.LastNodeId = cdr.NodeId
			u.LastCDRUpdatedAt = cdr.LastUpdatedAt
			u.Policy = cdr.Policy
			u.LastSessionId = cdr.Session
			newSessionFlag = true
			nodeChangedFlag = true
			/* If this report says session is ending too */
			if cdr.EndTime != 0 {
				u.LastSessionUsage = u.Usage
			}
			//policy = cdr.Policy
		}

		/* If new session created send a event regading last session */
		if newSessionFlag && lastSessionId != 0 {
			log.Infof("Session %d is terminated for imsi %s. Session details are: %+v", lastSessionId, imsi, tempUsage)
			// Create session destroyed event
			e := &epb.SessionDestroyed{
				Imsi:         imsi,
				SessionUsage: tempUsage.Usage - tempUsage.LastSessionUsage,
				NodeId:       tempUsage.LastNodeId,
				Policy:       tempUsage.Policy,
				SessionId:    tempUsage.LastSessionId,
				TotalUsage:   tempUsage.Usage,
			}

			if s.msgbus != nil {
				route := s.baseRoutingKey.SetAction("terminated").SetObject("session").MustBuild()
				merr := s.msgbus.PublishRequest(route, e)
				if merr != nil {
					log.Errorf("Failed to publish message %+v with key %+v. Errors %s", e, route, err.Error())
				}
			}
			newSessionFlag = false
		}
		/* Session is changed */
		lastSessionId = sessionId
	}

	if nodeChangedFlag && lastCDRNodeId != "" {
		log.Infof("Imsi %s performed a node handover from %s to %s node", imsi, lastCDRNodeId, cdrMsg.NodeId)
		/* subscriber node handover */
		e := &epb.NodeChanged{
			Imsi:              imsi,
			Policy:            cdrMsg.Policy,
			NodeId:            cdrMsg.NodeId,
			OldNodeId:         lastCDRNodeId,
			UsageTillLastNode: tempUsage.Usage,
			TotalUsage:        u.Usage,
		}

		if s.msgbus != nil {
			route := s.baseRoutingKey.SetActionCreate().SetObject("nodehandover").MustBuild()
			merr := s.msgbus.PublishRequest(route, e)
			if merr != nil {
				log.Errorf("Failed to publish message %+v with key %+v. Errors %s", e, route, err.Error())
			}
		}

		// TODO: Commented this out to address linting issue "ineffectual assignment to nodeChangedFlag (ineffassign)"
		// nodeChangedFlag = false
	}

	err = s.usageRepo.Add(&u)
	if err != nil {
		log.Errorf("Error updating usage for imsi %s. Error %+v", imsi, err)
		return err
	}

	asr, err := s.asrClient.GetAsr(imsi)
	if err == nil && asr.Record != nil && asr.Record.Policy != nil && asr.Record.Policy.Uuid == u.Policy {
		labels := map[string]string{
			// "package":  asr.Record.SimPackageId,
			"dataplan": asr.Record.PackageId,
			// "network":  asr.Record.Network,
		}

		pushDataUsageMetrics(float64(u.Usage), labels, s.pushGatewayHost)
	} else {
		log.Errorf("Failure while processing  ASR for policy %s : Skipping data usage metric push.",
			u.Policy)
	}

	log.Infof("Updated usage for imsi %s to %+v", u.Imsi, u)

	return nil
}

func pushDataUsageMetrics(value float64, labels map[string]string, pushGatewayHost string) {
	err := pmetric.CollectAndPushSimMetrics(pushGatewayHost, pkg.UsageMetrics,
		pkg.DataUsage, float64(value), labels, pkg.SystemName)
	if err != nil {
		log.Errorf("Error while pushing data usage  metric to push gateway %s", err.Error())
	}
}

func dbCDRToRecordResp(cdrs *[]db.CDR) *pb.RecordResp {
	if len(*cdrs) <= 0 {
		return &pb.RecordResp{}
	}
	pcdrs := make([]*pb.CDR, len(*cdrs))

	for i, cdr := range *cdrs {
		pcdrs[i] = dbCDRTopbCDR(cdr)
	}

	return &pb.RecordResp{Cdr: pcdrs}
}

func dbCDRTopbCDR(req db.CDR) *pb.CDR {

	pcdr := &pb.CDR{
		Session:       req.Session,
		Imsi:          req.Imsi,
		NodeId:        req.NodeId,
		Policy:        req.Policy,
		ApnName:       req.ApnName,
		Ip:            req.Ip,
		StartTime:     req.StartTime,
		EndTime:       req.EndTime,
		LastUpdatedAt: req.LastUpdatedAt,
		TxBytes:       req.TxBytes,
		RxBytes:       req.RxBytes,
		TotalBytes:    req.TotalBytes,
	}

	return pcdr
}

func dbCDRToepbCDR(req db.CDR) *epb.CDRReported {

	pcdr := &epb.CDRReported{
		Session:       req.Session,
		Imsi:          req.Imsi,
		NodeId:        req.NodeId,
		Policy:        req.Policy,
		ApnName:       req.ApnName,
		Ip:            req.Ip,
		StartTime:     req.StartTime,
		EndTime:       req.EndTime,
		LastUpdatedAt: req.LastUpdatedAt,
		TxBytes:       req.TxBytes,
		RxBytes:       req.RxBytes,
		TotalBytes:    req.TotalBytes,
	}

	return pcdr
}
func pbCDRToDbCDR(req *pb.CDR) *db.CDR {
	return &db.CDR{
		Session:       req.Session,
		Imsi:          req.Imsi,
		NodeId:        req.NodeId,
		Policy:        req.Policy,
		ApnName:       req.ApnName,
		Ip:            req.Ip,
		StartTime:     req.StartTime,
		EndTime:       req.EndTime,
		LastUpdatedAt: req.LastUpdatedAt,
		TxBytes:       req.TxBytes,
		RxBytes:       req.RxBytes,
		TotalBytes:    req.TotalBytes,
	}
}<|MERGE_RESOLUTION|>--- conflicted
+++ resolved
@@ -79,21 +79,16 @@
 
 	err = s.usageRepo.Add(&u)
 	if err != nil {
-<<<<<<< HEAD
-		log.Errorf("Error initalizing usage for imsi %s. Error %+v", imsi, err)
-
-=======
 		log.Errorf("Error initialization usage for imsi %s. Error %+v", imsi, err)
->>>>>>> 4c606513
 		return err
 	}
 
 	asr, err := s.asrClient.GetAsr(imsi)
 	if err == nil && asr.Record != nil && asr.Record.Policy != nil && asr.Record.Policy.Uuid == policy {
 		labels := map[string]string{
-			// "package":  asr.Record.SimPackageId,
+			"package":  asr.Record.SimPackageId,
 			"dataplan": asr.Record.PackageId,
-			// "network":  asr.Record.Network,
+			"network":  asr.Record.NetworkId,
 		}
 
 		pushDataUsageMetrics(float64(u.Usage), labels, s.pushGatewayHost)
