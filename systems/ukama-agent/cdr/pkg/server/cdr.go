--- conflicted
+++ resolved
@@ -84,23 +84,6 @@
 		return err
 	}
 
-<<<<<<< HEAD
-	asr, err := s.asrClient.GetAsr(imsi)
-	if err == nil && asr.Record != nil && asr.Record.Policy != nil && asr.Record.Policy.Uuid == policy {
-		labels := map[string]string{
-			"package":  asr.Record.SimPackageId,
-			"dataplan": asr.Record.PackageId,
-			"network":  asr.Record.NetworkId,
-		}
-
-		pushDataUsageMetrics(float64(u.Usage), labels, s.pushGatewayHost)
-	} else {
-		log.Errorf("Failure while processing  ASR for policy %s : Skipping data usage metric push.",
-			policy)
-	}
-
-=======
->>>>>>> 598a5670
 	log.Infof("initialize package usage for imsi %s to %+v", u.Imsi, u)
 
 	return nil
@@ -228,23 +211,6 @@
 		return err
 	}
 
-<<<<<<< HEAD
-	asr, err := s.asrClient.GetAsr(imsi)
-	if err == nil && asr.Record != nil && asr.Record.Policy != nil && asr.Record.Policy.Uuid == policy {
-		labels := map[string]string{
-			"package":  asr.Record.SimPackageId,
-			"dataplan": asr.Record.PackageId,
-			"network":  asr.Record.NetworkId,
-		}
-
-		pushDataUsageMetrics(float64(u.Usage), labels, s.pushGatewayHost)
-	} else {
-		log.Errorf("Failure while processing  ASR for policy %s : Skipping data usage metric push.",
-			policy)
-	}
-
-=======
->>>>>>> 598a5670
 	log.Infof("Reset package usage for imsi %s  from %+v to %+v", u.Imsi, ou, u)
 
 	return nil
@@ -333,13 +299,9 @@
 
 	usage, err := s.cdrRepo.QueryUsage(req.Imsi, req.NodeId, req.Session, req.From, req.To, req.Policies, req.Count, req.Sort)
 	if err != nil {
-<<<<<<< HEAD
-		return nil, err
-=======
 		log.Errorf("Query usage failure: Error getting usage matching request %v. Error: %v", req, err)
 
 		return nil, grpc.SqlErrorToGrpc(err, "query usage failure: Error getting usage matiching request:")
->>>>>>> 598a5670
 	}
 
 	log.Debugf("usage query success: %+v", usage)
