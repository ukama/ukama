--- conflicted
+++ resolved
@@ -100,11 +100,7 @@
 
 
 message QueryUsageReq {
-<<<<<<< HEAD
-    string Imsi = 1;
-=======
     string Imsi = 1 [(validator.field) = { string_not_empty: true,  length_gt: 5, length_lt: 16 }, json_name="imsi"];
->>>>>>> 598a5670
     string NodeId = 2;
     uint64 Session = 3;
     uint64 From = 4;
