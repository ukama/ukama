--- conflicted
+++ resolved
@@ -122,11 +122,7 @@
 		OrgId:        "75ec112a-8745-49f9-ab64-1a37edade794",
 		Type:         "test_simple",
 		BytesUsed:    uint64(rand.Int63n(4096000)),
-<<<<<<< HEAD
-		SessionId:    rand.Uint64(),
-=======
 		SessionId:    12,
->>>>>>> b0b3932d
 		StartTime:    uint64(time.Now().Unix() - int64(rand.Intn(30000))),
 		EndTime:      uint64(time.Now().Unix()),
 	}
