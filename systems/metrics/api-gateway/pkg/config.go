--- conflicted
+++ resolved
@@ -184,10 +184,7 @@
 	//main backhaul
 	"backhaul_speed":        Metric{false, "backhaul_speed", ""},
 	"main_backhaul_latency": Metric{false, "main_backhaul_latency", ""},
-<<<<<<< HEAD
 	"site_uptime_seconds":   Metric{false, "site_uptime_seconds", ""},
-=======
-	"site_uptime_seconds": Metric{false, "site_uptime_seconds", ""},
 	"site_uptime_percentage": Metric{false, "site_uptime_percentage", ""},
 
 	"backhaul_switch_port_status": Metric{false, "backhaul_switch_port_status", ""},
@@ -201,7 +198,6 @@
 	"node_switch_port_status":     Metric{false, "node_switch_port_status", ""},
 	"node_switch_port_speed":      Metric{false, "node_switch_port_speed", ""},
 	"node_switch_port_power":      Metric{false, "node_switch_port_power", ""},
->>>>>>> 151d171f
 }
 
 type GrpcEndpoints struct {
