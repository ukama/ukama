/**
 * Copyright (c) 2021-present, Ukama Inc.
 * All rights reserved.
 *
 * This source code is licensed under the XXX-style license found in the
 * LICENSE file in the root directory of this source tree. An additional grant
 * of patent rights can be found in the PATENTS file in the same directory.
 */

#include <netdb.h>

#include "web_service.h"

#include "device.h"
#include "errorcode.h"
#include "inventory.h"
#include "jserdes.h"
#include "ledger.h"
#include "property.h"
#include "service.h"

#include "usys_api.h"
#include "usys_error.h"
#include "usys_log.h"
#include "usys_mem.h"
#include "usys_string.h"
#include "usys_file.h"

#define NOTIFY_ALERT_EP       "/notify/v1/alert/"
#define NOTIFY_EVENT_EP       "/notify/v1/event/"
#define SERVICE_NAME          "node"

UInst serverInst;
static char gNotifServer[MAX_URL_LENGTH] = {0};
static uint16_t endPointCount = 0;
WebServiceAPI gApi[MAX_END_POINTS] = { 0 };

static int find_service_port(char *serviceName) {

    struct servent *entry = NULL;

    entry = getservbyname(serviceName, NULL);
    if (entry == NULL) {
        usys_log_error("Unable to find port entry for service: %s", serviceName);
        return 0;
    }

    usys_log_debug("Service entry found. Name: %s port: %d proto: %s",
                   entry->s_name,
                   ntohs(entry->s_port),
                   entry->s_proto);

    return ntohs(entry->s_port);
}

/**
 * @fn      void clean_noded_notif(NodedNotifDetails*)
 * @brief   Clean all the memory allocated while assingemnt.
 *
 * @param   nodeAlerts
 */
void clean_noded_notification(Notification *ptr) {

    if (ptr == NULL)  return;

    usys_free(ptr->serviceName);
    usys_free(ptr->severity);
    usys_free(ptr->module);
    usys_free(ptr->device);
    usys_free(ptr->propertyName);
    usys_free(ptr->propertyValue);
    usys_free(ptr->propertyUnit);
    usys_free(ptr->details);
    usys_free(ptr);
    ptr = NULL;
}

/**
 * @fn      int alert_details(DevObj*, Property*, uint16_t*)
 * @brief   Read the property table for the requested device object
 *
 * @param   obj
 * @param   prop
 * @param   pCount
 * @return  On Success STATUS_OK
 *          On failure STATUS_NOTOK
 */
int device_object_property_table(DevObj* obj, Property **prop, uint16_t* pCount) {
    int ret = STATUS_OK;

    /* read property count */
    ret = ldgr_read_prop_count(obj, pCount);
    if (ret != STATUS_OK) {
        return STATUS_NOK;
    }

    if (pCount == 0)  {
        return STATUS_NOK;
    }

    *prop = usys_zmalloc(sizeof(Property) * (*pCount));
    if (*prop) {
        /* read properties */
        int ret = ldgr_read_prop(obj, *prop);
        if (ret) {
            usys_free(*prop);
            *prop = NULL;
            ret = STATUS_NOK;
        }
    } else {

        usys_log_error("Web Service Failed to allocate memory for property "
                        "table. Error %s",
                              usys_error(errno));
        ret =  STATUS_NOK;
    }

    return ret;
}

/**
 * @fn      void web_service_alert_cb(DevObj*, AlertCallBackData**, int*)
 * @brief   This is called from the ISR context should be released as soon as
 *          possible to start monitor again. In this ISR context  we print alert
 *          info which is for demo purpose only. We have to add web client here
 *          to pass it to notification service
 *
 * @param   obj
 * @param   alertCbData
 * @param   count
 */
void web_service_alert_cb(DevObj *obj,
                          AlertCallBackData **alertCbData,
                          int *count) {

    int ret;
    Property* prop = NULL;
    uint16_t pCount = 0;
    double value;
    JsonObj *json = NULL;
    URequest alertNotification;
    UResponse alertNotificationResp;
    AlertCallBackData *adata = *alertCbData;
    Notification nodeAlerts = {0};
    
    if (*alertCbData == NULL) {
        usys_log_error( "Web service alert callback function for Device name %s"
                       " Disc: %s Module UUID %s called with %d alerts but with"
                       "any alert details.",
                        obj->name, obj->desc, obj->modUuid, *count);
        return;
    } else {
        
        usys_log_debug(
            "Web service alert callback function for Device name %s Disc: %s "
            "Module UUID %s called with %d alerts.",
            obj->name, obj->desc, obj->modUuid, *count);
    }
    
    ret = device_object_property_table(obj, &prop, &pCount);
    if (ret != STATUS_OK) {
        usys_log_error("Web Service Failed to get  alert property details "
                       "from property table.");
        goto cleanup;
    }

    if (!prop) {
        goto cleanup;
    }

    int pidx = adata->pidx;
    int didx = prop[pidx].depProp->currIdx;
    uint8_t alertstate = adata->alertState;

    /* Considered double but need to be read based on type in
     * g_prop[pidx].data_type
     * int size = get_sizeof(prop[dep_idx].data_type);
     *  */
    value = *(double *)adata->sValue;
    usys_log_debug("Alert %d received for Property[%d], Name: %s ,"
                   " Value %lf %s.",
                   alertstate, pidx, prop[pidx].name,
                   value, prop[didx].units);
    
    /* Notifications */
    nodeAlerts.serviceName = usys_strdup(SERVICE_NAME);
    nodeAlerts.severity    = usys_strdup(prop[pidx].name);
    nodeAlerts.epochTime   = usys_time(NULL);
    nodeAlerts.module      = usys_strdup(obj->modUuid);
    nodeAlerts.device      = usys_strdup(obj->name);
    nodeAlerts.propertyName = usys_strdup(prop[didx].name);
    sprintf(nodeAlerts.propertyValue, "%d", value);
    nodeAlerts.propertyUnit = usys_strdup(prop[didx].units);

    /* Report alert */
    ret = json_serialize_notification_data(&json, &nodeAlerts);
    if (ret != JSON_ENCODING_OK) {
        usys_log_error( "Web service alert callback function for "
                        "Device name %s Disc: %s Module UUID %s called "
                        "with %d alerts failed to serialize alert",
                        obj->name, obj->desc, obj->modUuid, *count);
        goto cleanup;
    } else {
        char urlWithEp[MAX_URL_LENGTH] = {0};
        usys_sprintf(urlWithEp, "%s%s%s",gNotifServer, NOTIFY_ALERT_EP,
                     SERVICE_NAME);
        
        ulfius_init_request(&alertNotification);
        ulfius_init_response(&alertNotificationResp);
        ulfius_set_request_properties(&alertNotification,
                                      U_OPT_HTTP_VERB, "POST",
                                      U_OPT_HTTP_URL, urlWithEp,
                                      U_OPT_TIMEOUT, 20,
                                      U_OPT_NONE);

        if(json) {
            if(STATUS_OK != ulfius_set_json_body_request(&alertNotification,
                                                         json)) {
                goto cleanup;
            }
        }
        
        ret = ulfius_send_http_request(&alertNotification,
                                       &alertNotificationResp);
        if (ret != STATUS_OK) {
            usys_log_error( "Web service alert callback function not able "
                            "to notify notification service.");
        } else {
            usys_log_debug( "Web service alert callback function"
                            " notification  response is %d.",
                            alertNotificationResp.status);
        }
        ulfius_clean_request(&alertNotification);
    }
    
    usys_free(prop);
    
cleanup:
    usys_free(adata->sValue);
    usys_free(adata);
    clean_noded_notification(&nodeAlerts);
    json_free(&json);
    ulfius_clean_request(&alertNotification);
    ulfius_clean_response(&alertNotificationResp);

    return;
}

/**
 * @fn      void report_failure_with_response_code(UResponse*, int, int,
 *           char*)
 * @brief   Reports the failure to client using json object with HTTP repsonse
 *          provided in respcode.
 *
 * @param   response
 * @param   responsecode
 * @param   ret
 * @param   msg
 */
static void report_failure_with_response_code(UResponse *response, int respcode,
                int ret, char *msg) {
    JsonObj *json = NULL;
    ret = json_serialize_error(&json, ret, msg);
    if (ret != JSON_ENCODING_OK) {
        ulfius_set_empty_body_response(response, respcode);
    }
    ulfius_set_json_body_response(response, respcode, json);
}

/**
 * @fn      void report_failure(UResponse*, int, char*)
 * @brief   Reports a generic failure to the client using JSON
 *          with HTTP response code 500.
 *
 * @param response
 * @param ret
 * @param msg
 */
static void report_failure(UResponse *response, int ret, char *msg) {
    JsonObj *json = NULL;
    ret = json_serialize_error(&json, ret, msg);
    if (ret != JSON_ENCODING_OK) {
        ulfius_set_empty_body_response(response, RESP_CODE_SERVER_FAILURE);
    }
    ulfius_set_json_body_response(response, RESP_CODE_SERVER_FAILURE, json);
}

/**
 * @fn      void report_memory_failure(UResponse*, int)
 * @brief   Report memory related failure to client using json.
 *          with HTTP response code 500.
 *
 * @param   response
 * @param   errnum
 */
static void report_memory_failure(UResponse *response, int errnum) {
    JsonObj *json = NULL;
    int ret = json_serialize_error(&json, errnum, usys_error(errnum));
    if (ret != JSON_ENCODING_OK) {
        ulfius_set_empty_body_response(response, RESP_CODE_SERVER_FAILURE);
    }
    ulfius_set_json_body_response(response, RESP_CODE_SERVER_FAILURE, json);
}

/**
 * @fn      int web_service_cb_ping(const URequest*, UResponse*, void*)
 * @brief   reports ping response to client
 *
 * @param   request
 * @param   response
 * @param   epConfig
 * @return
 */
static int web_service_cb_ping(const URequest *request, UResponse *response,
                void *epConfig) {
    int respCode = RESP_CODE_SUCCESS;

    ulfius_set_string_body_response(response, respCode,
                    "NodeD Service: Hi, there..!!");

    return U_CALLBACK_CONTINUE;
}

/**
 * @fn      int web_service_cb_default(const URequest*, UResponse*, void*)
 * @brief   default callback used by REST framework if valid endpoint is not
 *          requested.
 *
 * @param   request
 * @param   response
 * @param   epConfig
 * @return  U_CALLBACK_CONTINUE is returned to REST framework.
 */
static int web_service_cb_default(const URequest *request, UResponse *response,
                void *epConfig) {
    int respCode = RESP_CODE_SUCCESS;

    char *msg;

    asprintf(&msg, "URL endpoint %s not implemented.", request->http_url);

    ulfius_set_string_body_response(response, respCode, msg);

    return U_CALLBACK_CONTINUE;
}

/**
 * @fn      int web_service_cb_discover_api(const URequest*, UResponse*, void*)
 * @brief   HTTP callback used by REST framework on discovery request.
 *          This list all the available endpoints from the service.
 *
 * @param   request
 * @param   response
 * @param   epConfig
 * @return  U_CALLBACK_CONTINUE is returned to REST framework.
 */
static int web_service_cb_discover_api(const URequest *request,
                UResponse *response, void *epConfig) {
    JsonObj *json = NULL;
    unsigned int respCode = RESP_CODE_SUCCESS;
    int ret = STATUS_NOK;
    uint16_t size = 0;
    NodeCfg *uCfg = NULL;
    usys_log_trace("NodeD:: Received a discover api request.");

    ret = json_serialize_api_list(&json, gApi, endPointCount);
    if (ret != JSON_ENCODING_OK) {
        report_failure(response, ret, "Failed serializing endpoints.");
        goto completed;
    }

    /* Send response */
    if (json) {
        ulfius_set_json_body_response(response, respCode, json);
    } else {
        ulfius_set_empty_body_response(response, RESP_CODE_SERVER_FAILURE);
    }

    completed:
    return U_CALLBACK_CONTINUE;
}

/**
 * @fn      int web_service_cb_get_node_cfg(const URequest*, UResponse*, void*)
 * @brief   Callback function for reading node config.It reads node info and
 *          creates a json body for response.
 *
 * @param   request
 * @param   response
 * @param   epConfig
 * @return  U_CALLBACK_CONTINUE is returned to REST framework.
 */
static int web_service_cb_get_node_cfg(const URequest *request,
                UResponse *response, void *epConfig) {
    JsonObj *json = NULL;
    unsigned int respCode = RESP_CODE_SERVER_FAILURE;
    int ret = STATUS_NOK;
    uint16_t size = 0;
    NodeCfg *uCfg = NULL;
    usys_log_trace("NodeD:: Received a get node config request.");

    /* Allocate memory for node info */
    NodeInfo *nodeInfo = usys_zmalloc(sizeof(NodeInfo));
    if (!nodeInfo) {
        usys_log_error("Web Service Failed to allocate memory. Error %s",
                        usys_error(errno));
        report_memory_failure(response, errno);
        goto completed;
    }

    /* Read Node info */
    ret = invt_read_node_info("", nodeInfo, &size);
    if (ret) {
        usys_log_error("Web Service Failed to read node info prior to config."
                        " Error Code %d",
                        ret);
        report_failure(response, ret,
                        "Failed while fetching node info prior to config.");
        goto completed;
    }

    /* Allocate memory for node config */
    uCfg = invt_alloc_node_cfg(nodeInfo->modCount);
    if (!uCfg) {
        usys_log_error("Web Service Failed to allocate memory. Error %s",
                        usys_error(errno));
        report_memory_failure(response, errno);
        goto completed;
    }

    /* Read node config */
    ret = invt_read_node_cfg("", uCfg, nodeInfo->modCount, &size);
    if (!ret) {

        /* serialize node config */
        ret = json_serialize_node_cfg(&json, uCfg, nodeInfo->modCount);
        if (ret != JSON_ENCODING_OK) {
            report_failure(response, ret,
                            "Failed serializing node config.");
            goto completed;
        }
        respCode = RESP_CODE_SUCCESS;

    } else {
        report_failure(response, ret,
                        "Failed while fetching node config.");
        goto completed;
    }

    /* Send response */
    if (json) {
        ulfius_set_json_body_response(response, respCode, json);
    } else {
        ulfius_set_empty_body_response(response, RESP_CODE_SERVER_FAILURE);
    }

    completed:
    /* Free memory */
    if (nodeInfo) {
        invt_free_node_cfg(uCfg, nodeInfo->modCount);
        usys_free(nodeInfo);
        nodeInfo = NULL;
    }
    return U_CALLBACK_CONTINUE;
}

/**
 * @fn      int web_service_cb_get_node_info(const URequest*, UResponse*, void*)
 * @brief   Callback function for reading node info.It reads node info and
 *          creates a json body for response.
 *
 * @param   request
 * @param   response
 * @param   epConfig
 * @return  U_CALLBACK_CONTINUE which is 0
 */
static int web_service_cb_get_node_info(const URequest *request,
                UResponse *response, void *epConfig) {
    JsonObj *json = NULL;
    unsigned int respCode = RESP_CODE_SERVER_FAILURE;
    int ret = STATUS_NOK;
    uint16_t size = 0;
    usys_log_trace("NodeD:: Received a get node info request.");

    /* Allocate memory */
    NodeInfo *nodeInfo = usys_zmalloc(sizeof(NodeInfo));
    if (!nodeInfo) {
        usys_log_error("Web Service Failed to allocate memory. Error %s",
                        usys_error(errno));
        report_memory_failure(response, errno);
        goto completed;
    }

    /* Reads node info */
    ret = invt_read_node_info("", nodeInfo, &size);
    if (!ret) {

        ret = json_serialize_node_info(&json, nodeInfo);
        /* if every thing id ok set code to success */
        if (ret != JSON_ENCODING_OK) {
            report_failure(response, ret, "Failed serializing node info.");
            goto completed;
        }
        respCode = RESP_CODE_SUCCESS;

    } else {
        usys_log_error("Web Service Failed to read node info."
                        " Error Code %d",
                        ret);
        report_failure(response, ret, "Failed while fetching node info.");
        goto completed;
    }

    /* Send response */
    if (json) {
        ulfius_set_json_body_response(response, respCode, json);
    } else {
        ulfius_set_empty_body_response(response, RESP_CODE_SERVER_FAILURE);
    }

    completed:
    /* Free memory */
    if (nodeInfo) {
        usys_free(nodeInfo);
        nodeInfo = NULL;
    }

    return U_CALLBACK_CONTINUE;
}

/**
 * @fn      int web_service_cb_get_module_cfg(const URequest*, UResponse*, void*)
 * @brief    HTTP callback used by REST framework on module config request.
 *          This function reads the module config from the inventory db.
 *
 * @param   request
 * @param   response
 * @param   epConfig
 * @return  U_CALLBACK_CONTINUE is returned to REST framework.
 */
static int web_service_cb_get_module_cfg(const URequest *request,
                UResponse *response, void *epConfig) {
    JsonObj *json = NULL;
    unsigned int respCode = RESP_CODE_SUCCESS;
    int ret = STATUS_NOK;
    uint16_t size = 0;
    ModuleCfg *mCfg = NULL;
    ModuleInfo *mInfo = NULL;

    char *moduleId = (char*)u_map_get(request->map_url, UUID);
    if (!moduleId) {
        report_failure_with_response_code(response, RESP_CODE_INVALID_REQUEST,
                        RESP_CODE_INVALID_REQUEST,
                        "no module UUID present");
        goto completed;
    }
    usys_log_trace("NodeD:: Received a get module config request for UUID %s.",
                    moduleId);

    /* Allocate memory for Module Info */
    mInfo = usys_zmalloc(sizeof(ModuleInfo));
    if (!mInfo) {
        usys_log_error("Web Service Failed to allocate memory for module info."
                        "Error %s",
                        usys_error(errno));
        report_memory_failure(response, errno);
        goto completed;
    }

    /* read module info */
    ret = invt_read_module_info(moduleId, mInfo, &size);
    if (ret) {
        /* Module info failure */
        usys_log_error("Web Service Failed to read module info for %s."
                        " Error Code %d",
                        moduleId, ret);
        report_failure(response, ret,
                        "Failed while fetching module info prior to"
                        " module config.");
        goto completed;
    }

    /* Allocate memory for module config */
    mCfg = invt_alloc_module_cfg(mInfo->devCount);
    if (mCfg) {
        /*  Read Module config */
        ret = invt_read_module_cfg(moduleId, mCfg, mInfo->devCount, &size);
        if (!ret) {
            ret = json_serialize_module_cfg(&json, mCfg, mInfo->devCount);
            if (ret != JSON_ENCODING_OK) {
                report_failure(response, ret,
                                "Failed serializing module config.");
                goto completed;
            }
        } else {
            usys_log_error("Web Service Failed to read module config."
                            " Error Code %d",
                            ret);
            report_failure(response, ret,
                            "Failed while fetching module config");
            goto completed;
        }

    } else {
        usys_log_error("Web Service Failed to allocate memory for module"
                        "config. Error %s",
                        usys_error(errno));
        report_memory_failure(response, errno);
        goto completed;
    }

    /* Send response */
    if (json) {
        ulfius_set_json_body_response(response, respCode, json);
    } else {
        ulfius_set_empty_body_response(response, RESP_CODE_SERVER_FAILURE);
    }

    completed:
    /* Free memory */
    if (mInfo) {
        invt_free_module_cfg(mCfg, mInfo->devCount);
        mCfg = NULL;
        usys_free(mInfo);
        mInfo = NULL;
    }

    return U_CALLBACK_CONTINUE;
}

/**
 * @fn      int web_service_cb_get_module_info(const URequest*, UResponse*,
 *          void*)
 * @brief   HTTP callback used by REST framework on module info request.
 *          This function reads the module information from the inventory db.
 *
 * @param request
 * @param response
 * @param epConfig
 * @return  U_CALLBACK_CONTINUE is returned to REST framework.
 */
static int web_service_cb_get_module_info(const URequest *request,
                UResponse *response, void *epConfig) {
    JsonObj *json = NULL;
    uint16_t size = 0;
    unsigned int respCode = RESP_CODE_SUCCESS;
    int ret = STATUS_NOK;

    char *moduleId = (char*) u_map_get(request->map_url, UUID);
    if (!moduleId) {
        report_failure_with_response_code(response, RESP_CODE_INVALID_REQUEST,
                        RESP_CODE_INVALID_REQUEST,
                        "no module UUID present");
        goto completed;
    }
    usys_log_trace("NodeD:: Received a get module info request for UUID %s.",
                    moduleId);

    /* Allocate memory for Module Info */
    ModuleInfo *mInfo = usys_zmalloc(sizeof(ModuleInfo));
    if (!mInfo) {
        usys_log_error("Web Service Failed to allocate memory for module info."
                        "Error %s",
                        usys_error(errno));
        report_memory_failure(response, errno);
        goto completed;
    }

    /* Read Module info */
    ret = invt_read_module_info(moduleId, mInfo, &size);
    if (!ret) {
        ret = json_serialize_module_info(&json, mInfo);
        if (ret != JSON_ENCODING_OK) {
            report_failure(response, ret, "Failed serializing module info.");
            goto completed;
        }
    } else {
        usys_log_error("Web Service Failed to read module info for %s."
                        " Error Code %d",
                        moduleId, ret);
        report_failure(response, ret, "Failed while fetching module info");
        goto completed;
    }

    /* Send response */
    if (json) {
        ulfius_set_json_body_response(response, respCode, json);
    } else {
        ulfius_set_empty_body_response(response, RESP_CODE_SERVER_FAILURE);
    }

    completed:
    /* Free memory */
    if (mInfo) {
        usys_free(mInfo);
        mInfo = NULL;
    }

    return U_CALLBACK_CONTINUE;
}

/**
 * @fn      DevObj prepare_object_for_request*(UResponse*, const char*,
 *          const char*, const char*, int*, const char*, const char*, void**,
 *          int*, bool)
 * @brief   This function creates a device object we need to access and set
 *          the property index to appropriate value of property.
 *
 * @param   response
 * @param   devName
 * @param   devDesc
 * @param   moduleId
 * @param   propId
 * @param   devType
 * @param   propName
 * @param   dataMem
 * @param   dataType
 * @param   isGetReq
 * @return  On Success, return the DeviceObject we are trying to access.
 *          On failure, NULL.
 */
DevObj *prepare_object_for_request(UResponse *response, const char *devName,
                const char *devDesc, const char *moduleId,
                int *propId, const char *devType,
                const char *propName, void **dataMem,
                int *dataType, bool isGetReq) {
    Property *prop = NULL;
    /*  Identify device */
    DevObj *obj = usys_zmalloc(sizeof(DevObj));
    if (obj) {
        usys_strcpy(obj->name, devName);
        usys_strcpy(obj->desc, devDesc);
        usys_strcpy(obj->modUuid, moduleId);
        obj->type = atoi(devType);
    } else {
        return obj;
    }

    /* Identify the property we have to work on */
    uint16_t pCount = 0;
    int pIdx = -1;
    void *data = NULL;

    /* read property count */
    ldgr_read_prop_count(obj, &pCount);
    if (pCount == 0) {
        usys_free(obj);
        obj = NULL;
        return obj;
    }

    prop = usys_zmalloc(sizeof(Property) * pCount);
    if (prop) {
        int ret = ldgr_read_prop(obj, prop);
        if (ret) {
            usys_free(prop);
            usys_free(obj);
            return NULL;
        }
        for (int iter = 0; iter < pCount; iter++) {
            if (!usys_strcasecmp(prop[iter].name, propName)) {
                pIdx = iter;
                *dataType = prop[iter].dataType;
                break;
            }
        }

        if (pIdx == -1) {
            report_failure_with_response_code(response,
                            RESP_CODE_RESOURCE_NOT_FOUND,
                            RESP_CODE_RESOURCE_NOT_FOUND,
                            "no such property found.");
            usys_free(obj);
            usys_free(prop);
            obj = NULL;
            return obj;
        }
    }

    if (isGetReq) {
        /* Allocate memory based on type of property data
         * This is required in case of get request Only*/
        uint8_t dataSize = get_sizeof(*dataType);
        data = usys_zmalloc(dataSize);
        if (!data) {
            report_memory_failure(response, errno);
            usys_free(obj);
            usys_free(prop);
            obj = NULL;
            return obj;
        }
        *dataMem = data;
    }

    *propId = pIdx;
    usys_free(prop);
    return obj;
}

/**
 * @fn      int web_service_cb_put_dev_property(const URequest*, UResponse*,
 *           void*)
 * @brief   Writes the data provided in body to the appropriate  property of
 *          the device requested.
 *
 * @param   request
 * @param   response
 * @param   epConfig
 * @return  U_CALLBACK_CONTINUE is returned to REST framework.
 */
static int web_service_cb_put_dev_property(const URequest *request,
                UResponse *response,
                void *epConfig) {
    unsigned int respCode = RESP_CODE_SERVER_FAILURE;
    int ret = STATUS_NOK;
    void *data = NULL;
    int pIdx = 0;
    int dataType = 0;
    DevObj *obj = NULL;
    usys_log_trace("NodeD:: Received a read request to device property.");

    JsonObj *json = ulfius_get_json_body_request(request, NULL);

    char *moduleId = (char*) u_map_get(request->map_url, UUID);
    if (!moduleId) {
        report_failure_with_response_code(response, RESP_CODE_INVALID_REQUEST,
                        RESP_CODE_INVALID_REQUEST,
                        "no module UUID present");
        goto completed;
    }
    usys_log_trace("NodeD:: Received a get module info request for UUID %s.",
                    moduleId);

    const char *devType = u_map_get(request->map_url, DEVTYPE);
    const char *devName = u_map_get(request->map_url, DEVNAME);
    const char *devDesc = u_map_get(request->map_url, DEVDESC);
    const char *propName = u_map_get(request->map_url, PROPNAME);

    usys_log_trace("NodeD:: Received a get device property data request "
                    "for UUID %s .",
                    moduleId);

    if (!((devType) && (devName) && (devDesc) && (propName))) {
        report_failure_with_response_code(response, RESP_CODE_INVALID_REQUEST,
                        RESP_CODE_INVALID_REQUEST,
                        "missing info in request");
        goto completed;
    }

    /* Deserialize data */
    ret = json_deserialize_sensor_data(json, &devName, &devDesc, &dataType,
                    &data);
    if (ret != JSON_DECODING_OK) {
        report_failure(response, ret, "failed to decode json request");
        goto completed;
    }

    obj = prepare_object_for_request(response, devName, devDesc,
                    moduleId, &pIdx,
                    devType, propName, &data, &dataType, false);
    if (!obj) {
        report_failure(response, ret,
                        "failed to prepare read request to ledger.");
        goto completed;
    }

    /* Read data */
    ret = ldgr_write(obj, &pIdx, data);
    if (ret) {
        report_failure(response, ret, "failed to update device property.");
        goto completed;
    } else {
        respCode = RESP_CODE_SUCCESS;
    }

    /* Send response */
    ulfius_set_empty_body_response(response, respCode);

    completed:
    usys_free(obj);
    usys_free(data);

    return U_CALLBACK_CONTINUE;
}

/**
 * @fn      int web_service_cb_get_dev_property(const URequest*, UResponse*, void*)
 * @brief   Reads the appropriate property of the sensor requested by client.
 *          Info related to the sensor is provided in the URL parameters.
 *
 * @param request
 * @param response
 * @param epConfig
 * @return  U_CALLBACK_CONTINUE is returned to REST framework.
 */
static int web_service_cb_get_dev_property(const URequest *request,
                UResponse *response,
                void *epConfig) {
    JsonObj *json = NULL;
    unsigned int respCode = RESP_CODE_SUCCESS;
    int ret = STATUS_NOK;
    void *data = NULL;
    int pIdx = 0;
    int dataType = 0;
    DevObj *obj = NULL;
    char *moduleId = (char*) u_map_get(request->map_url, UUID);
    if (!moduleId) {
        report_failure_with_response_code(response, RESP_CODE_INVALID_REQUEST,
                        RESP_CODE_INVALID_REQUEST,
                        "no module UUID present");
        goto completed;
    }
    usys_log_trace("NodeD:: Received a get device property read request"
                    " for UUID %s.",
                    moduleId);

    const char *devType = u_map_get(request->map_url, DEVTYPE);
    const char *devName = u_map_get(request->map_url, DEVNAME);
    const char *devDesc = u_map_get(request->map_url, DEVDESC);
    const char *propName = u_map_get(request->map_url, PROPNAME);

    usys_log_trace("NodeD:: Received a get module manufacturing data request "
                    "for UUID %s .",
                    moduleId);

    if (!((devType) && (devName) && (devDesc) && (propName))) {
        report_failure_with_response_code(response, RESP_CODE_INVALID_REQUEST,
                        RESP_CODE_INVALID_REQUEST,
                        "missing info in request");
        goto completed;
    }

    obj = prepare_object_for_request(response, devName, devDesc, moduleId,
                    &pIdx,devType, propName, &data, &dataType, true);
    if (!obj) {
        report_failure(response, ret,
                        "failed to prepare read request to ledger.");
        goto completed;
    }

    /* Read data */
    ret = ldgr_read(obj, &pIdx, data);
    if (ret) {
        report_failure(response, ret, "failed to read device property.");
        goto completed;
    } else {
        ret = json_serialize_sensor_data(&json, devName, devDesc, dataType,
                        data);
        if (ret != JSON_ENCODING_OK) {
            report_failure(response, ret,
                            "failed to serialize device property response.");
            goto completed;
        }
    }

    /* Send response */
    if (json) {
        ulfius_set_json_body_response(response, respCode, json);
    } else {
        ulfius_set_empty_body_response(response, RESP_CODE_SERVER_FAILURE);
    }

    completed:
    usys_free(obj);
    usys_free(data);

    return U_CALLBACK_CONTINUE;
}


/**
 * @fn      int web_service_enable_alert(UResponse*, int, DevObj*)
 * @brief   Register callback and enable alerts on device property
 *
 * @param   response
 * @param   pIdx
 * @param   obj
 * @return  On success 0
 *          On failure -1
 */
static int  web_service_enable_alert(UResponse *response, int pIdx,
                DevObj* obj) {
    int ret = 0;

    /* Register callback */
    ret = ldgr_reg_app_cb(obj, &pIdx, &web_service_alert_cb);
    if (ret) {
        report_failure(response, ret, "failed to register alert callback.");
        ret = -1;
    }

    /* Enable alert */
    ret = ldgr_enable_irq(obj, &pIdx, NULL);
    if (ret) {
        report_failure(response, ret, "failed to enable alert on "
                        "device property.");
        ret = -1;
    }

    return ret;
}

/**
 * @fn      int web_service_disable_alert(UResponse*, int, DevObj*)
 * @brief   de-register callback and enable alerts on device property
 *
 * @param   response
 * @param   pIdx
 * @param   obj
 * @return  On success 0
 *          On failure -1
 */
static int web_service_disable_alert(UResponse *response, int pIdx, DevObj* obj) {
    int ret = 0;

    /* De-register callback */
    ret = ldgr_dereg_app_cb(obj, &pIdx, &web_service_alert_cb);
    if (ret) {
        report_failure(response, ret, "failed to register alert callback.");
        ret = -1;
    }

    /* Disable alert */
    ret = ldgr_disable_irq(obj, &pIdx, NULL);
    if (ret) {
        report_failure(response, ret, "failed to enable alert on "
                        "device property.");
        ret = -1;
    }

    return ret;
}

/**
 * @fn      int web_service_cb_put_dev_alert_state(const URequest*,
 *          UResponse*, void*)
 * @brief   Enable/Disable alert for the device for the property mentioned
 *          in query.
 *
 * @param   request
 * @param   response
 * @param   epConfig
 * @return  U_CALLBACK_CONTINUE is returned to REST framework.
 */
static int web_service_cb_put_dev_alert_state(const URequest *request,
                UResponse *response,
                void *epConfig) {
    unsigned int respCode = RESP_CODE_SERVER_FAILURE;
    int ret = STATUS_NOK;
    void *data = NULL;
    int pIdx = 0;
    int dataType = 0;
    DevObj *obj = NULL;
    usys_log_trace("NodeD:: Received a enable/disable alert request.");

    JsonObj *json = ulfius_get_json_body_request(request, NULL);

    char *moduleId = (char*) u_map_get(request->map_url, UUID);
    if (!moduleId) {
        report_failure_with_response_code(response, RESP_CODE_INVALID_REQUEST,
                        RESP_CODE_INVALID_REQUEST,
                        "no module UUID present");
        goto completed;
    }
    usys_log_trace("NodeD:: Received a enable/disable alert request for UUID %s.",
                    moduleId);

    const char *devType = u_map_get(request->map_url, DEVTYPE);
    const char *devName = u_map_get(request->map_url, DEVNAME);
    const char *devDesc = u_map_get(request->map_url, DEVDESC);
    const char *propName = u_map_get(request->map_url, PROPNAME);
    const char *state = u_map_get(request->map_url, ALERTSTATE);

    usys_log_trace("NodeD:: Received a get device property data request "
                    "for UUID %s .",
                    moduleId);

    if (!((devType) && (devName) && (devDesc) && (propName) && (state))) {
        report_failure_with_response_code(response, RESP_CODE_INVALID_REQUEST,
                        RESP_CODE_INVALID_REQUEST,
                        "missing info in request");
        goto completed;
    }

//    /* Deserialize data */
//    ret = json_deserialize_sensor_data(json, &devName, &devDesc, &dataType,
//                    &data);
//    if (ret != JSON_DECODING_OK) {
//        report_failure(response, ret, "failed to decode json request");
//        goto completed;
//    }

    obj = prepare_object_for_request(response, devName, devDesc,
                    moduleId, &pIdx,
                    devType, propName, &data, &dataType, false);
    if (!obj) {
        report_failure(response, ret,
                        "failed to prepare read request to ledger.");
        goto completed;
    }

    if (usys_strcasecmp(state, ENABLE)==0) {
        ret = web_service_enable_alert(response, pIdx, obj);
    } else {
        ret = web_service_disable_alert(response, pIdx, obj);
    }

    if (ret) {
        goto completed;
    } else {
        respCode = RESP_CODE_SUCCESS;
    }

    /* Send response */
    ulfius_set_empty_body_response(response, respCode);

    completed:
    usys_free(obj);
    usys_free(data);

    return U_CALLBACK_CONTINUE;
}

/**
 * @fn      int field_name_to_id(const char*, uint16_t*)
 * @brief   Translates the URL parameter into the field Id
 *          for inventory database.
 *
 * @param   fieldName
 * @param   fieldId
 * @return  On success STATUS_OK
 *          On failure STATUS_NOK
 */
int field_name_to_id(const char *fieldName, uint16_t *fieldId) {
    int ret = STATUS_NOK;

    if (!usys_strcmp("factorycalibration", fieldName)) {
        *fieldId = FIELD_ID_FACT_CALIB;
        ret = STATUS_OK;
    }

    if (!usys_strcmp("usercalibration", fieldName)) {
        *fieldId = FIELD_ID_USER_CALIB;
        ret = STATUS_OK;
    }

    if (!usys_strcmp("factoryconfig", fieldName)) {
        *fieldId = FIELD_ID_FACT_CFG;
        ret = STATUS_OK;
    }

    if (!usys_strcmp("userconfig", fieldName)) {
        *fieldId = FIELD_ID_USER_CFG;
        ret = STATUS_OK;
    }

    if (!usys_strcmp("bootstrapcerts", fieldName)) {
        *fieldId = FIELD_ID_BS_CERTS;
        ret = STATUS_OK;
    }

    if (!usys_strcmp("cloudcerts", fieldName)) {
        *fieldId = FIELD_ID_CLOUD_CERTS;
        ret = STATUS_OK;
    }

    return ret;
}

/**
 * @fn      int web_service_cb_get_module_mfg(const URequest*, UResponse*, void*)
 * @brief   Read manufacturing data for the module.
 *
 * @param   request
 * @param   response
 * @param   epConfig
 * @return  U_CALLBACK_CONTINUE is returned to REST framework.
 */
static int web_service_cb_get_module_mfg(const URequest *request,
                UResponse *response, void *epConfig) {
    JsonObj *json = NULL;
    int ret = STATUS_NOK;
    uint16_t size = 0;
    uint16_t fieldId = 0;
    char *data = NULL;
    char *moduleId = (char*) u_map_get(request->map_url, UUID);
    if (!moduleId) {
        report_failure_with_response_code(response, RESP_CODE_INVALID_REQUEST,
                        RESP_CODE_INVALID_REQUEST,
                        "no module UUID present");
        goto completed;
    }
    usys_log_trace("NodeD:: Received a get module info request for UUID %s.",
                    moduleId);

    const char *fieldName = u_map_get(request->map_url, MFGDATA);
    if (!fieldName) {
        report_failure_with_response_code(response, RESP_CODE_INVALID_REQUEST,
                        RESP_CODE_INVALID_REQUEST,
                        "no mfg data name present");
        goto completed;
    }
    usys_log_trace("NodeD:: Manufacturing data info request for %s.",
                    fieldName);

    ret = field_name_to_id(fieldName, &fieldId);
    if (ret) {
        report_failure(response, ret,
                        "data name provided is not matching "
                        "to any field.");
        goto completed;
    }

    /* Read data from request */
    ret = invt_read_payload_for_field_id(moduleId, (void **)&data, fieldId,
                    &size);
    if (ret) {
        report_failure(response, ret, "failed to read data.");
        goto completed;
    } else {
        ulfius_set_binary_body_response(response, RESP_CODE_SUCCESS, data,
                        size);
    }

    completed:
    usys_free(data);

    return U_CALLBACK_CONTINUE;
}

/**
 * @fn      int web_service_cb_put_module_mfg(const URequest*, UResponse*, void*)
 * @brief   Update module manufacturing data.
 *
 * @param   request
 * @param   response
 * @param   epConfig
 * @return  U_CALLBACK_CONTINUE is returned to REST framework.
 */
static int web_service_cb_put_module_mfg(const URequest *request,
                UResponse *response, void *epConfig) {
    int ret = STATUS_NOK;
    int size = 0;
    char *data = NULL;
    uint16_t fieldId = 0;
    char *moduleId = (char*) u_map_get(request->map_url, UUID);
    if (!moduleId) {
        report_failure_with_response_code(response, RESP_CODE_INVALID_REQUEST,
                        RESP_CODE_INVALID_REQUEST,
                        "no module UUID present");
        goto completed;
    }
    usys_log_trace("NodeD:: Received a get module info request for UUID %s.",
                    moduleId);

    const char *fieldName = u_map_get(request->map_url, MFGDATA);
    if (!fieldName) {
        report_failure_with_response_code(response, RESP_CODE_INVALID_REQUEST,
                        RESP_CODE_INVALID_REQUEST,
                        "no mfg data name present");
        goto completed;
    }
    usys_log_trace("NodeD:: Manufacturing data info request for %s.",
                    fieldName);

    ret = field_name_to_id(fieldName, &fieldId);
    if (ret) {
        report_failure(response, ret,
                        "data name provided is not matching "
                        "to any field.");
        goto completed;
    }

    /* Check the size limit */
    if (request->binary_body_length > SCH_MAX_PAYLOAD_SIZE) {
        report_failure_with_response_code(response, RESP_CODE_INVALID_REQUEST,
                        ERR_NODED_EXCEED_MAX_SIZE,
                        "Payload exceeds max payload length.");
        goto completed;
    }

    /* Write data from request */
    ret = invt_update_payload(moduleId, request->binary_body, fieldId,
                    request->binary_body_length);
    if (ret) {
        report_failure(response, ret, "failed to update data.");
        goto completed;
    } else {
        ulfius_set_empty_body_response(response, RESP_CODE_SUCCESS);
    }

    completed:
    return U_CALLBACK_CONTINUE;
}

/**
 * @fn      void web_service_add_end_point(char*, char*, void*, HttpCb)
 * @brief   Wrapper function on adding endpoint to REST framework. This
 *          also populates struct for endPoint discovery which can then
 *          be used for listing endpoints in later stages.
 *
 * @param   method
 * @param   endPoint
 * @param   config
 * @param   cb
 */
static void web_service_add_end_point(char *method, char *endPoint,
                void *config, HttpCb cb) {
    ulfius_add_endpoint_by_val(&serverInst, method, endPoint, NULL, 0, cb,
                    config);
    usys_strcpy(gApi[endPointCount].method, method);
    usys_strcpy(gApi[endPointCount].endPoint, endPoint);
    usys_log_trace("Added api[%d] Method %s Endpoint: %s.", endPointCount,
                    "Get", endPoint);
    endPointCount++;
}

/**
 * @fn      void web_service_add_device_based_endpoint(int, void*, DevObj*)
 * @brief   Add REST endpoints for device config reading and writing.
 *
 * @param perm
 * @param config
 * @param devEp
 */
static void web_service_add_device_based_endpoint() {
    /* Write permissions */
    web_service_add_end_point("PUT", API_RES_EP("deviceconfig"), NULL,
                    web_service_cb_put_dev_property);

    /* Read permissions */
    web_service_add_end_point("GET", API_RES_EP("deviceconfig"), NULL,
                    web_service_cb_get_dev_property);

    /* Enable alerts */
    web_service_add_end_point("PUT", API_RES_EP("alertstate"), NULL,
                    web_service_cb_put_dev_alert_state);

}
/**
 * @fn      void web_service_add_discover_endpoints()
 * @brief   Add REST endpoints for endpoint discovery.
 *
 */
static void web_service_add_discover_endpoints() {
    web_service_add_end_point("GET", API_RES_EP("discover"), NULL,
                    web_service_cb_discover_api);
}

/**
 * @fn      void web_service_add_node_endpoints()
 * @brief   Add REST endpoints for node info reading.
 *
 */
void web_service_add_node_endpoints() {
    web_service_add_end_point("GET", API_RES_EP("nodeinfo"), NULL,
                    web_service_cb_get_node_info);
    web_service_add_end_point("GET", API_RES_EP("nodeconfig"), NULL,
                    web_service_cb_get_node_cfg);
}

/**
 * @fn      void web_service_add_module_endpoints()
 * @brief   Add REST endpoints for module info reading.
 *
 */
void web_service_add_module_endpoints() {
    web_service_add_end_point("GET", API_RES_EP("moduleinfo"), NULL,
                    web_service_cb_get_module_info);
    web_service_add_end_point("GET", API_RES_EP("moduleconfig"), NULL,
                    web_service_cb_get_module_cfg);
}

/**
 * @fn      void web_service_add_mfg_data_endpoints()
 * @brief   Add REST endpoints for manufacturing data read and write.
 *
 */
void web_service_add_mfg_data_endpoints() {
    web_service_add_end_point("GET", API_RES_EP("mfg"), NULL,
                    web_service_cb_get_module_mfg);
    web_service_add_end_point("PUT", API_RES_EP("mfg"), NULL,
                    web_service_cb_put_module_mfg);
}

/**
 * @fn      void setup_web_service_endpoints(UInst*, void*)
 * @brief   Add default endpoint and endpont for ping
 *
 * @param   instance
 * @param   config
 */
static void setup_web_service_endpoints(UInst *instance, void *config) {

    /* Ping */
    web_service_add_end_point("GET", API_RES_EP("ping"), NULL,
                    web_service_cb_ping);

    /* default endpoint. */
    ulfius_set_default_endpoint(instance, &web_service_cb_default, NULL);
}

/**
 * @fn      int start_framework(UInst*)
 * @brief   Initializes the REST server framework
 *
 * @param   instance
 * @return  On success STATUS_OK
 *          On failure STATUS_NOK
 */
static int start_framework(UInst *instance) {
    int ret;

    ret = ulfius_start_framework(instance);
    if (ret != U_OK) {
        usys_log_error("Error starting the web_service.");

        /* clean up. */
        ulfius_stop_framework(instance); /* don't think need this. XXX */
        ulfius_clean_instance(instance);

        return STATUS_NOK;
    }

    return STATUS_OK;
}

/**
 * @fn      int init_framework(UInst*, int)
 * @brief   Initializes the REST server framework
 *
 * @param   inst
 * @return  On success STATUS_OK
 *          On failure STATUS_NOK
 */
static int init_framework(UInst *inst) {

    int port;

<<<<<<< HEAD
    port = usys_find_service_port(SERVICE_NAME);
=======
    port = find_service_port(SERVICE_NAME);
>>>>>>> ed21058a
    if (port == 0) {
        usys_log_error("Unable to find %s in the service db",
                       SERVICE_NAME);
        return STATUS_NOK;
    }

    if (ulfius_init_instance(inst, port, NULL, NULL) != U_OK) {
        usys_log_error("Error initializing instance for websocket"
                       " remote port %d", port);
        return STATUS_NOK;
    }

    /* Set few params. */
    u_map_put(inst->default_headers, "Access-Control-Allow-Origin", "*");

    return STATUS_OK;
}

/**
 * @fn      int web_service_start()
 * @brief   Add API endpoints and start the REST HTTP server
 *
 * @return  On success STATUS_OK
 *          On failure STATUS_NOK
 */
int web_service_start() {
    /* setup endpoints and methods callback. */
    setup_web_service_endpoints(&serverInst, NULL);

    web_service_add_node_endpoints();

    web_service_add_module_endpoints();

    web_service_add_device_based_endpoint();

    web_service_add_mfg_data_endpoints();

    web_service_add_discover_endpoints();

    /* open connection for web_services */
    if (start_framework(&serverInst)) {
        usys_log_error("Failed to start web_services");
        return STATUS_NOK;
    }

    usys_log_info("Webservice on client port: %d started.",
<<<<<<< HEAD
                  usys_find_service_port(SERVICE_NAME));
=======
                  find_service_port(SERVICE_NAME));
>>>>>>> ed21058a

    return STATUS_OK;
}

/**
 * @fn      int web_service_start()
 * @brief   Initializes the ulfius framework for REST server.
 *
 * @return  On success STATUS_OK
 *          On failure STATUS_NOK
 */
int web_service_init(char *notifServer) {
    /* Notification server */
    usys_strcpy(gNotifServer, notifServer);
    usys_log_info("Added notification server  %s", gNotifServer);

    /* Initialize the web_services framework. */
    if (init_framework(&serverInst) != STATUS_OK) {
        usys_log_error("Error initializing web_service framework");
        return STATUS_NOK;
    }
    return STATUS_OK;
}<|MERGE_RESOLUTION|>--- conflicted
+++ resolved
@@ -1437,11 +1437,7 @@
 
     int port;
 
-<<<<<<< HEAD
     port = usys_find_service_port(SERVICE_NAME);
-=======
-    port = find_service_port(SERVICE_NAME);
->>>>>>> ed21058a
     if (port == 0) {
         usys_log_error("Unable to find %s in the service db",
                        SERVICE_NAME);
@@ -1488,11 +1484,7 @@
     }
 
     usys_log_info("Webservice on client port: %d started.",
-<<<<<<< HEAD
                   usys_find_service_port(SERVICE_NAME));
-=======
-                  find_service_port(SERVICE_NAME));
->>>>>>> ed21058a
 
     return STATUS_OK;
 }
