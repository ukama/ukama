--- conflicted
+++ resolved
@@ -186,11 +186,8 @@
 		exit(1);
 	}
 
-<<<<<<< HEAD
+
     config->nodedPort = usys_find_service_port("node");
-=======
-    config->nodedPort = find_noded_service_port();
->>>>>>> ed21058a
     if (config->nodedPort == 0) {
         log_error("Error getting noded port from service db");
         exit(1);
