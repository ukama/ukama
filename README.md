--- conflicted
+++ resolved
@@ -4,26 +4,6 @@
 
 <img width="571" alt="Screenshot 2021-12-23 at 5 17 34 PM" src="https://user-images.githubusercontent.com/61826215/147475970-054a9f33-dd46-4d47-b96c-5f9a097b252f.png">
 
-<<<<<<< HEAD
-The repository supports dev container. To start working clone the repo and reopen it in VS Remote Container  
-
-[![VS Code Container](https://img.shields.io/static/v1?label=VS+Code&message=Container&logo=visualstudiocode&color=007ACC&logoColor=007ACC&labelColor=2C2C32)](https://open.vscode.dev/microsoft/vscode)
-
-Otherwise:
-
-* Clone repository `git clone https://github.com/ukama/ukama-bff.git`
-* `yarn install` in directory
-* `yarn dev` to spin up server in development
-=======
-
-
-## How to try
-
-Clone: `https://github.com/ukama/ukama-bff.git`
-
-After cloning run below command:
-
-    yarn 
 
 
 ## Project Folder Structure
@@ -50,26 +30,36 @@
     ├── tsconfig.json           # typescript configrations and Rules.
     └── package.json            # Include app metadata, dependencies and scripts.
 
-## Scripts
+## Contribute
 
-    yarn lint
+### Dev Container
+The repository supports [dev container](https://code.visualstudio.com/docs/remote/containers). To start working, clone the repo and reopen it in VS Remote Container. Mase user you have [Remote Development extenstion installed](https://aka.ms/vscode-remote/download/extension)
+
+[![VS Code Container](https://img.shields.io/static/v1?label=VS+Code&message=Container&logo=visualstudiocode&color=007ACC&logoColor=007ACC&labelColor=2C2C32)](https://open.vscode.dev/microsoft/vscode)
+
+
+### Otherwise
+
+Clone repository `git clone https://github.com/ukama/ukama-bff.git` and run `yarn`
+
+### Scripts 
+    `yarn lint`
 
 This script will tell all linting issues.
 
-    yarn dev
+    `yarn dev`
 
 This script will start the project in development.
 
-    yarn build
+    `yarn build`
 
 This script will build the project.
 
-    yarn test
+    `yarn test`
 
 This script will run unit tests.
 
 
-    yarn start
+    `yarn start`
 
 This script will start the project in production.
->>>>>>> a53d709a
