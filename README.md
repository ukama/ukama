# NodeD Service

NodeD service is to manage and support HW devices.

<<<<<<< HEAD
##Architecture Diagram
=======
## Architecture Diagram
>>>>>>> cac0a7ab
NodeD is divided into few logical blocks based on thier operations.
* Inventory

> Handles the manufacturing data related operations like creating invenrory database for modules, storing and retriving data from inventory database.<br>
Data stored in inventory data base is description of the hardware it's present on listingout sensors available of module,
it's manufacturing dates etc. Apart from Harware information it also stores configurations and certficates used by software to perform day to day operations.


* Ledger

> Handles sensor configurations such as updating behavior, reading status, enabling alerts, disabling alerts etc.

* Comm

> Provide a REST API based inetrface for other application to access and update harware status and certificates

![NodeD](docs/NodeD.jpg)

<<<<<<< HEAD
##Building
Preffered build method is to use UkamaOS build.
=======
## Building
Preferred build method is to use UkamaOS build.

>>>>>>> cac0a7ab
```
make
```

## Testing

#### Preparing setup

**Mocking SysFileSystem**

For testing purpose we can mock our sysfs under /tmp/sys directory using prepare_env.sh script

Example:

```
./utils/prepare_env.sh -u cnode-lte -u anode
```

**Generate Schema**

Dummy schema are provided under mfgdata/schema folder. Modification can be made to it on need basis.
If we just need to replicate these with updated serial numbers we could use ustility like genSchema.

Example:

```
./build/genSchema --n ComV1 --u UK-7001-HNODE-SA03-1102 --f mfgdata/schema/com.json --m UK-7001-COM-1102 --f mfgdata/schema/lte.json --f mfgdata/schema/mask.json
```
Could use this for more information

```
/build/genSchema --help
```

**Generate Inventory Database**

This utilty creates a inventory database for the modules you supplies as an argument to the utilty and place those under /tmp/sys directory

Example:

```
./build/genInventory --n COM --m UK-8001-COM-1102 --s mfgdata/schema/com.json -n LTE --m UK-8001-LTE-1102 --s mfgdata/schema/lte.json --n MASK -m UK-8001-MASK-1102 --s mfgdata/schema/mask.json
```

Again this could be used for more information

```
./build/genInventory --help
```

#### Run NodeD service

You can run noded service with deafult arguments but if wishes to change ineventory database or sensor related attributes
those can be provided in config files and supplied as argument to noded.

```
./build/noded
```<|MERGE_RESOLUTION|>--- conflicted
+++ resolved
@@ -2,11 +2,7 @@
 
 NodeD service is to manage and support HW devices.
 
-<<<<<<< HEAD
-##Architecture Diagram
-=======
 ## Architecture Diagram
->>>>>>> cac0a7ab
 NodeD is divided into few logical blocks based on thier operations.
 * Inventory
 
@@ -25,14 +21,9 @@
 
 ![NodeD](docs/NodeD.jpg)
 
-<<<<<<< HEAD
-##Building
-Preffered build method is to use UkamaOS build.
-=======
 ## Building
 Preferred build method is to use UkamaOS build.
 
->>>>>>> cac0a7ab
 ```
 make
 ```
@@ -90,4 +81,4 @@
 
 ```
 ./build/noded
-```+```
