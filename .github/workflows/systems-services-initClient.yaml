# THIS FILE IS GENERATED AUTOMATICALLY BY RUNNING gen-workflow.sh 
# DON'T CHANGE IT MANUALLY TO AVOID YOUR CHANGES BEING OVERWRITTEN
# USE workflow-template.yaml FOR MAKING CHANGES IN WORKFLOWS
name: build-systems-services-initClient

on:
  push:
    paths:
      - "systems/services/initClient/**"
      - ".github/workflows/systems-services-initClient.yaml"
  workflow_dispatch:

jobs:
  build:
    env:
      working-directory: systems/services/initClient

    name: build and test
    runs-on: ubuntu-latest
    steps:
    - uses: actions/checkout@v2

    - name: Dependencies
      run: |
        sudo apt-get update
        sudo add-apt-repository universe
        sudo apt-get update
        sudo apt-get install -y \
          software-properties-common \
          build-essential \
          git \
          wget \
          autoconf \
          automake \
          libtool \
          pkg-config \
          libssl-dev \
          texinfo \
          cmake \
          tcl \
          zlib1g-dev \
          texlive \
          texlive-latex-extra \
          ghostscript \
          gperf \
          gtk-doc-tools \
          libev-dev \
          bison \
          jq \
          qemu-system \
          virt-manager \
          virt-viewer \
          libvirt-daemon-system \
          libvirt-clients \
          bridge-utils \
          debootstrap \
          kpartx \
          fdisk \
          util-linux \
          gettext
<<<<<<< HEAD
=======

        # Install gettext from source
        wget http://ftp.gnu.org/gnu/gettext/gettext-0.21.tar.gz \
          && tar -xvf gettext-0.21.tar.gz \
          && cd gettext-0.21 \
          && ./configure \
          && make \
          && sudo make install \
          && cd .. \
          && rm -rf gettext-0.21.tar.gz \
          && rm -rf gettext-0.21

        # Install libtool from source
        wget http://ftpmirror.gnu.org/libtool/libtool-2.4.7.tar.gz \
          && tar -xzf libtool-2.4.7.tar.gz \
          && cd libtool-2.4.7 \
          && ./configure \
          && make \
          && sudo make install \
          && cd .. \
          && rm -rf libtool-2.4.7.tar.gz \
          && rm -rf libtool-2.4.7
>>>>>>> b001a3e7

    - name: Checkout submodules
      run: git submodule update --init --recursive

    - name: Build vendor libs
      working-directory: nodes/ukamaOS/distro/vendor
      run: make TARGET=linux

    - name: Build app
      uses: ./.github/actions/build-c
      with:
        registry-name: services/initclient
        working-directory: ${{ env.working-directory }}
        github-bot-token: ${{ secrets.UKAMA_BOT_GITHUB_TOKEN }}
        aws-secret-key: ${{ secrets.AWS_REGISTRY_SECRET_ACCESS_KEY }}
        aws-access-key: ${{ secrets.AWS_REGISTRY_ACCESS_KEY_ID }}
        build-listener: false

  release:
    name: release
    needs: [build]
    if: github.ref == 'refs/heads/main'
    runs-on: ubuntu-latest
    env:
      working-directory: systems/services/initClient
    steps:
    - uses: actions/checkout@v3

    - name: Init vars
      id: vars_step
      uses: ./.github/actions/git-vars

    - name: Update gitops
      uses: denispalnitsky/gitops-release@v9
      with:
        filename: "releases/services-helmfile.yaml"
        key: "initClientImageTag"
        value: ${{ steps.vars_step.outputs.sha-short }}
        github-token: ${{ secrets.UKAMA_BOT_GITHUB_TOKEN }}
        github-org-and-repo: "ukama/infra-as-code"
        github-user-mail: "bot@ukama.com"
        github-username: "ukama-bot"<|MERGE_RESOLUTION|>--- conflicted
+++ resolved
@@ -56,10 +56,7 @@
           debootstrap \
           kpartx \
           fdisk \
-          util-linux \
-          gettext
-<<<<<<< HEAD
-=======
+          util-linux
 
         # Install gettext from source
         wget http://ftp.gnu.org/gnu/gettext/gettext-0.21.tar.gz \
@@ -82,7 +79,6 @@
           && cd .. \
           && rm -rf libtool-2.4.7.tar.gz \
           && rm -rf libtool-2.4.7
->>>>>>> b001a3e7
 
     - name: Checkout submodules
       run: git submodule update --init --recursive
