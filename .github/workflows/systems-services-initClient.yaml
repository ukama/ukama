--- conflicted
+++ resolved
@@ -1,127 +1,118 @@
-# THIS FILE IS GENERATED AUTOMATICALLY BY RUNNING gen-workflow.sh 
+# THIS FILE IS GENERATED AUTOMATICALLY BY RUNNING gen-workflow.sh
 # DON'T CHANGE IT MANUALLY TO AVOID YOUR CHANGES BEING OVERWRITTEN
 # USE workflow-template.yaml FOR MAKING CHANGES IN WORKFLOWS
 
 name: build-systems-services-initClient
 
 on:
-  push:
-    paths:
-      - "systems/services/initClient/**"
-<<<<<<< HEAD
-      - "nodes/ukamaOS/distro/vendor/**"
-=======
->>>>>>> 50517914
-      - ".github/workflows/systems-services-initClient.yaml"
-  workflow_dispatch:
+ push:
+  paths:
+   - 'systems/services/initClient/**'
+   - 'nodes/ukamaOS/distro/vendor/**'
+   - '.github/workflows/systems-services-initClient.yaml'
+ workflow_dispatch:
 
 jobs:
-  build:
-    env:
-      working-directory: systems/services/initClient
+ build:
+  env:
+   working-directory: systems/services/initClient
 
-    name: build and test
-    runs-on: ubuntu-latest
-    steps:
-    - uses: actions/checkout@v2
+  name: build and test
+  runs-on: ubuntu-latest
+  steps:
+   - uses: actions/checkout@v2
 
-    - name: Dependencies
-      run: |
-        sudo apt-get update
-        sudo add-apt-repository universe
-        sudo apt-get update
-        sudo apt-get install -y \
-          software-properties-common \
-          build-essential \
-          git \
-          wget \
-          autoconf \
-          automake \
-          libtool \
-          pkg-config \
-          libssl-dev \
-          texinfo \
-          cmake \
-          tcl \
-          zlib1g-dev \
-          texlive \
-          texlive-latex-extra \
-          ghostscript \
-          gperf \
-          gtk-doc-tools \
-          libev-dev \
-          bison \
-          jq \
-          qemu-system \
-          virt-manager \
-          virt-viewer \
-          libvirt-daemon-system \
-          libvirt-clients \
-          bridge-utils \
-          debootstrap \
-          kpartx \
-          fdisk \
-          util-linux
-<<<<<<< HEAD
+   - name: Dependencies
+     run: |
+      sudo apt-get update
+      sudo add-apt-repository universe
+      sudo apt-get update
+      sudo apt-get install -y \
+        software-properties-common \
+        build-essential \
+        git \
+        wget \
+        autoconf \
+        automake \
+        libtool \
+        pkg-config \
+        libssl-dev \
+        texinfo \
+        cmake \
+        tcl \
+        zlib1g-dev \
+        texlive \
+        texlive-latex-extra \
+        ghostscript \
+        gperf \
+        gtk-doc-tools \
+        libev-dev \
+        bison \
+        jq \
+        qemu-system \
+        virt-manager \
+        virt-viewer \
+        libvirt-daemon-system \
+        libvirt-clients \
+        bridge-utils \
+        debootstrap \
+        kpartx \
+        fdisk \
+        util-linux
 
-        # Install gettext from source
-        wget http://ftp.gnu.org/gnu/gettext/gettext-0.21.tar.gz \
-          && tar -xvf gettext-0.21.tar.gz \
-          && cd gettext-0.21 \
-          && ./configure \
-          && make \
-          && sudo make install \
-          && cd .. \
-          && rm -rf gettext-0.21.tar.gz \
-          && rm -rf gettext-0.21
-=======
->>>>>>> 50517914
+      # Install gettext from source
+      wget http://ftp.gnu.org/gnu/gettext/gettext-0.21.tar.gz \
+        && tar -xvf gettext-0.21.tar.gz \
+        && cd gettext-0.21 \
+        && ./configure \
+        && make \
+        && sudo make install \
+        && cd .. \
+        && rm -rf gettext-0.21.tar.gz \
+        && rm -rf gettext-0.21
 
-    - name: Checkout submodules
-      run: git submodule update --init --recursive
+   - name: Checkout submodules
+     run: git submodule update --init --recursive
 
-    - name: Build vendor libs
-      working-directory: nodes/ukamaOS/distro/vendor
-      run: make TARGET=linux
+   - name: Build vendor libs
+     working-directory: nodes/ukamaOS/distro/vendor
+     run: make TARGET=linux
 
-<<<<<<< HEAD
-    - name: Build platform library
-      working-directory: ./nodes/ukamaOS/distro/platform
-      run: make TARGET=linux
+   - name: Build platform library
+     working-directory: ./nodes/ukamaOS/distro/platform
+     run: make TARGET=linux
 
-=======
->>>>>>> 50517914
-    - name: Build app
-      uses: ./.github/actions/build-c
-      with:
-        registry-name: services/initclient
-        working-directory: ${{ env.working-directory }}
-        github-bot-token: ${{ secrets.UKAMA_BOT_GITHUB_TOKEN }}
-        aws-secret-key: ${{ secrets.AWS_REGISTRY_SECRET_ACCESS_KEY }}
-        aws-access-key: ${{ secrets.AWS_REGISTRY_ACCESS_KEY_ID }}
-        build-listener: false
+   - name: Build app
+     uses: ./.github/actions/build-c
+     with:
+      registry-name: services/initclient
+      working-directory: ${{ env.working-directory }}
+      github-bot-token: ${{ secrets.UKAMA_BOT_GITHUB_TOKEN }}
+      aws-secret-key: ${{ secrets.AWS_REGISTRY_SECRET_ACCESS_KEY }}
+      aws-access-key: ${{ secrets.AWS_REGISTRY_ACCESS_KEY_ID }}
+      build-listener: false
 
-  release:
-    name: release
-    needs: [build]
-    if: github.ref == 'refs/heads/main'
-    runs-on: ubuntu-latest
-    env:
-      working-directory: systems/services/initClient
-    steps:
-    - uses: actions/checkout@v3
+ release:
+  name: release
+  needs: [build]
+  if: github.ref == 'refs/heads/main'
+  runs-on: ubuntu-latest
+  env:
+   working-directory: systems/services/initClient
+  steps:
+   - uses: actions/checkout@v3
 
-    - name: Init vars
-      id: vars_step
-      uses: ./.github/actions/git-vars
+   - name: Init vars
+     id: vars_step
+     uses: ./.github/actions/git-vars
 
-    - name: Update gitops
-      uses: denispalnitsky/gitops-release@v9
-      with:
-        filename: "releases/services-helmfile.yaml"
-        key: "initClientImageTag"
-        value: ${{ steps.vars_step.outputs.sha-short }}
-        github-token: ${{ secrets.UKAMA_BOT_GITHUB_TOKEN }}
-        github-org-and-repo: "ukama/infra-as-code"
-        github-user-mail: "bot@ukama.com"
-        github-username: "ukama-bot"+   - name: Update gitops
+     uses: denispalnitsky/gitops-release@v9
+     with:
+      filename: 'releases/services-helmfile.yaml'
+      key: 'initClientImageTag'
+      value: ${{ steps.vars_step.outputs.sha-short }}
+      github-token: ${{ secrets.UKAMA_BOT_GITHUB_TOKEN }}
+      github-org-and-repo: 'ukama/infra-as-code'
+      github-user-mail: 'bot@ukama.com'
+      github-username: 'ukama-bot'