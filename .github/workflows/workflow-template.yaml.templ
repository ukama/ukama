name: build-{{SERVICE_NAME}}
on:  
  push:   
    paths:
        - "{{SERVICE}}/**"
        - ".github/workflows/{{WORKFLOW_PATH}}.yaml"
  workflow_dispatch:

jobs:  
  build:
    env: 
      working-directory: {{SERVICE}}

    name: build and test
    runs-on: ubuntu-latest    
    steps:
    - uses: actions/checkout@v2
  
      # init vars required for tag generation
    - name: Init vars 
      id: vars_step
      run: |
          echo "::set-output name=sha_short::$(git rev-parse --short HEAD)"
          echo "##[set-output name=branch;]$(echo ${GITHUB_REF#refs/heads/})"

    - name: Set up Go
      uses: actions/setup-go@v2
      with:
        go-version: 1.18
      
    - name: Granting private modules access
      run: |
          git config --global url."https://none:${{ secrets.UKAMA_BOT_GITHUB_TOKEN }}@github.com/ukama".insteadOf "https://github.com/ukama"     
  
    - name: Build {{SERVICE}}
      env:
        BUILD_NUMBER: ${{ github.run_number }}
      run: make build
      working-directory: ${{ env.working-directory }}

    - name: Test
      run: go test -v ./... -coverprofile="coverage.out"
      working-directory: ${{ env.working-directory }}

    - name: Configure AWS credentials
      uses: aws-actions/configure-aws-credentials@v1
      with:
          aws-access-key-id: ${{ secrets.AWS_REGISTRY_ACCESS_KEY_ID }}
          aws-secret-access-key: ${{ secrets.AWS_REGISTRY_SECRET_ACCESS_KEY }}
          aws-region: us-east-1

    - name: Login to Amazon ECR
      run: | 
            aws ecr get-login-password --region us-east-1 | \
            buildah login \
              --username AWS \
              --password-stdin \
              003664043471.dkr.ecr.us-east-1.amazonaws.com

    - name: OCI build and push
      working-directory: ${{ env.working-directory }}
      env:
        REGISTRY: 003664043471.dkr.ecr.us-east-1.amazonaws.com/{{SERVICE_NAME}}
      run: |                        
            buildah bud -t $REGISTRY\:${{ steps.vars_step.outputs.sha_short }} \
                -t $REGISTRY\:${{ steps.vars_step.outputs.branch }}-${{ github.run_number }} \
                -t $REGISTRY\:latest .  && \
            buildah push $REGISTRY\:${{ steps.vars_step.outputs.branch }}-${{ github.run_number }} && \
            buildah push $REGISTRY\:${{ steps.vars_step.outputs.sha_short }} && \
            buildah push $REGISTRY\:latest 

    - name: OCI Push {{SERVICE}} test 
      working-directory: ${{ env.working-directory }}
      env:
        REGISTRY: 003664043471.dkr.ecr.us-east-1.amazonaws.com/{{SERVICE_NAME}}
      run: |                        
            buildah bud -f Int.Dockerfile -t $REGISTRY\:${{ steps.vars_step.outputs.sha_short }}-test \
                -t $REGISTRY\:${{ steps.vars_step.outputs.branch }}-${{ github.run_number }}-test \
                -t $REGISTRY\:latest-test .  && \
            buildah push $REGISTRY\:${{ steps.vars_step.outputs.branch }}-${{ github.run_number }}-test && \
            buildah push $REGISTRY\:${{ steps.vars_step.outputs.sha_short }}-test && \
            buildah push $REGISTRY\:latest-test

    - name: SonarCloud Scan
      uses: sonarsource/sonarcloud-github-action@v1.6
      env:
        GITHUB_TOKEN: ${{ secrets.UKAMA_BOT_GITHUB_TOKEN }}
        SONAR_TOKEN: ${{ secrets.SONAR_TOKEN }}
      with:
        projectBaseDir:  ${{ env.working-directory }}
        args: >
          -Dsonar.organization=ukama
          -Dsonar.projectKey=ukama_ukamaX_{{SERVICE_NAME}}
          -Dsonar.projectName=${{ env.working-directory }}
          -Dsonar.go.coverage.reportPaths=coverage.out
          -Dsonar.test.exclusions=tests/**
          -Dsonar.tests=tests/
          -Dsonar.verbose=false
          -Dsonar.sources=.
          -Dsonar.exclusions=**/*_test.go,mocks/**,pb/**,test/**
          -Dsonar.tests=.
          -Dsonar.test.inclusions=**/*_test.go
       
  lint:
    name: lint
    runs-on: ubuntu-latest
    env: 
      working-directory: {{SERVICE}}
    steps:
<<<<<<< HEAD
    - uses: actions/checkout@v2
      with:
        fetch-depth: 1
    
    - name: Set up Go
      uses: actions/setup-go@v2
      with:
        go-version: 1.18
    
    - name: Granting private modules access
      run: |
            git config --global url."https://none:${{ secrets.UKAMA_BOT_GITHUB_TOKEN }}@github.com/ukama".insteadOf "https://github.com/ukama"     

    - name: install staticcheck
      run: go install honnef.co/go/tools/cmd/staticcheck@latest

    - name: run static check
      run: staticcheck ./...
      working-directory: ${{ env.working-directory }}
=======
      - uses: actions/setup-go@v3
        with:
          go-version: 1.18
      - uses: actions/checkout@v3

      - name: Granting private modules access
        run: |
            git config --global url."https://none:${{ secrets.UKAMA_BOT_GITHUB_TOKEN }}@github.com/ukama".insteadOf "https://github.com/ukama"     

      - name: golangci-lint
        uses: golangci/golangci-lint-action@v3.1.0
        with:                
          working-directory: ${{ env.working-directory }}
>>>>>>> 5d531fc5


  release:
      name: release
      needs: build
      if: github.ref == 'refs/heads/main'
      runs-on: ubuntu-latest
      env:
        working-directory: {{SERVICE}}
      steps:
        # init vars required for tag generation
        - uses: actions/checkout@v2
        - name: Init vars
          id: vars_step
          run: |
            echo "::set-output name=sha_short::$(git rev-parse --short HEAD)"
            echo "##[set-output name=branch;]$(echo ${GITHUB_REF#refs/heads/})"

        - name: update gitops                
          uses: denispalnitsky/gitops-release@v9
          with:
            filename: "releases/{{HELMFILE_PREFIX}}-helmfile.yaml"
            key: "{{SANITIZED_NAME}}ImageTag"
            value:  ${{ steps.vars_step.outputs.sha_short }}
            github-token: ${{ secrets.UKAMA_BOT_GITHUB_TOKEN }}
            github-org-and-repo: "ukama/infra-as-code"
            github-user-mail: "bot@ukama.com"
            github-username: "ukama-bot"<|MERGE_RESOLUTION|>--- conflicted
+++ resolved
@@ -107,27 +107,6 @@
     env: 
       working-directory: {{SERVICE}}
     steps:
-<<<<<<< HEAD
-    - uses: actions/checkout@v2
-      with:
-        fetch-depth: 1
-    
-    - name: Set up Go
-      uses: actions/setup-go@v2
-      with:
-        go-version: 1.18
-    
-    - name: Granting private modules access
-      run: |
-            git config --global url."https://none:${{ secrets.UKAMA_BOT_GITHUB_TOKEN }}@github.com/ukama".insteadOf "https://github.com/ukama"     
-
-    - name: install staticcheck
-      run: go install honnef.co/go/tools/cmd/staticcheck@latest
-
-    - name: run static check
-      run: staticcheck ./...
-      working-directory: ${{ env.working-directory }}
-=======
       - uses: actions/setup-go@v3
         with:
           go-version: 1.18
@@ -141,7 +120,6 @@
         uses: golangci/golangci-lint-action@v3.1.0
         with:                
           working-directory: ${{ env.working-directory }}
->>>>>>> 5d531fc5
 
 
   release:
