--- conflicted
+++ resolved
@@ -122,7 +122,6 @@
 }
 
 /*
-<<<<<<< HEAD
  * is_valid_uuid --
  *
  */
@@ -176,8 +175,6 @@
 }
 
 /*
-=======
->>>>>>> 52c3f81d
  * parse_request_params --
  *
  */
@@ -196,55 +193,28 @@
     return FALSE;
   }
 
-<<<<<<< HEAD
-=======
-  if (*pattern == NULL) {
-    *pattern = (Pattern *)calloc(1, sizeof(Pattern));
-    if (*pattern == NULL) {
-      log_error("Error allocating memory of size: %d", sizeof(Pattern));
-      return FALSE;
-    }
-  }
-
-  ptr = *pattern;
-
->>>>>>> 52c3f81d
   keys = u_map_enum_keys(map);
   for (i=0; keys[i] != NULL; i++) {
     value = u_map_get(map, keys[i]);
 
-<<<<<<< HEAD
     if (*pattern == NULL) {
       *pattern = (Pattern *)calloc(1, sizeof(Pattern));
       if (*pattern == NULL) {
-	log_error("Error allocating memory of size: %d", sizeof(Pattern));
-	goto failure;
+      	log_error("Error allocating memory of size: %d", sizeof(Pattern));
+	      goto failure;
       }
       ptr = *pattern;
     } else {
       ptr->next = (Pattern *)calloc(1, sizeof(Pattern));
       if (ptr->next == NULL) {
-	log_error("Error allocating memory of size: %d", sizeof(Pattern));
-	goto failure;
+	      log_error("Error allocating memory of size: %d", sizeof(Pattern));
+	      goto failure;
       }
       ptr = ptr->next;
-=======
-    if (ptr == NULL) {
-      ptr = (Pattern *)calloc(1, sizeof(Pattern));
-      if (ptr == NULL) {
-	log_error("Error allocating memory of size: %d", sizeof(Pattern));
-	goto failure;
-      }
->>>>>>> 52c3f81d
     }
 
     ptr->key   = strdup(keys[i]);
     ptr->value = strdup(value);
-<<<<<<< HEAD
-=======
-
-    ptr = ptr->next;
->>>>>>> 52c3f81d
   }
 
   return TRUE;
@@ -317,7 +287,6 @@
     retCode   = HttpStatus_BadRequest;
     statusStr = HttpStatusStr(retCode);
     goto reply;
-<<<<<<< HEAD
   }
 
   /* Validate the connection with forward service */
@@ -330,20 +299,6 @@
     goto reply;
   }
 
-=======
-  }
-
-  /* Validate the connection with forward service */
-  if (valid_forward_route(service->forward->ip,
-			  service->forward->port) != TRUE) {
-    retCode   = HttpStatus_ServiceUnavailable;
-    statusStr = HttpStatusStr(retCode);
-    log_error("Matching forward service unavailable. %d: %s", retCode,
-	      statusStr);
-    goto reply;
-  }
-
->>>>>>> 52c3f81d
   /* Add to internal structure. UUID is assigned. */
   add_service_entry(&router, service);
 
@@ -367,7 +322,6 @@
   json_decref(jResp);
   json_decref(jreq);
   free(service);
-<<<<<<< HEAD
 
   return U_CALLBACK_CONTINUE;
 }
@@ -433,8 +387,6 @@
 
   free(uuidStr);
   json_decref(jreq);
-=======
->>>>>>> 52c3f81d
 
   return U_CALLBACK_CONTINUE;
 }
