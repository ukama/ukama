--- conflicted
+++ resolved
@@ -25,11 +25,7 @@
 #define ERROR   3
 
 #define MAX_LEN 1024
-<<<<<<< HEAD
-#define MAX_POST_BODY_SIZE 2048
-=======
 #define MAX_POST_BODY_SIZE 4096
->>>>>>> 5dd47f9a
 
 #define UKAMA_ERROR_NONE           1
 #define UKAMA_ERROR_INVALID_DEST   2
