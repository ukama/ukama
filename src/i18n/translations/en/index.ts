export const TRANSLATIONS_EN = {
    LOGIN: {
        FormTitle: "Log in to Ukama",
        ForgotPasswordLabel: "Forgot password?",
        ButtonLabel: "LOG IN",
        ButtonWithGoogle: "LOG IN WITH GOOGLE",
        FooterNoteText: "Don’t have an account? ",
    },
    CONSTANT: {
        EmailLabel: "EMAIL",
        PasswordLabel: "PASSWORD",
        SignUpLinkLabel: "Sign up instead",
        LinkLabel: "Log in instead ",
        CancelButtonLable: "CANCEL",
        NewPasswordLabel: "New Password",
        ReturnToLoginLink: "RETURN TO LOGIN",
        BackButtonLable: "BACK",
<<<<<<< HEAD
        NextButtonLabel: "NEXT",
    },
    NODE: {
        NodeNameLabel: "NODE NAME",
        NodeSerialNumberLabel: "SERIAL NUMBER",
=======
        RecoveryEmail: "EMAIL RECOVERY LINK",
>>>>>>> 9a76675e
    },
    SIGNUP: {
        FormTitle: "Sign up for Ukama",
        ButtonLabel: "SIGN UP",
        ButtonWithGoogleLabel: "SIGN UP WITH GOOGLE",
        FooterNoteText: `By signing up, I am agreeing to the Terms and Conditions and Privacy Policy. Already have an account?  `,
    },
    RESET_PASSWORD: {
        FormTitle: "Recover Password",
        ButtonLabel: `CHANGE PASSWORD & LOGIN`,
    },
    RECOVER_PASSWORD: {
        ImportantNote: "Link will expire in 30 minutes.",
        FormTitle: " RECOVER PASSWORD",
        FormNote: `If an account with the email /EmailTag exists, an email will be sent with further instructions.`,
    },
    FORGOT_PASSWORD: {
        FormTitle: "  Recover Password",
        LinkLabel: "  EMAIL RECOVERY LINK",
    },
    DIALOG_MESSAGE: {
        SuccessTitle: "Password Changed Successfully",
        SuccessContent: `Your password has been changed successfully!`,
    },
    ALERT: {
        Title: "Alerts",
    },
    HOME: {
        FormDialogContent:
            "Add more nodes to expand your network coverage. Enter the serial number found in your purchase confirmation email, and it will be automatically configured.",
        FormDialogTitle: "Add Node",
    },
};<|MERGE_RESOLUTION|>--- conflicted
+++ resolved
@@ -15,15 +15,12 @@
         NewPasswordLabel: "New Password",
         ReturnToLoginLink: "RETURN TO LOGIN",
         BackButtonLable: "BACK",
-<<<<<<< HEAD
         NextButtonLabel: "NEXT",
     },
     NODE: {
         NodeNameLabel: "NODE NAME",
         NodeSerialNumberLabel: "SERIAL NUMBER",
-=======
         RecoveryEmail: "EMAIL RECOVERY LINK",
->>>>>>> 9a76675e
     },
     SIGNUP: {
         FormTitle: "Sign up for Ukama",
