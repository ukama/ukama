--- conflicted
+++ resolved
@@ -143,7 +143,6 @@
         }
     }
 `;
-<<<<<<< HEAD
 
 export const GET_CURRENT_BILL = `
     query getCurrentBill {
@@ -158,7 +157,9 @@
           total
           dueDate
           billMonth
-=======
+        }
+    }
+`;
 export const GET_NETWORK_QUERY = `
     query getNetwork($data:NETWORK_TYPE!) {
         getNetwork(filter: $data) {
@@ -173,7 +174,6 @@
     mutation updateUser($input:UpdateUserDto!) {
         updateUser(data:$input) {
             success
->>>>>>> 1c046e1d
         }
     }
 `;