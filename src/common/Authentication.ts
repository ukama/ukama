import {
    MiddlewareInterface,
    NextFn,
} from "type-graphql/dist/interfaces/Middleware";
import { ResolverData } from "type-graphql/dist/interfaces/ResolverData";
import { Context } from "./types";
import { Service } from "typedi";
import { HTTP401Error, Messages } from "../errors";

@Service()
export class Authentication implements MiddlewareInterface<Context> {
<<<<<<< HEAD
    async use({ context }: ResolverData<Context>, next: NextFn): Promise<void> {
        if (context.req.headers.cookie || context.req.headers.authorization) {
            context.cookie = context.req.headers.cookie;
            context.token = context.req.headers.authorization;
        } else throw new HTTP401Error(Messages.ERR_REQUIRED_HEADER_NOT_FOUND);

=======
    // eslint-disable-next-line @typescript-eslint/no-unused-vars
    async use({ context }: ResolverData<Context>, next: NextFn): Promise<void> {
        // if (!context.req.headers.cookie)
        //     throw new HTTP401Error(Messages.ERR_REQUIRED_HEADER_NOT_FOUND);
        // context.cookie = context.req.headers.cookie;
>>>>>>> aea46c62
        return next();
    }
}<|MERGE_RESOLUTION|>--- conflicted
+++ resolved
@@ -9,20 +9,11 @@
 
 @Service()
 export class Authentication implements MiddlewareInterface<Context> {
-<<<<<<< HEAD
     async use({ context }: ResolverData<Context>, next: NextFn): Promise<void> {
         if (context.req.headers.cookie || context.req.headers.authorization) {
             context.cookie = context.req.headers.cookie;
             context.token = context.req.headers.authorization;
         } else throw new HTTP401Error(Messages.ERR_REQUIRED_HEADER_NOT_FOUND);
-
-=======
-    // eslint-disable-next-line @typescript-eslint/no-unused-vars
-    async use({ context }: ResolverData<Context>, next: NextFn): Promise<void> {
-        // if (!context.req.headers.cookie)
-        //     throw new HTTP401Error(Messages.ERR_REQUIRED_HEADER_NOT_FOUND);
-        // context.cookie = context.req.headers.cookie;
->>>>>>> aea46c62
         return next();
     }
 }