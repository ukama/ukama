--- conflicted
+++ resolved
@@ -7,13 +7,10 @@
     yellow: "#FBC34D",
     red: "#cf121b",
     lightGrey: "#70757e",
-<<<<<<< HEAD
     hoverColor: "#009DF5",
-=======
     aliceBlue: "#eaf3fe",
     vulcan: "#37393E",
     solitude: "#f5f6f8",
     empress: "#757575",
->>>>>>> 8dee09be
 };
 export default colors;