import colors from "./colors";
import themePalette from "./themePalette";
import { createTheme, PaletteOptions } from "@mui/material/styles";
const theme = createTheme({
    typography: {
        fontFamily: "Rubik, sans-serif",
        h3: {
            display: "flex",
            fontSize: "1.5rem",
            fontWeight: "normal",
            lineHeight: "133.4%",
            alignItems: "center",
            color: colors.black,
        },
        h6: {
            fontWeight: 600,
        },
        subtitle1: {
            fontWeight: 500,
<<<<<<< HEAD
=======
            textAlign: "left",
        },
        subtitle2: {
            fontWeight: 500,
            textAlign: "left",
>>>>>>> 94daaa04
        },
        body1: {
            display: "block",
            lineHeight: "157%",
            fontSize: "0.875rem",
            fontWeight: "normal",
            alignItems: "center",
        },
        body2: {
            display: "block",
            lineHeight: "166%",
            fontSize: "0.75rem",
            fontWeight: "normal",
            alignItems: "center",
        },
    },
    palette: themePalette as PaletteOptions,
    components: {
        MuiFormControl: {
            styleOverrides: {
                root: {
                    "&:hover .MuiOutlinedInput-root .MuiOutlinedInput-notchedOutline":
                        {
                            borderColor: colors.hoverColor,
                        },
                },
            },
        },
        MuiDivider: {
            styleOverrides: {
                root: {
                    margin: "12px 0px !important",
                },
            },
        },
        MuiFormHelperText: {
            styleOverrides: {
                contained: {
                    marginLeft: "0px !important",
                },
            },
        },
        MuiListItem: {
            styleOverrides: {
                button: {
                    "&:hover": {
                        backgroundColor: colors.aliceBlue,
                    },
                },
            },
        },
        MuiIconButton: {
            styleOverrides: {
                root: {
                    width: "68px",
                    height: "68px",
                    padding: "0px",
                    "&:hover": {
                        backgroundColor: colors.solitude,
                    },
                    "&:hover svg path": {
                        fill: colors.primary,
                    },
                },
            },
        },
        MuiButton: {
            styleOverrides: {
                contained: {
                    fontWeight: 600,
                    color: colors.white,
                    letterSpacing: "0.4px",
                    boxShadow:
                        "0px 3px 1px -2px rgba(0, 0, 0, 0.2), 0px 2px 2px rgba(0, 0, 0, 0.14), 0px 1px 5px rgba(0, 0, 0, 0.12)",
                },
            },
        },
        MuiSelect: {
            styleOverrides: {
                select: {
                    fontSize: "0.875rem",
                    backgroundColor: "transparent",
                },
            },
        },
    },
});

export { theme, colors };<|MERGE_RESOLUTION|>--- conflicted
+++ resolved
@@ -17,14 +17,11 @@
         },
         subtitle1: {
             fontWeight: 500,
-<<<<<<< HEAD
-=======
             textAlign: "left",
         },
         subtitle2: {
             fontWeight: 500,
             textAlign: "left",
->>>>>>> 94daaa04
         },
         body1: {
             display: "block",
