--- conflicted
+++ resolved
@@ -56,11 +56,7 @@
 };
 
 export type ColumnsWithOptions = {
-<<<<<<< HEAD
-    id: "name" | "actions" | "dataUsage";
-=======
     id: any;
->>>>>>> 68100372
     label: string;
     minWidth?: number;
     align?: "right";
@@ -73,21 +69,14 @@
     lastName: string;
     firstName: string;
 };
-<<<<<<< HEAD
-=======
-
->>>>>>> 68100372
 export type UserActivateFormType = {
     nodeName: string;
     serialNumber: string;
     securityCode: string;
-<<<<<<< HEAD
-=======
 };
 
 export type ResponseProps = {
     loading: boolean;
     error: any | null;
     response: { isValid: boolean } | void | null;
->>>>>>> 68100372
 };