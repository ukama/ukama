--- conflicted
+++ resolved
@@ -63,10 +63,6 @@
                 dataPlan: defaultCasual.integer(5, 60),
                 dataUsage: defaultCasual.integer(1, 39),
                 roaming: defaultCasual.random_value([true, false]),
-<<<<<<< HEAD
-                ulActivity: "Table cell",
-=======
->>>>>>> e66aa758
             };
             users.push(userObj);
         });
