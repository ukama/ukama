import { DATA_PLAN_TYPE, GET_STATUS_TYPE } from "../../constants";
import { IUserMapper } from "./interface";
import {
    ConnectedUserDto,
    ConnectedUserResponse,
    GetUserDto,
    GetUserResponseDto,
<<<<<<< HEAD
    OrgUserResponse,
    OrgUserResponseDto,
    ResidentDto,
=======
>>>>>>> 27412025
    ResidentResponse,
} from "./types";
import * as defaultCasual from "casual";

class UserMapper implements IUserMapper {
    connectedUsersDtoToDto = (res: ConnectedUserResponse): ConnectedUserDto => {
        return res.data;
    };
    dtoToDto = (res: GetUserResponseDto): GetUserDto[] => {
        return res.data;
    };
    residentDtoToDto = (res: GetUserResponseDto): ResidentResponse => {
        const residents: GetUserDto[] = [];
        let activeResidents = 0;
        const totalResidents = res.length;
        res.data.forEach(user => {
            if (user.status === GET_STATUS_TYPE.ACTIVE) {
                activeResidents++;
            }

            residents.push(user);
        });
        return {
            residents,
            activeResidents,
            totalResidents,
        };
    };
    dtoToUsersDto = (req: OrgUserResponse): OrgUserResponseDto => {
        const orgName = req.org;
        const res = req.users;
        const users: GetUserDto[] = [];

        res.forEach(user => {
            const node = {
                Default: "Default",
                Intermediate: "Intermediate",
            };
            const userObj = {
                id: user.uuid,
                name: `${user.firstName} ${user.lastName}`,
                email: user.email,
                status: defaultCasual.random_value(GET_STATUS_TYPE),
                node: `${defaultCasual.random_value(node)} Data Plan`,
                dataPlan: defaultCasual.random_value(DATA_PLAN_TYPE),
                dataUsage: defaultCasual.integer(1, 199),
                dlActivity: "Table cell",
                ulActivity: "Table cell",
            };
            users.push(userObj);
        });
        return {
            orgName,
            users,
        };
    };
}
export default <IUserMapper>new UserMapper();<|MERGE_RESOLUTION|>--- conflicted
+++ resolved
@@ -1,16 +1,12 @@
-import { DATA_PLAN_TYPE, GET_STATUS_TYPE } from "../../constants";
+import { GET_STATUS_TYPE } from "../../constants";
 import { IUserMapper } from "./interface";
 import {
     ConnectedUserDto,
     ConnectedUserResponse,
     GetUserDto,
     GetUserResponseDto,
-<<<<<<< HEAD
     OrgUserResponse,
     OrgUserResponseDto,
-    ResidentDto,
-=======
->>>>>>> 27412025
     ResidentResponse,
 } from "./types";
 import * as defaultCasual from "casual";
@@ -45,20 +41,28 @@
         const users: GetUserDto[] = [];
 
         res.forEach(user => {
-            const node = {
-                Default: "Default",
-                Intermediate: "Intermediate",
-            };
             const userObj = {
                 id: user.uuid,
                 name: `${user.firstName} ${user.lastName}`,
                 email: user.email,
                 status: defaultCasual.random_value(GET_STATUS_TYPE),
-                node: `${defaultCasual.random_value(node)} Data Plan`,
-                dataPlan: defaultCasual.random_value(DATA_PLAN_TYPE),
-                dataUsage: defaultCasual.integer(1, 199),
-                dlActivity: "Table cell",
-                ulActivity: "Table cell",
+                eSimNumber: `# ${defaultCasual.integer(
+                    11111,
+                    99999
+                )}-${defaultCasual.date("DD-MM-YYYY")}-${defaultCasual.integer(
+                    1111111,
+                    9999999
+                )}`,
+                iccid: `${defaultCasual.integer(
+                    11111,
+                    99999
+                )}${defaultCasual.integer(11010, 99999)}${defaultCasual.integer(
+                    11010,
+                    99999
+                )}`,
+                dataPlan: defaultCasual.integer(5, 60),
+                dataUsage: defaultCasual.integer(1, 39),
+                roaming: defaultCasual.random_value([true, false]),
             };
             users.push(userObj);
         });
