--- conflicted
+++ resolved
@@ -56,22 +56,11 @@
             <Grid item lg={isCollapse ? 11 : 8} md xs>
                 <Paper sx={{ padding: "22px 18px 0px 30px", width: "100%" }}>
                     <Typography variant="h6">Network</Typography>
-<<<<<<< HEAD
-
-                    <Stack spacing={6}>
-                        <LineChart hasData={true} title={"Throughput (U/L)"} />
-                        <LineChart hasData={true} title={"Throughput (D/L)"} />
-                        <LineChart hasData={true} title={"RRC CNX Success "} />
-                        <LineChart hasData={true} title={"ERAB Drop Rate"} />
-                        <LineChart hasData={true} title={"RLS  Drop Rate"} />
-                    </Stack>
-=======
                     <LineChart hasData={true} title={"Throughput (U/L)"} />
                     <LineChart hasData={true} title={"Throughput (D/L)"} />
                     <LineChart hasData={true} title={"RRC CNX Success "} />
                     <LineChart hasData={true} title={"ERAB Drop Rate"} />
                     <LineChart hasData={true} title={"RLS  Drop Rate"} />
->>>>>>> 300c5a0d
                 </Paper>
             </Grid>
         </Grid>
