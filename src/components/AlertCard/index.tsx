import { format } from "date-fns";
import { colors } from "../../theme";
<<<<<<< HEAD
import { CloudOffIcon } from "../../assets/svg";
import { AlertDto, Alert_Type } from "../../generated";
import { Typography, Card, Grid, List, ListItem, Stack } from "@mui/material";

type AlertCardProps = {
    alertOptions: AlertDto[] | undefined;
};

const getColorByType = (type: Alert_Type) =>
    type === Alert_Type.Error
        ? colors.red
        : type === Alert_Type.Warning
        ? colors.yellow
        : colors.green;

const AlertCard = ({ alertOptions = [] }: AlertCardProps) => {
    return (
        <>
            <List
                sx={{
                    pr: "4px",
                    maxHeight: 305,
                    overflow: "auto",
                    position: "relative",
                }}
            >
                {alertOptions.map(
                    ({ id, alertDate, description, title, type }: AlertDto) => (
                        <ListItem
                            key={id}
                            style={{
                                padding: 1,
                                marginBottom: "4px",
                            }}
                        >
                            <Card
                                sx={{
                                    width: "100%",
                                    marginBottom: "3px",
                                    padding: "0px 10px 10px 10px",
                                }}
                                elevation={1}
                            >
                                <Grid container spacing={1}>
                                    <Grid item xs={8} container>
                                        <Stack direction="row">
                                            <CloudOffIcon
                                                color={getColorByType(type)}
                                            />
                                            <Typography
                                                variant="body1"
                                                color="initial"
                                            >
                                                {title}
                                            </Typography>
                                        </Stack>
                                    </Grid>

                                    <Grid
                                        item
                                        container
                                        justifyContent="flex-end"
                                        xs={4}
                                    >
                                        <Typography
                                            variant="caption"
                                            color={colors.empress}
                                        >
                                            {format(alertDate, "M/d/YY h A")}
                                        </Typography>
                                    </Grid>
                                    <Grid item xs={12}>
                                        <Typography
                                            variant="body2"
                                            color={colors.empress}
                                            sx={{
                                                position: "relative",
                                                bottom: "5px",
                                                left: "25px",
                                            }}
                                        >
                                            {description}
                                        </Typography>
                                    </Grid>
                                </Grid>
                            </Card>
                        </ListItem>
                    )
                )}
            </List>
        </>
=======
import { Typography, Card, Grid } from "@mui/material";
type AlertCardProps = {
    Icon: any;
    id: number;
    date: string;
    title: string;
    description: string;
};

const AlertCard = ({ date, description, title, Icon }: AlertCardProps) => {
    return (
        <Card
            sx={{
                width: "100%",
                marginBottom: "3px",
                padding: "0px 10px 10px 10px",
            }}
            elevation={1}
        >
            <Grid spacing={2} container direction="row" justifyContent="center">
                <Grid
                    item
                    display="flex"
                    alignItems="center"
                    sx={{
                        position: "relative",

                        left: "5px",
                    }}
                >
                    <Icon />
                </Grid>
                <Grid
                    xs={12}
                    item
                    sm
                    container
                    direction="column"
                    sx={{
                        position: "relative",
                        top: "8px",
                    }}
                >
                    <Grid
                        sm
                        item
                        container
                        spacing={2}
                        display="flex"
                        direction="row"
                        alignItems="center"
                    >
                        <Grid item xs={8} md sm lg>
                            <Typography variant="body1" color="initial">
                                {title}
                            </Typography>
                        </Grid>
                        <Grid
                            item
                            xs={4}
                            display="flex"
                            justifyContent="flex-end"
                        >
                            <Typography
                                variant="caption"
                                color={colors.empress}
                            >
                                {date}
                            </Typography>
                        </Grid>
                    </Grid>
                    <Grid item sm container>
                        <Grid item xs={12} container>
                            <Typography
                                variant="body2"
                                color={colors.empress}
                                sx={{
                                    display: "flex",
                                    alignItems: "center",
                                }}
                            >
                                {description}
                            </Typography>
                        </Grid>
                    </Grid>
                </Grid>
            </Grid>
        </Card>
>>>>>>> 68100372
    );
};
export default AlertCard;<|MERGE_RESOLUTION|>--- conflicted
+++ resolved
@@ -1,10 +1,8 @@
-import { format } from "date-fns";
 import { colors } from "../../theme";
-<<<<<<< HEAD
 import { CloudOffIcon } from "../../assets/svg";
 import { AlertDto, Alert_Type } from "../../generated";
 import { Typography, Card, Grid, List, ListItem, Stack } from "@mui/material";
-
+import { format } from "date-fns";
 type AlertCardProps = {
     alertOptions: AlertDto[] | undefined;
 };
@@ -15,7 +13,6 @@
         : type === Alert_Type.Warning
         ? colors.yellow
         : colors.green;
-
 const AlertCard = ({ alertOptions = [] }: AlertCardProps) => {
     return (
         <>
@@ -68,9 +65,8 @@
                                         <Typography
                                             variant="caption"
                                             color={colors.empress}
-                                        >
-                                            {format(alertDate, "M/d/YY h A")}
-                                        </Typography>
+                                        ></Typography>
+                                        {format(alertDate, "M/d/YY h a")}
                                     </Grid>
                                     <Grid item xs={12}>
                                         <Typography
@@ -92,96 +88,6 @@
                 )}
             </List>
         </>
-=======
-import { Typography, Card, Grid } from "@mui/material";
-type AlertCardProps = {
-    Icon: any;
-    id: number;
-    date: string;
-    title: string;
-    description: string;
-};
-
-const AlertCard = ({ date, description, title, Icon }: AlertCardProps) => {
-    return (
-        <Card
-            sx={{
-                width: "100%",
-                marginBottom: "3px",
-                padding: "0px 10px 10px 10px",
-            }}
-            elevation={1}
-        >
-            <Grid spacing={2} container direction="row" justifyContent="center">
-                <Grid
-                    item
-                    display="flex"
-                    alignItems="center"
-                    sx={{
-                        position: "relative",
-
-                        left: "5px",
-                    }}
-                >
-                    <Icon />
-                </Grid>
-                <Grid
-                    xs={12}
-                    item
-                    sm
-                    container
-                    direction="column"
-                    sx={{
-                        position: "relative",
-                        top: "8px",
-                    }}
-                >
-                    <Grid
-                        sm
-                        item
-                        container
-                        spacing={2}
-                        display="flex"
-                        direction="row"
-                        alignItems="center"
-                    >
-                        <Grid item xs={8} md sm lg>
-                            <Typography variant="body1" color="initial">
-                                {title}
-                            </Typography>
-                        </Grid>
-                        <Grid
-                            item
-                            xs={4}
-                            display="flex"
-                            justifyContent="flex-end"
-                        >
-                            <Typography
-                                variant="caption"
-                                color={colors.empress}
-                            >
-                                {date}
-                            </Typography>
-                        </Grid>
-                    </Grid>
-                    <Grid item sm container>
-                        <Grid item xs={12} container>
-                            <Typography
-                                variant="body2"
-                                color={colors.empress}
-                                sx={{
-                                    display: "flex",
-                                    alignItems: "center",
-                                }}
-                            >
-                                {description}
-                            </Typography>
-                        </Grid>
-                    </Grid>
-                </Grid>
-            </Grid>
-        </Card>
->>>>>>> 68100372
     );
 };
 export default AlertCard;