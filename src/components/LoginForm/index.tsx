--- conflicted
+++ resolved
@@ -34,14 +34,6 @@
 const LoginForm = ({ onSubmit, onGoogleLogin }: LoginFormProps) => {
     const classes = globalUseStyles();
     const { t } = useTranslation();
-<<<<<<< HEAD
-    const [togglePassword, setTogglePassword] = useState(false);
-
-    const handleTogglePassword = () => {
-        setTogglePassword(prev => !prev);
-    };
-=======
->>>>>>> 9a76675e
 
     return (
         <Box width="100%">
