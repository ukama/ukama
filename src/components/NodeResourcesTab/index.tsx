--- conflicted
+++ resolved
@@ -125,17 +125,6 @@
             <Grid item lg={isCollapse ? 11 : 9} md xs>
                 <Paper sx={{ padding: "22px 18px 0px 30px", width: "100%" }}>
                     <Typography variant="h6">Resources</Typography>
-<<<<<<< HEAD
-                    <Stack spacing={6}>
-                        <StackedAreaChart hasData={true} title={"Memory-TRX"} />
-                        <StackedAreaChart hasData={true} title={"Memory-COM"} />
-                        <StackedAreaChart hasData={true} title={"CPU-TRX"} />
-                        <StackedAreaChart hasData={true} title={"CPU-COM"} />
-                        <StackedAreaChart hasData={true} title={"DISK-TRX"} />
-                        <StackedAreaChart hasData={true} title={"DISK-COM"} />
-                        <StackedAreaChart hasData={true} title={"POWER"} />
-                    </Stack>
-=======
                     <StackedAreaChart hasData={true} title={"Memory-TRX"} />
                     <StackedAreaChart hasData={true} title={"Memory-COM"} />
                     <StackedAreaChart hasData={true} title={"CPU-TRX"} />
@@ -143,7 +132,6 @@
                     <StackedAreaChart hasData={true} title={"DISK-TRX"} />
                     <StackedAreaChart hasData={true} title={"DISK-COM"} />
                     <StackedAreaChart hasData={true} title={"POWER"} />
->>>>>>> 300c5a0d
                 </Paper>
             </Grid>
         </Grid>
