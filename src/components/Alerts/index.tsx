import { format } from "date-fns";
import { AlertDto } from "../../generated";
import { getColorByType } from "../../utils";
import CloudOffIcon from "@mui/icons-material/CloudOff";
import { Typography, Grid, List, ListItem } from "@mui/material";

type AlertsProps = {
    alertOptions: AlertDto[] | undefined;
};

const PROPS = {
    display: "flex",
    alignItems: "center",
};

const Alerts = ({ alertOptions = [] }: AlertsProps) => {
    return (
        <List
            sx={{
                width: 372,
                maxHeight: 305,
                overflowY: "auto",
                overflowX: "hidden",
                position: "relative",
            }}
        >
            {alertOptions.map(
                ({ id, alertDate, description, title, type }: AlertDto) => (
                    <ListItem key={id} sx={{ p: 0, mb: 2 }}>
                        <Grid container>
                            <Grid item container spacing={4}>
                                <Grid item xs={1} {...PROPS}>
                                    <CloudOffIcon
                                        fontSize="small"
                                        color={getColorByType(type)}
                                    />
                                </Grid>
                                <Grid item xs={7} {...PROPS}>
                                    <Typography
                                        variant="body1"
                                        sx={{ fontWeight: 500 }}
                                    >
                                        {title}
                                    </Typography>
<<<<<<< HEAD
                                </Stack>
                            </Grid>

                            <Grid
                                item
                                container
                                justifyContent="flex-end"
                                xs={4}
                            >
                                <Typography
                                    variant="caption"
                                    color={"textSecondary"}
=======
                                </Grid>
                                <Grid
                                    item
                                    xs={4}
                                    {...PROPS}
                                    justifyContent={"flex-end"}
>>>>>>> a34bbe6b
                                >
                                    <Typography
                                        variant="caption"
                                        color={colors.vulcan}
                                    >
                                        {format(alertDate, "MMM dd ha")}
                                    </Typography>
                                </Grid>
                            </Grid>
<<<<<<< HEAD
                            <Grid item xs={12}>
                                <Typography
                                    variant="body2"
                                    color={"textSecondary"}
                                    sx={{
                                        left: "36px",
                                        bottom: "5px",
                                        overflow: "hidden",
                                        position: "relative",
                                    }}
                                >
                                    {description}
                                </Typography>
=======
                            <Grid item container spacing={3}>
                                <Grid item xs={1} />
                                <Grid item xs={11}>
                                    <Typography
                                        variant="body2"
                                        color={colors.empress}
                                        {...PROPS}
                                    >
                                        {description}
                                    </Typography>
                                </Grid>
>>>>>>> a34bbe6b
                            </Grid>
                        </Grid>
                    </ListItem>
                )
            )}
        </List>
    );
};
export default Alerts;<|MERGE_RESOLUTION|>--- conflicted
+++ resolved
@@ -42,63 +42,32 @@
                                     >
                                         {title}
                                     </Typography>
-<<<<<<< HEAD
-                                </Stack>
-                            </Grid>
-
-                            <Grid
-                                item
-                                container
-                                justifyContent="flex-end"
-                                xs={4}
-                            >
-                                <Typography
-                                    variant="caption"
-                                    color={"textSecondary"}
-=======
                                 </Grid>
                                 <Grid
                                     item
                                     xs={4}
                                     {...PROPS}
                                     justifyContent={"flex-end"}
->>>>>>> a34bbe6b
                                 >
                                     <Typography
                                         variant="caption"
-                                        color={colors.vulcan}
+                                        color={"textSecondary"}
                                     >
                                         {format(alertDate, "MMM dd ha")}
                                     </Typography>
                                 </Grid>
                             </Grid>
-<<<<<<< HEAD
-                            <Grid item xs={12}>
-                                <Typography
-                                    variant="body2"
-                                    color={"textSecondary"}
-                                    sx={{
-                                        left: "36px",
-                                        bottom: "5px",
-                                        overflow: "hidden",
-                                        position: "relative",
-                                    }}
-                                >
-                                    {description}
-                                </Typography>
-=======
                             <Grid item container spacing={3}>
                                 <Grid item xs={1} />
                                 <Grid item xs={11}>
                                     <Typography
                                         variant="body2"
-                                        color={colors.empress}
+                                        color={"textSecondary"}
                                         {...PROPS}
                                     >
                                         {description}
                                     </Typography>
                                 </Grid>
->>>>>>> a34bbe6b
                             </Grid>
                         </Grid>
                     </ListItem>
