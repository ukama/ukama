--- conflicted
+++ resolved
@@ -105,16 +105,12 @@
                     {PasswordRules.map((rules: PasswordRulesProps) => {
                         return (
                             <Grid xs={12} sm={6} item key={rules.id}>
-<<<<<<< HEAD
-                                <Typography variant="body2" id={rules.idLabel}>
-=======
                                 <Typography
                                     variant="body2"
                                     id={rules.idLabel}
                                     fontFamily="Work Sans"
                                     letterSpacing="0.4px"
                                 >
->>>>>>> 73fa799b
                                     {rules.validator(value) ? (
                                         <CheckCircle
                                             fontSize="small"
