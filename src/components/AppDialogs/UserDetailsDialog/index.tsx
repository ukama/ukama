import { makeStyles } from "@mui/styles";
import CloseIcon from "@mui/icons-material/Close";
import EditableTextField from "../../EditableTextField";
import {
    Tooltip,
    Box,
    Switch,
    Button,
    Dialog,
    IconButton,
    Typography,
    Stack,
    DialogActions,
    Divider,
    Grid,
    DialogContent,
} from "@mui/material";
<<<<<<< HEAD
import { InfoIcon } from "../../../assets/svg";
=======
import colors from "../../../theme/colors";
import InfoIcon from "@mui/icons-material/InfoOutlined";
>>>>>>> a34bbe6b
import { ContainerJustifySpaceBtw } from "../../../styles";
import { GetUserDto, Get_User_Status_Type } from "../../../generated";

const useStyles = makeStyles(() => ({
    basicDialogHeaderStyle: {
        padding: "0px 0px 18px 0px",
        display: "flex",
        flexDirection: "row",
        alignItems: "center",
        justifyContent: "space-between",
    },
}));

type BasicDialogProps = {
    user: GetUserDto;
    isOpen: boolean;
    setUserForm: any;
    isClosable?: boolean;
    handleClose: Function;
    closeBtnLabel?: string;
    saveBtnLabel?: string;
    handleSaveSimUser?: any;
    userDetailsTitle: string;
    simDetailsTitle: string;
};

const UserDetailsDialog = ({
    user,
    isOpen,
    setUserForm,
    handleClose,
    saveBtnLabel,
    closeBtnLabel,
    simDetailsTitle,
    userDetailsTitle,
    isClosable = true,
    handleSaveSimUser = () => {
        /* Default empty function */
    },
}: BasicDialogProps) => {
    const classes = useStyles();
    const {
        id,
        name,
        email,
        phone,
        iccid,
        status,
        roaming,
        dataPlan,
        dataUsage,
        eSimNumber,
    } = user;

    return (
        <Dialog
            key={id}
            open={isOpen}
            hideBackdrop
            onBackdropClick={() => isClosable && handleClose()}
        >
            <Box
                sx={{
                    width: { xs: "100%", md: "500px" },
                    padding: "16px 24px",
                }}
            >
                <Box className={classes.basicDialogHeaderStyle}>
                    <Stack
                        direction="row"
                        sx={{ alignItems: "center" }}
                        spacing={1}
                    >
                        <Typography variant="h5">{name}</Typography>
                    </Stack>
                    {isClosable && (
                        <IconButton
                            onClick={() => handleClose()}
                            sx={{ ml: "24px", p: "8px" }}
                        >
                            <CloseIcon />
                        </IconButton>
                    )}
                </Box>
                <DialogContent sx={{ padding: 0, mb: 4 }}>
                    <Grid>
                        <Grid container>
                            <Grid item xs={12}>
                                <Typography variant="subtitle2">
                                    {userDetailsTitle}
                                </Typography>
                                <Divider />
                            </Grid>
                        </Grid>
                        <Grid item container spacing={1}>
                            <Grid item xs={12}>
<<<<<<< HEAD
                                <Typography
                                    variant="body1"
                                    // HERE sx={{ color: colors.vulcan }}
                                >
                                    {dataUsage} GB data used, {dataPlan}
                                    free GB left
                                </Typography>
=======
                                <Stack direction="row" spacing={1}>
                                    <Typography
                                        variant="body1"
                                        sx={{ color: colors.vulcan }}
                                    >
                                        {dataUsage} GB data used,
                                    </Typography>
                                    <Typography
                                        variant="body1"
                                        sx={{ color: colors.vulcan }}
                                    >
                                        {dataPlan}
                                    </Typography>
                                    <Typography
                                        variant="body1"
                                        sx={{ color: colors.vulcan }}
                                    >
                                        free GB left
                                    </Typography>
                                </Stack>
>>>>>>> a34bbe6b
                            </Grid>
                            <Grid item xs={9}>
                                <EditableTextField
                                    value={name || ""}
                                    label={"NAME"}
                                    handleOnChange={(value: string) =>
                                        setUserForm({ ...user, name: value })
                                    }
                                />
                            </Grid>
                            <Grid item xs={9}>
                                <EditableTextField
                                    value={email || ""}
                                    label={"EMAIL"}
                                    handleOnChange={(value: string) =>
                                        setUserForm({ ...user, email: value })
                                    }
                                />
                            </Grid>
                            <Grid item xs={9}>
                                <EditableTextField
                                    value={phone || ""}
                                    label={"PHONE"}
                                    handleOnChange={(value: string) =>
                                        setUserForm({ ...user, email: value })
                                    }
                                />
                            </Grid>
                        </Grid>
                        <Grid container sx={{ mt: 1 }} spacing={1}>
                            <Grid item xs={12}>
                                <Typography variant="subtitle2">
                                    {simDetailsTitle}
                                </Typography>
                                <Divider />
                            </Grid>
                            <Grid item container>
                                <Grid item xs={12}>
                                    <Typography
                                        variant="caption"
                                        sx={
                                            {
                                                // HERE color: colors.lightGrey,
                                            }
                                        }
                                    >
                                        STATUS
                                    </Typography>
                                </Grid>
                                <Grid item xs={12}>
                                    <ContainerJustifySpaceBtw>
                                        <Typography variant="body2">
                                            {status}
                                        </Typography>
                                        <Button
                                            size="small"
                                            color="error"
                                            variant="outlined"
                                            onClick={() =>
                                                setUserForm({
                                                    ...user,
                                                    status:
                                                        status ===
                                                        Get_User_Status_Type.Active
                                                            ? Get_User_Status_Type.Inactive
                                                            : Get_User_Status_Type.Active,
                                                })
                                            }
                                        >
                                            {status ===
                                            Get_User_Status_Type.Active
                                                ? "PAUSE SERVICE"
                                                : "RESUME SERVICE "}
                                        </Button>
                                    </ContainerJustifySpaceBtw>
                                </Grid>
                            </Grid>
                            <Grid item container xs={12}>
                                <Grid item xs={12}>
                                    <Typography
                                        variant="caption"
                                        sx={
                                            {
                                                // HERE color: colors.lightGrey,
                                            }
                                        }
                                    >
                                        IMEI NUMBER
                                    </Typography>
                                </Grid>
                                <Grid item xs={12}>
                                    <Typography variant="body2">
                                        {eSimNumber}
                                    </Typography>
                                </Grid>
                            </Grid>
                            <Grid item container xs={12}>
                                <Grid item xs={12}>
                                    <Typography
                                        variant="caption"
                                        sx={
                                            {
                                                // HERE color: colors.lightGrey,
                                            }
                                        }
                                    >
                                        ICCID
                                    </Typography>
                                </Grid>
                                <Grid item xs={12}>
                                    <Typography variant="body2">
                                        {iccid}
                                    </Typography>
                                </Grid>
                            </Grid>
                            <Grid item container xs={12}>
                                <ContainerJustifySpaceBtw>
                                    <Typography
                                        variant="caption"
                                        sx={{
                                            // HERE color: colors.lightGrey,
                                            alignSelf: "end",
                                        }}
                                    >
                                        ROAMING
                                        <Tooltip
                                            title="Explain roaming policy for CS folks."
                                            placement="right"
                                            arrow
                                        >
                                            <IconButton>
                                                <InfoIcon />
                                            </IconButton>
                                        </Tooltip>
                                    </Typography>
                                    <Switch
                                        size="small"
                                        value="active"
                                        checked={roaming}
                                        onClick={(e: any) =>
                                            setUserForm({
                                                ...user,
                                                roaming: e.target.checked,
                                            })
                                        }
                                    />
                                </ContainerJustifySpaceBtw>
                            </Grid>
                        </Grid>
                    </Grid>
                </DialogContent>
                <DialogActions sx={{ padding: 0 }}>
                    <Button
                        onClick={() => handleClose()}
                        sx={{ mr: 2, justifyItems: "center" }}
                    >
                        {closeBtnLabel}
                    </Button>
                    <Button onClick={handleSaveSimUser} variant="contained">
                        {saveBtnLabel}
                    </Button>
                </DialogActions>
            </Box>
        </Dialog>
    );
};

export default UserDetailsDialog;<|MERGE_RESOLUTION|>--- conflicted
+++ resolved
@@ -15,12 +15,7 @@
     Grid,
     DialogContent,
 } from "@mui/material";
-<<<<<<< HEAD
-import { InfoIcon } from "../../../assets/svg";
-=======
-import colors from "../../../theme/colors";
 import InfoIcon from "@mui/icons-material/InfoOutlined";
->>>>>>> a34bbe6b
 import { ContainerJustifySpaceBtw } from "../../../styles";
 import { GetUserDto, Get_User_Status_Type } from "../../../generated";
 
@@ -117,36 +112,26 @@
                         </Grid>
                         <Grid item container spacing={1}>
                             <Grid item xs={12}>
-<<<<<<< HEAD
-                                <Typography
-                                    variant="body1"
-                                    // HERE sx={{ color: colors.vulcan }}
-                                >
-                                    {dataUsage} GB data used, {dataPlan}
-                                    free GB left
-                                </Typography>
-=======
                                 <Stack direction="row" spacing={1}>
                                     <Typography
                                         variant="body1"
-                                        sx={{ color: colors.vulcan }}
+                                        //HERE sx={{ color: colors.vulcan }}
                                     >
                                         {dataUsage} GB data used,
                                     </Typography>
                                     <Typography
                                         variant="body1"
-                                        sx={{ color: colors.vulcan }}
+                                        //HERE sx={{ color: colors.vulcan }}
                                     >
                                         {dataPlan}
                                     </Typography>
                                     <Typography
                                         variant="body1"
-                                        sx={{ color: colors.vulcan }}
+                                        //HERE sx={{ color: colors.vulcan }}
                                     >
                                         free GB left
                                     </Typography>
                                 </Stack>
->>>>>>> a34bbe6b
                             </Grid>
                             <Grid item xs={9}>
                                 <EditableTextField
