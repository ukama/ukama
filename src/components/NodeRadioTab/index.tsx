import { TooltipsText } from "../../constants";
<<<<<<< HEAD
import { Paper, Grid, Typography, Stack } from "@mui/material";
=======
import { Paper, Grid } from "@mui/material";
>>>>>>> 81b02c2e
import { NodeStatsContainer, NodeStatItem, StackedAreaChart } from "..";
import { useState } from "react";
interface INodeRadioTab {
    loading: boolean;
}
const NodeRadioTab = ({ loading }: INodeRadioTab) => {
    const [isCollapse, setIsCollapse] = useState<boolean>(false);
    const handleCollapse = () => setIsCollapse(prev => !prev);
    return (
        <Grid container spacing={3}>
            <Grid item lg={!isCollapse ? 3 : 1} md xs>
                <NodeStatsContainer
                    index={0}
                    selected={0}
                    title={"Radio"}
                    loading={loading}
                    isCollapsable={true}
                    isCollapse={isCollapse}
                    onCollapse={handleCollapse}
                >
                    <NodeStatItem
                        value={"NNN"}
                        variant={"large"}
                        name={"TX Power"}
                        nameInfo={TooltipsText.TXPOWER}
                    />
                    <NodeStatItem
                        value={"NNN"}
                        variant={"large"}
                        name={"RX Power"}
                        nameInfo={TooltipsText.RXPOWER}
                    />
                    <NodeStatItem
                        value={"NNN"}
                        name={"PA Power"}
                        variant={"large"}
                        nameInfo={TooltipsText.PAPOWER}
                    />
                </NodeStatsContainer>
            </Grid>
            <Grid item lg={isCollapse ? 11 : 9} md xs>
<<<<<<< HEAD
                <Paper sx={{ padding: "22px 18px 0px 30px", width: "100%" }}>
                    <Stack spacing={1}>
                        <Typography variant="h6">Radio</Typography>
                        <StackedAreaChart hasData={true} title={"TX Power"} />
                        <StackedAreaChart hasData={true} title={"RX Power "} />
                        <StackedAreaChart hasData={true} title={"PA Power "} />
                    </Stack>
=======
                <Paper sx={{ padding: "4px 18px 0px 30px", width: "100%" }}>
                    <StackedAreaChart hasData={true} title={"TX Power"} />
                    <StackedAreaChart hasData={true} title={"RX Power "} />
                    <StackedAreaChart hasData={true} title={"PA Power "} />
>>>>>>> 81b02c2e
                </Paper>
            </Grid>
        </Grid>
    );
};

export default NodeRadioTab;<|MERGE_RESOLUTION|>--- conflicted
+++ resolved
@@ -1,11 +1,7 @@
+import { useState } from "react";
 import { TooltipsText } from "../../constants";
-<<<<<<< HEAD
 import { Paper, Grid, Typography, Stack } from "@mui/material";
-=======
-import { Paper, Grid } from "@mui/material";
->>>>>>> 81b02c2e
 import { NodeStatsContainer, NodeStatItem, StackedAreaChart } from "..";
-import { useState } from "react";
 interface INodeRadioTab {
     loading: boolean;
 }
@@ -45,7 +41,6 @@
                 </NodeStatsContainer>
             </Grid>
             <Grid item lg={isCollapse ? 11 : 9} md xs>
-<<<<<<< HEAD
                 <Paper sx={{ padding: "22px 18px 0px 30px", width: "100%" }}>
                     <Stack spacing={1}>
                         <Typography variant="h6">Radio</Typography>
@@ -53,12 +48,6 @@
                         <StackedAreaChart hasData={true} title={"RX Power "} />
                         <StackedAreaChart hasData={true} title={"PA Power "} />
                     </Stack>
-=======
-                <Paper sx={{ padding: "4px 18px 0px 30px", width: "100%" }}>
-                    <StackedAreaChart hasData={true} title={"TX Power"} />
-                    <StackedAreaChart hasData={true} title={"RX Power "} />
-                    <StackedAreaChart hasData={true} title={"PA Power "} />
->>>>>>> 81b02c2e
                 </Paper>
             </Grid>
         </Grid>
