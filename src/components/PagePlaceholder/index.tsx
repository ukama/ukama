import { colors } from "../../theme";
import { LinkStyle } from "../../styles";
import { PagePlaceholderSvg } from "../../assets/svg";
import { Button, Stack, Typography } from "@mui/material";
import { isDarkmode } from "../../recoil";
import { useRecoilValue } from "recoil";
<<<<<<< HEAD
const Container = styled(Box)(() => ({
    // HERE background:
    //     props.theme.palette.mode === "dark" ? colors.nightGrey12 : colors.white,
}));
=======

>>>>>>> a34bbe6b
type PagePlaceholderProps = {
    linkText?: string;
    hyperlink?: string;
    description: string;
    buttonTitle?: string;
    handleAction?: Function;
    showActionButton?: boolean;
};

const PagePlaceholder = ({
    hyperlink = "",
    linkText = "",
    description = "",
    buttonTitle = "",
    showActionButton = false,
    handleAction = () => {
        //Default behaviour
    },
}: PagePlaceholderProps) => {
    const _isDarkmode = useRecoilValue(isDarkmode);
    return (
<<<<<<< HEAD
        <Container>
            <Stack
                spacing={4}
                sx={{
                    height: "100%",
                    borderRadius: "5px",
                    alignItems: "center",
                    justifyContent: "center",
                    p: 10,
                }}
            >
                <PagePlaceholderSvg
                    color={_isDarkmode ? colors._white38 : colors.silver}
                    color2={_isDarkmode ? colors._nightGrey12 : colors._white}
                />
                <Typography variant="body1">
                    {`${description} `}
                    {hyperlink && (
                        <LinkStyle
                            href={hyperlink}
                            sx={{
                                typography: "body1",
                            }}
                        >
                            {linkText}
                        </LinkStyle>
                    )}
                </Typography>

                {showActionButton && (
                    <Button
                        variant="contained"
                        sx={{ width: 190 }}
                        onClick={() => handleAction()}
=======
        <Stack
            spacing={4}
            sx={{
                height: "100%",
                borderRadius: "5px",
                alignItems: "center",
                justifyContent: "center",
                p: 10,
            }}
        >
            <PagePlaceholderSvg
                color={_isDarkmode ? colors.greyish : colors.whiteGrey}
                color2={_isDarkmode ? colors.nightGrey12 : colors.white}
            />
            <Typography variant="body1">
                {`${description} `}
                {hyperlink && (
                    <LinkStyle
                        href={hyperlink}
                        sx={{
                            typography: "body1",
                        }}
>>>>>>> a34bbe6b
                    >
                        {linkText}
                    </LinkStyle>
                )}
            </Typography>

            {showActionButton && (
                <Button
                    variant="contained"
                    sx={{ width: 190 }}
                    onClick={() => handleAction()}
                >
                    {buttonTitle}
                </Button>
            )}
        </Stack>
    );
};

export default PagePlaceholder;<|MERGE_RESOLUTION|>--- conflicted
+++ resolved
@@ -4,14 +4,6 @@
 import { Button, Stack, Typography } from "@mui/material";
 import { isDarkmode } from "../../recoil";
 import { useRecoilValue } from "recoil";
-<<<<<<< HEAD
-const Container = styled(Box)(() => ({
-    // HERE background:
-    //     props.theme.palette.mode === "dark" ? colors.nightGrey12 : colors.white,
-}));
-=======
-
->>>>>>> a34bbe6b
 type PagePlaceholderProps = {
     linkText?: string;
     hyperlink?: string;
@@ -33,42 +25,6 @@
 }: PagePlaceholderProps) => {
     const _isDarkmode = useRecoilValue(isDarkmode);
     return (
-<<<<<<< HEAD
-        <Container>
-            <Stack
-                spacing={4}
-                sx={{
-                    height: "100%",
-                    borderRadius: "5px",
-                    alignItems: "center",
-                    justifyContent: "center",
-                    p: 10,
-                }}
-            >
-                <PagePlaceholderSvg
-                    color={_isDarkmode ? colors._white38 : colors.silver}
-                    color2={_isDarkmode ? colors._nightGrey12 : colors._white}
-                />
-                <Typography variant="body1">
-                    {`${description} `}
-                    {hyperlink && (
-                        <LinkStyle
-                            href={hyperlink}
-                            sx={{
-                                typography: "body1",
-                            }}
-                        >
-                            {linkText}
-                        </LinkStyle>
-                    )}
-                </Typography>
-
-                {showActionButton && (
-                    <Button
-                        variant="contained"
-                        sx={{ width: 190 }}
-                        onClick={() => handleAction()}
-=======
         <Stack
             spacing={4}
             sx={{
@@ -80,8 +36,8 @@
             }}
         >
             <PagePlaceholderSvg
-                color={_isDarkmode ? colors.greyish : colors.whiteGrey}
-                color2={_isDarkmode ? colors.nightGrey12 : colors.white}
+                color={_isDarkmode ? colors._white38 : colors.silver}
+                color2={_isDarkmode ? colors._nightGrey12 : colors._white}
             />
             <Typography variant="body1">
                 {`${description} `}
@@ -91,7 +47,6 @@
                         sx={{
                             typography: "body1",
                         }}
->>>>>>> a34bbe6b
                     >
                         {linkText}
                     </LinkStyle>
