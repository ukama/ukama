--- conflicted
+++ resolved
@@ -39,11 +39,7 @@
     handleStatusChange,
 }: NetworkStatusProps) => {
     return (
-<<<<<<< HEAD
-        <Grid width="100%" container mb="18px" p="0px 8px">
-=======
         <Grid width="100%" container mb="18px" p="18px 8px">
->>>>>>> cf678c1e
             <Grid item xs={12} md={10}>
                 <Box display="flex" flexDirection="row" alignItems="center">
                     {getIconByStatus(statusType)}
