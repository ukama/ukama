--- conflicted
+++ resolved
@@ -27,11 +27,7 @@
 const NodeOverviewTab = ({
     loading,
     selectedNode,
-<<<<<<< HEAD
-=======
     getNodeSoftwareUpdateInfos,
-    isUpdateAvailable,
->>>>>>> 8e6582a7
     handleUpdateNode,
     onRefreshTempTrx,
     onRefreshMemoryTrx,
