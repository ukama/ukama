import SignUpForm from "./SignUpForm";
import LoginForm from "./LoginForm";
<<<<<<< HEAD
import { BasicDialog } from "./AppDialogs";
import ResetPasswordForm from "./ResetPasswordForm";
import ForgotPasswordForm from "./ForgotPasswordForm";
import withAuthWrapperHOC from "./withAuthWrapperHOC";
export {
    LoginForm,
    BasicDialog,
    ResetPasswordForm,
    ForgotPasswordForm,
    withAuthWrapperHOC,
=======
import PasswordRequirementIndicator from "./PasswordRequirementIndicator";
import withAuthWrapperHOC from "./withAuthWrapperHOC";
import ForgotPasswordConfirmationMessage from "./ForgotPasswordConfirmationMessage";
import ForgotPasswordForm from "./ForgotPasswordForm";
export {
    withAuthWrapperHOC,
    LoginForm,
    SignUpForm,
    PasswordRequirementIndicator,
    ForgotPasswordForm,
    ForgotPasswordConfirmationMessage,
>>>>>>> 99d43f6f
};<|MERGE_RESOLUTION|>--- conflicted
+++ resolved
@@ -1,27 +1,19 @@
+import LoginForm from "./LoginForm";
 import SignUpForm from "./SignUpForm";
-import LoginForm from "./LoginForm";
-<<<<<<< HEAD
 import { BasicDialog } from "./AppDialogs";
 import ResetPasswordForm from "./ResetPasswordForm";
 import ForgotPasswordForm from "./ForgotPasswordForm";
 import withAuthWrapperHOC from "./withAuthWrapperHOC";
+import PasswordRequirementIndicator from "./PasswordRequirementIndicator";
+import ForgotPasswordConfirmationMessage from "./ForgotPasswordConfirmationMessage";
+
 export {
     LoginForm,
+    SignUpForm,
     BasicDialog,
     ResetPasswordForm,
     ForgotPasswordForm,
     withAuthWrapperHOC,
-=======
-import PasswordRequirementIndicator from "./PasswordRequirementIndicator";
-import withAuthWrapperHOC from "./withAuthWrapperHOC";
-import ForgotPasswordConfirmationMessage from "./ForgotPasswordConfirmationMessage";
-import ForgotPasswordForm from "./ForgotPasswordForm";
-export {
-    withAuthWrapperHOC,
-    LoginForm,
-    SignUpForm,
     PasswordRequirementIndicator,
-    ForgotPasswordForm,
     ForgotPasswordConfirmationMessage,
->>>>>>> 99d43f6f
 };