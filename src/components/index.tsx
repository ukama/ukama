--- conflicted
+++ resolved
@@ -2,14 +2,7 @@
 import LoginForm from "./LoginForm";
 import PasswordRequirementIndicator from "./PasswordRequirementIndicator";
 import withAuthWrapperHOC from "./withAuthWrapperHOC";
-<<<<<<< HEAD
 import ForgotPasswordConfirmationMessage from "./ForgotPasswordConfirmationMessage";
-export {
-    withAuthWrapperHOC,
-    LoginForm,
-    ForgotPasswordForm,
-    ForgotPasswordConfirmationMessage,
-=======
 import ForgotPasswordForm from "./ForgotPasswordForm";
 export {
     withAuthWrapperHOC,
@@ -17,5 +10,5 @@
     SignUpForm,
     PasswordRequirementIndicator,
     ForgotPasswordForm,
->>>>>>> 4293bfc5
+    ForgotPasswordConfirmationMessage
 };