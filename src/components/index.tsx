<<<<<<< HEAD
import LoginForm from "./LoginForm";

export { LoginForm };
=======
import withAuthWrapperHOC from "./withAuthWrapperHOC";
export { withAuthWrapperHOC };
>>>>>>> 9c494eca
<|MERGE_RESOLUTION|>--- conflicted
+++ resolved
@@ -1,8 +1,3 @@
-<<<<<<< HEAD
 import LoginForm from "./LoginForm";
-
-export { LoginForm };
-=======
 import withAuthWrapperHOC from "./withAuthWrapperHOC";
-export { withAuthWrapperHOC };
->>>>>>> 9c494eca
+export { withAuthWrapperHOC, LoginForm };