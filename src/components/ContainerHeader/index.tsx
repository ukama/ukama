import {
    Typography,
    Button,
    IconButton,
    Paper,
    Stack,
    Grid,
} from "@mui/material";
import { styled } from "@mui/material/styles";
import { colors } from "../../theme";
import SearchIcon from "@mui/icons-material/Search";
import InputBase from "@mui/material/InputBase";

import { useState, useEffect } from "react";
type ContainerHeaderProps = {
    title?: string;
    stats?: string;
    buttonTitle?: string;
    handleButtonAction?: Function;
    showSearchBox?: boolean;
    handleSearchChange?: Function;
    showButton?: boolean;
};

const StyledInputBase = styled(InputBase)(({ theme }) => ({
    color: "inherit",
    "& .MuiInputBase-input": {
        paddingLeft: `calc(1em + ${theme.spacing(0)})`,
        width: "100%",
    },
}));

const ContainerHeader = ({
    title,
    stats,
    showButton = false,
    showSearchBox = false,
    buttonTitle,
    handleSearchChange = () => {
        /* Default empty function */
    },
    handleButtonAction = () => {
        /* Default function */
    },
}: ContainerHeaderProps) => {
    const [currentSearchValue, setCurrentSearchValue] = useState<string>("");

    useEffect(() => {
        handleSearchChange(currentSearchValue);
    }, [currentSearchValue]);

    return (
        <Grid container spacing={2} sx={{ mb: 2 }}>
            <Grid item xs={12} md={6}>
                <Stack
                    direction="row"
                    spacing={2}
                    sx={{ alignItems: "center" }}
                >
                    <Typography variant="h6">{title}</Typography>
                    <Typography
                        variant="subtitle2"
                        letterSpacing="4px"
                        color={colors.empress}
                    >
                        &#40;{stats}&#41;
                    </Typography>
                </Stack>
            </Grid>

            <Grid item xs={12} md={6} container>
<<<<<<< HEAD
                <Grid container spacing={2} sx={{ alignItems: "center" }}>
=======
                <Grid container sx={{ alignItems: "center" }}>
>>>>>>> 0edecd78
                    {showSearchBox && (
                        <Grid item xs={6} container justifyContent="flex-end">
                            <Paper
                                sx={{
                                    borderRadius: 2,
                                    border: `1px solid ${colors.darkGray}`,
                                    padding: "0px !important",
                                    width: "100%",
                                }}
                                elevation={0}
                            >
                                <Stack
                                    direction="row"
                                    justifyContent="flex-between"
                                >
                                    <StyledInputBase
                                        placeholder="Search…"
                                        value={currentSearchValue}
                                        onChange={(e: any) =>
                                            setCurrentSearchValue(
                                                e.target.value
                                            )
                                        }
                                    />
                                    <IconButton
                                        color="primary"
                                        aria-label="simSearch"
                                        component="span"
                                    >
                                        <SearchIcon
                                            sx={{
                                                color: colors.black,
                                            }}
                                            fontSize="small"
                                        />
                                    </IconButton>
                                </Stack>
                            </Paper>
                        </Grid>
                    )}

                    <Grid
                        item
                        container
                        xs={showSearchBox ? 6 : 12}
                        justifyContent="flex-end"
                    >
                        {showButton && (
                            <Button
                                variant="contained"
                                sx={{ width: showSearchBox ? "70%" : null }}
                                onClick={() => handleButtonAction()}
                            >
                                {buttonTitle}
                            </Button>
                        )}
                    </Grid>
                </Grid>
            </Grid>
        </Grid>
    );
};

export default ContainerHeader;<|MERGE_RESOLUTION|>--- conflicted
+++ resolved
@@ -69,11 +69,7 @@
             </Grid>
 
             <Grid item xs={12} md={6} container>
-<<<<<<< HEAD
                 <Grid container spacing={2} sx={{ alignItems: "center" }}>
-=======
-                <Grid container sx={{ alignItems: "center" }}>
->>>>>>> 0edecd78
                     {showSearchBox && (
                         <Grid item xs={6} container justifyContent="flex-end">
                             <Paper
