--- conflicted
+++ resolved
@@ -14,10 +14,7 @@
     GET_USERS: `user/get_users`,
     POST_ADD_NODE: `node/add_node`,
     GET_CURRENT_BILL: `bill/get_current_bill`,
-<<<<<<< HEAD
     GET_BILL_HISTORY: `bill/get_bill_history`,
-=======
->>>>>>> 2532d099
     GET_NETWORK: `network/get_network`,
     POST_UPDATE_USER: `user/update_user`,
 };