--- conflicted
+++ resolved
@@ -17,10 +17,6 @@
     GET_BILL_HISTORY: `bill/get_bill_history`,
     GET_NETWORK: `network/get_network`,
     POST_UPDATE_USER: `user/update_user`,
-<<<<<<< HEAD
-    DELETE_USER: `user/delete_user`,
+    POST_DELETE_USER: `user/delete_user`,
     POST_UPDATE_NODE: `node/update_node`,
-=======
-    POST_DELETE_USER: `user/delete_user`,
->>>>>>> 1297e64f
 };