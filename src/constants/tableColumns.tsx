import { ColumnsWithOptions } from "../types";

const DataTableWithOptionColumns: ColumnsWithOptions[] = [
    { id: "name", label: "Name", minWidth: 150 },
<<<<<<< HEAD
    { id: "dataUsage", label: "Usage", minWidth: 100 },
=======
    { id: "usage", label: "Usage", minWidth: 40 },
>>>>>>> 68100372
    {
        id: "actions",
        label: "...",
        minWidth: 50,
        align: "right",
    },
];

const CurrentBillColumns: ColumnsWithOptions[] = [
    {
        id: "name",
        label: "Name",
    },
    {
        id: "dataUsage",
        label: "Data Used",
    },
    {
        id: "rate",
        label: "Rate",
    },
    {
        id: "subTotal",
        label: "SubTotal",
    },
];

export { DataTableWithOptionColumns, CurrentBillColumns };<|MERGE_RESOLUTION|>--- conflicted
+++ resolved
@@ -2,11 +2,7 @@
 
 const DataTableWithOptionColumns: ColumnsWithOptions[] = [
     { id: "name", label: "Name", minWidth: 150 },
-<<<<<<< HEAD
     { id: "dataUsage", label: "Usage", minWidth: 100 },
-=======
-    { id: "usage", label: "Usage", minWidth: 40 },
->>>>>>> 68100372
     {
         id: "actions",
         label: "...",
