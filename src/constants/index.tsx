--- conflicted
+++ resolved
@@ -179,13 +179,10 @@
     { id: 2, label: "BILLING HISTORY", value: "2" },
 ];
 
-<<<<<<< HEAD
-=======
 const UsersTabs = [
     { id: 1, label: "OVERVIEW", value: "1" },
     { id: 2, label: "CURRENTLY CONNECTED", value: "2" },
 ];
->>>>>>> 069c527b
 export {
     NETWORKS,
     UsersTabs,
