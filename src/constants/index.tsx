--- conflicted
+++ resolved
@@ -94,18 +94,11 @@
 ];
 
 const TIME_FILTER = [
-<<<<<<< HEAD
-    { id: 1, label: "Today", value: "TODAY" },
-    { id: 2, label: "This week", value: "WEEK" },
-    { id: 3, label: "This month", value: "MONTH" },
-    { id: 4, label: "Total", value: "TOTAL" },
-=======
     { id: 1, label: "Today", value: "today" },
     { id: 2, label: "This week", value: "week" },
     { id: 3, label: "Month", value: "month" },
     { id: 4, label: "Total", value: "total" },
     { id: 5, label: "Current", value: "current" },
->>>>>>> 68100372
 ];
 
 const NETWORKS = [
