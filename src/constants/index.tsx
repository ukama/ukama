import {
    HomeIcon,
    UsersIcon,
    RouterIcon,
    BillingIcon,
    AccountIcon,
    SettingsIcon,
    ModuleStoreIcon,
    NotificationIcon,
} from "../assets/svg";

const DRAWER_WIDTH = 240;
import {
    checkPasswordSpecialCharacter,
    checkPasswordLength,
    checkPasswordHasLetters,
} from "../utils";

const passwordRules = [
    {
        id: 1,
        label: "Be a minimum of 8 characters",
        validator: checkPasswordLength,
    },
    {
        id: 2,
        label: "At least one special character",
        validator: checkPasswordSpecialCharacter,
    },
    {
        id: 3,
        label: "Upper & lowercase letters ",
        validator: checkPasswordHasLetters,
    },
];

<<<<<<< HEAD
export { passwordRules };
=======
const SIDEBAR_MENU1 = [
    { id: "1", title: "Home", Icon: HomeIcon, route: "/home" },
    { id: "2", title: "Nodes", Icon: RouterIcon, route: "/nodes" },
    { id: "3", title: "User", Icon: UsersIcon, route: "/user" },
    { id: "4", title: "Billing", Icon: BillingIcon, route: "/billing" },
];

const HEADER_MENU = [
    { id: "1", Icon: SettingsIcon, title: "Setting" },
    { id: "2", Icon: NotificationIcon, title: "Notification" },
    { id: "3", Icon: AccountIcon, title: "Account" },
];

const SIDEBAR_MENU2 = [
    { id: "5", title: "Module Store", Icon: ModuleStoreIcon, route: "/store" },
];

const MONTH_FILTER = [
    { id: 1, label: "January ", value: "january " },
    { id: 2, label: "February", value: "february" },
    { id: 3, label: "March", value: "march " },
    { id: 4, label: "April", value: "april" },
    { id: 5, label: "May", value: "may" },
    { id: 6, label: "June", value: "june" },
    { id: 7, label: "July", value: "july" },
    { id: 8, label: "August", value: "august" },
    { id: 9, label: "September", value: "september" },
    { id: 10, label: "October", value: "october" },
    { id: 11, label: "November", value: "november" },
    { id: 12, label: "December", value: "december" },
];

const TIME_FILTER = [
    { id: 1, label: "Today", value: "today" },
    { id: 2, label: "This week", value: "week" },
    { id: 3, label: "This month", value: "month" },
    { id: 4, label: "Total", value: "total" },
];

const NETWORKS = [
    { id: 1, label: "Public Network", value: "public" },
    { id: 2, label: "Private Network", value: "private" },
];
export {
    NETWORKS,
    TIME_FILTER,
    MONTH_FILTER,
    passwordRules,
    HEADER_MENU,
    DRAWER_WIDTH,
    SIDEBAR_MENU1,
    SIDEBAR_MENU2,
};
>>>>>>> 8dee09be
<|MERGE_RESOLUTION|>--- conflicted
+++ resolved
@@ -34,9 +34,6 @@
     },
 ];
 
-<<<<<<< HEAD
-export { passwordRules };
-=======
 const SIDEBAR_MENU1 = [
     { id: "1", title: "Home", Icon: HomeIcon, route: "/home" },
     { id: "2", title: "Nodes", Icon: RouterIcon, route: "/nodes" },
@@ -89,5 +86,4 @@
     DRAWER_WIDTH,
     SIDEBAR_MENU1,
     SIDEBAR_MENU2,
-};
->>>>>>> 8dee09be
+};