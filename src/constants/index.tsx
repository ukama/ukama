import {
    HomeIcon,
    UsersIcon,
    RouterIcon,
    BillingIcon,
    AccountIcon,
    SettingsIcon,
    ModuleStoreIcon,
    NotificationIcon,
    CloudOffIcon,
} from "../assets/svg";
import EditIcon from "@mui/icons-material/Edit";
import DeleteIcon from "@mui/icons-material/Delete";
import { DataTableWithOptionColumns } from "./tableColumns";
const DRAWER_WIDTH = 240;
import {
    checkPasswordLength,
    checkPasswordSpecialCharacter,
    checkPasswordHasLowercaseLetters,
} from "../utils";
import { MenuItemType } from "../types";

const PasswordRules = [
    {
        id: 1,
        idLabel: "checkLength",
        label: "Be a minimum of 8 characters",
        validator: checkPasswordLength,
    },
    {
        id: 2,
        idLabel: "checkSpecialCaracter",
        label: "At least one special character",
        validator: checkPasswordSpecialCharacter,
    },
    {
        id: 3,
        idLabel: "checkUpperCase",
        label: "Must have Uppercase letter",
        validator: checkPasswordHasLowercaseLetters,
    },
    {
        id: 4,
        idLabel: "checkLowerCase",
        label: "Must have Lowercase letter",
        validator: checkPasswordHasLowercaseLetters,
    },
];
const SIDEBAR_MENU1 = [
    { id: "1", title: "Home", Icon: HomeIcon, route: "/home" },
    { id: "2", title: "Nodes", Icon: RouterIcon, route: "/nodes" },
    { id: "3", title: "User", Icon: UsersIcon, route: "/user" },
    { id: "4", title: "Billing", Icon: BillingIcon, route: "/billing" },
];
const STATS_OPTIONS = [
    { id: 1, label: "Connected", value: "Connected" },
    { id: 2, label: "Device uptime", value: "Device uptime" },
    { id: 3, label: "Throughput", value: "Throughput" },
];
const STATS_PERIOD = [
    { id: 1, label: "DAY" },
    { id: 2, label: "WEEK " },
    { id: 3, label: "MONTH " },
];

const HEADER_MENU = [
    { id: "1", Icon: SettingsIcon, title: "Setting" },
    { id: "2", Icon: NotificationIcon, title: "Notification" },
    { id: "3", Icon: AccountIcon, title: "Account" },
];

const SIDEBAR_MENU2 = [
    { id: "5", title: "Module Store", Icon: ModuleStoreIcon, route: "/store" },
];
const ALERT_INFORMATION = [
    {
        id: 1,
        Icon: CloudOffIcon,
        title: "Software error",
        description: "Short description of alert.",
        date: "08/16/21 1PM",
    },
    {
        id: 2,
        Icon: CloudOffIcon,
        title: "Software error",
        description: "Short description of alert.",
        date: "08/16/21 1PM",
    },
    {
        id: 3,
        Icon: CloudOffIcon,
        title: "Software error",
        description: "Short description of alert.",
        date: "08/16/21 1PM",
    },
];
const MONTH_FILTER = [
    { id: 1, label: "January ", value: "january " },
    { id: 2, label: "February", value: "february" },
    { id: 3, label: "March", value: "march " },
    { id: 4, label: "April", value: "april" },
    { id: 5, label: "May", value: "may" },
    { id: 6, label: "June", value: "june" },
    { id: 7, label: "July", value: "july" },
    { id: 8, label: "August", value: "august" },
    { id: 9, label: "September", value: "september" },
    { id: 10, label: "October", value: "october" },
    { id: 11, label: "November", value: "november" },
    { id: 12, label: "December", value: "december" },
];

const TIME_FILTER = [
    { id: 1, label: "Today", value: "today" },
    { id: 2, label: "This week", value: "week" },
    { id: 3, label: "This month", value: "month" },
    { id: 4, label: "Total", value: "total" },
];

const NETWORKS = [
    { id: 1, label: "Public Network", value: "public" },
    { id: 2, label: "Private Network", value: "private" },
];

const BASIC_MENU_ACTIONS: MenuItemType[] = [
    { id: 1, Icon: EditIcon, title: "Edit", route: "edit" },
    {
        id: 2,
        Icon: DeleteIcon,
        title: "Delete",
        route: "delete",
    },
];

const DEACTIVATE_EDIT_ACTION_MENU: MenuItemType[] = [
    {
        id: 1,
        Icon: DeleteIcon,
        title: "Deactivate",
        route: "deactivate",
    },
    { id: 2, Icon: EditIcon, title: "Edit", route: "edit" },
];

export {
    NETWORKS,
    TIME_FILTER,
    MONTH_FILTER,
    PasswordRules,
    HEADER_MENU,
    DRAWER_WIDTH,
    SIDEBAR_MENU1,
    SIDEBAR_MENU2,
    STATS_OPTIONS,
    STATS_PERIOD,
    BASIC_MENU_ACTIONS,
<<<<<<< HEAD
    ALERT_INFORMATION,
=======
    DataTableWithOptionColumns,
    DEACTIVATE_EDIT_ACTION_MENU,
>>>>>>> 9a76675e
};<|MERGE_RESOLUTION|>--- conflicted
+++ resolved
@@ -154,10 +154,7 @@
     STATS_OPTIONS,
     STATS_PERIOD,
     BASIC_MENU_ACTIONS,
-<<<<<<< HEAD
     ALERT_INFORMATION,
-=======
     DataTableWithOptionColumns,
     DEACTIVATE_EDIT_ACTION_MENU,
->>>>>>> 9a76675e
 };