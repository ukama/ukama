const RechartsData = [
    {
        name: "10 AM",
        uv: 590,
        pv: 800,
        amt: 1400,
        cnt: 490,
    },
    {
        name: "8 PM",
        uv: 868,
        pv: 967,
        amt: 1506,
        cnt: 590,
    },
    {
        name: "12 PM",
        uv: 1397,
        pv: 1098,
        amt: 989,
        cnt: 350,
    },
    {
        name: "4 AM",
        uv: 1480,
        pv: 1200,
        amt: 1228,
        cnt: 480,
    },
    {
        name: "6 AM",
        uv: 1520,
        pv: 1108,
        amt: 1100,
        cnt: 460,
    },
    {
        name: "10 PM",
        uv: 1400,
        pv: 680,
        amt: 1700,
        cnt: 380,
    },
];
const CREDIT_CARD = [
<<<<<<< HEAD
=======
    {
        id: 1,

        card_experintionDetails: "Card is ending in 20 days",
    },
];
const ALERT_INFORMATION = [
>>>>>>> 68100372
    {
        id: 1,

        card_experintionDetails: "Card is ending in 20 days",
    },
];

const SimCardData = [
    {
        id: 1,
        title: "ESIM # 1",
        serial: "# 32019-08-12-2023-999990",
        isActive: true,
    },
    {
        id: 2,
        title: "ESIM # 2",
        serial: "# 32019-08-12-2023-0225016",
        isActive: false,
    },
    {
        id: 3,
        title: "ESIM # 3",
        serial: "# 32019-08-12-2023-8888800",
        isActive: false,
    },
    {
        id: 4,
        title: "ESIM # 4",
        serial: "# 32019-08-12-2023-6666660",
        isActive: false,
    },
];
<<<<<<< HEAD
const CurrentBilling = [
=======
const CurrentBillingData = [
>>>>>>> 68100372
    {
        id: 1,
        name: "Tryphena Nelson ",
        dataUsage: " 20 GB  ",
        rate: "$5 / 20GB",
        subTotal: 10,
    },
    {
        id: 2,
        name: "Tryphena Nelson ",
        dataUsage: " 20 GB  ",
        rate: "$5 / 20GB",
        subTotal: 10,
    },
    {
        id: 3,
        name: "Tryphena Nelson ",
        dataUsage: " 20 GB  ",
        rate: "$5 / 20GB",
        subTotal: 10,
    },
    {
        id: 4,
        name: "Tryphena Nelson ",
        dataUsage: " 20 GB  ",
        rate: "$5 / 20GB",
        subTotal: 10,
    },
];
<<<<<<< HEAD
export { SimCardData, CurrentBilling, RechartsData, CREDIT_CARD };
=======

export {
    CREDIT_CARD,
    SimCardData,
    RechartsData,
    ALERT_INFORMATION,
    CurrentBillingData,
    DashboardSliderData,
    DashboardStatusCard,
    DashboardResidentsTable,
};
>>>>>>> 68100372
<|MERGE_RESOLUTION|>--- conflicted
+++ resolved
@@ -43,23 +43,35 @@
     },
 ];
 const CREDIT_CARD = [
-<<<<<<< HEAD
-=======
     {
         id: 1,
 
         card_experintionDetails: "Card is ending in 20 days",
     },
 ];
-const ALERT_INFORMATION = [
->>>>>>> 68100372
+const CurrentBillingData = [
     {
         id: 1,
-
-        card_experintionDetails: "Card is ending in 20 days",
+        name: "Tryphena Nelson ",
+        dataUsage: " 20 GB  ",
+        rate: "$5 / 20GB",
+        subTotal: 10,
+    },
+    {
+        id: 2,
+        name: "Tryphena Nelson ",
+        dataUsage: " 20 GB  ",
+        rate: "$5 / 20GB",
+        subTotal: 10,
+    },
+    {
+        id: 3,
+        name: "Tryphena Nelson ",
+        dataUsage: " 20 GB  ",
+        rate: "$5 / 20GB",
+        subTotal: 10,
     },
 ];
-
 const SimCardData = [
     {
         id: 1,
@@ -86,11 +98,7 @@
         isActive: false,
     },
 ];
-<<<<<<< HEAD
 const CurrentBilling = [
-=======
-const CurrentBillingData = [
->>>>>>> 68100372
     {
         id: 1,
         name: "Tryphena Nelson ",
@@ -120,18 +128,10 @@
         subTotal: 10,
     },
 ];
-<<<<<<< HEAD
-export { SimCardData, CurrentBilling, RechartsData, CREDIT_CARD };
-=======
-
 export {
+    SimCardData,
+    CurrentBillingData,
+    CurrentBilling,
+    RechartsData,
     CREDIT_CARD,
-    SimCardData,
-    RechartsData,
-    ALERT_INFORMATION,
-    CurrentBillingData,
-    DashboardSliderData,
-    DashboardStatusCard,
-    DashboardResidentsTable,
-};
->>>>>>> 68100372
+};