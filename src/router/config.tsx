import { lazy, ReactNode, ComponentType, LazyExoticComponent } from "react";

export interface IRoute {
    // Path, like in basic prop
    path: string;
    // Exact, like in basic prop
    exact: boolean;
    // Preloader for lazy loading
    fallback: NonNullable<ReactNode> | null;
    // Lazy Loaded component
    component?: LazyExoticComponent<ComponentType<any>>;
    // Sub routes
    routes?: IRoute[];
    // Redirect path
    redirect?: string;
    // If router is private, this is going to be true
    private?: boolean;
}

const Loader = <div> Loading... </div>;

export const routes: IRoute[] = [
    //Default routes//
    {
        path: "/",
        exact: true,
        private: false,
        redirect: "/welcome",
        fallback: Loader,
    },
    //

    //Privatte Routes//
    //

    //Public Routes//
    {
        path: "/welcome",
        component: lazy(() => import("../pages/Welcome")),
        exact: false,
        private: false,
        fallback: Loader,
    },
    {
        path: "/login",
        component: lazy(() => import("../pages/Login")),
        exact: false,
        private: false,
        fallback: Loader,
    },
    {
<<<<<<< HEAD
        path: "/signUp",
        component: lazy(() => import("../pages/SignUp")),
=======
        path: "/forgot-password",
        component: lazy(() => import("../pages/ForgotPassword")),
>>>>>>> 0a2faade
        exact: false,
        private: false,
        fallback: Loader,
    },
    {
        path: "/*",
        component: lazy(() => import("../pages/ErrorPage")),
        exact: false,
        private: false,
        fallback: Loader,
    },
    //
];<|MERGE_RESOLUTION|>--- conflicted
+++ resolved
@@ -49,13 +49,15 @@
         fallback: Loader,
     },
     {
-<<<<<<< HEAD
         path: "/signUp",
         component: lazy(() => import("../pages/SignUp")),
-=======
+        exact: false,
+        private: false,
+        fallback: Loader,
+    },
+    {
         path: "/forgot-password",
         component: lazy(() => import("../pages/ForgotPassword")),
->>>>>>> 0a2faade
         exact: false,
         private: false,
         fallback: Loader,
