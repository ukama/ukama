import "reflect-metadata";
import schedule from "node-schedule";
import {
<<<<<<< HEAD
    GET_ACTIVE_USER_METRICS_QUERY,
=======
    GET_ACTIVATED_USERS_METRICS_QUERY,
>>>>>>> e2fab934
    GET_ALERTS_QUERY,
    GET_CONNECTED_USERS_QUERY,
    GET_CPU_USAGE_METRICS_QUERY,
    GET_DATA_BILL_QUERY,
    GET_DATA_USAGE_QUERY,
    GET_NETWORK_QUERY,
    GET_NODE_META_DATA_QUERY,
    GET_NODE_PHYSICAL_HEALTH_QUERY,
    GET_NODE_RF_KPI_QUERY,
} from "../common/graphql";

import {
    DATA_BILL_FILTER,
    HEADER,
    NETWORK_TYPE,
    TIME_FILTER,
} from "../constants";
import { graphql, GraphQLSchema } from "graphql";
import { PaginationDto } from "../common/types";
import setupLogger from "../config/setupLogger";

const logger = setupLogger("Job");

export const job = (schema: GraphQLSchema): void => {
    schedule.scheduleJob("*/1 * * * *", async function () {
        const meta: PaginationDto = {
            pageNo: 1,
            pageSize: 3,
        };
        await graphql({
            schema,
            source: GET_CONNECTED_USERS_QUERY,
            variableValues: {
                data: TIME_FILTER.WEEK,
            },
            contextValue: {
                req: HEADER,
            },
        });
        await graphql({
            schema,
            source: GET_NETWORK_QUERY,
            variableValues: {
                data: NETWORK_TYPE.PUBLIC,
            },
            contextValue: {
                req: HEADER,
            },
        });
        await graphql({
            schema,
            source: GET_DATA_BILL_QUERY,
            variableValues: {
                data: DATA_BILL_FILTER.CURRENT,
            },
            contextValue: {
                req: HEADER,
            },
        });
        await graphql({
            schema,
            source: GET_DATA_USAGE_QUERY,
            variableValues: {
                data: TIME_FILTER.MONTH,
            },
            contextValue: {
                req: HEADER,
            },
        });
        await graphql({
            schema,
            source: GET_ALERTS_QUERY,
            variableValues: {
                input: meta,
            },
            contextValue: {
                req: HEADER,
            },
        });
        await graphql({
            schema,
            source: GET_NODE_RF_KPI_QUERY,
            contextValue: {
                req: HEADER,
            },
        });
        await graphql({
            schema,
            source: GET_NODE_PHYSICAL_HEALTH_QUERY,
            contextValue: {
                req: HEADER,
            },
        });
        await graphql({
            schema,
            source: GET_NODE_META_DATA_QUERY,
            contextValue: {
                req: HEADER,
            },
        });
        await graphql({
            schema,
<<<<<<< HEAD
            source: GET_ACTIVE_USER_METRICS_QUERY,
            variableValues: {
                input: meta,
            },
            contextValue: {
                req: HEADER,
            },
        });
        await graphql({
            schema,
            source: GET_CPU_USAGE_METRICS_QUERY,
=======
            source: GET_ACTIVATED_USERS_METRICS_QUERY,
>>>>>>> e2fab934
            variableValues: {
                input: meta,
            },
            contextValue: {
                req: HEADER,
            },
        });
        logger.info(`Job Completed`);
    });
};<|MERGE_RESOLUTION|>--- conflicted
+++ resolved
@@ -1,11 +1,7 @@
 import "reflect-metadata";
 import schedule from "node-schedule";
 import {
-<<<<<<< HEAD
-    GET_ACTIVE_USER_METRICS_QUERY,
-=======
     GET_ACTIVATED_USERS_METRICS_QUERY,
->>>>>>> e2fab934
     GET_ALERTS_QUERY,
     GET_CONNECTED_USERS_QUERY,
     GET_CPU_USAGE_METRICS_QUERY,
@@ -108,21 +104,7 @@
         });
         await graphql({
             schema,
-<<<<<<< HEAD
-            source: GET_ACTIVE_USER_METRICS_QUERY,
-            variableValues: {
-                input: meta,
-            },
-            contextValue: {
-                req: HEADER,
-            },
-        });
-        await graphql({
-            schema,
-            source: GET_CPU_USAGE_METRICS_QUERY,
-=======
             source: GET_ACTIVATED_USERS_METRICS_QUERY,
->>>>>>> e2fab934
             variableValues: {
                 input: meta,
             },
