--- conflicted
+++ resolved
@@ -22,7 +22,6 @@
 import CloudOffIcon from "./CloudOffIcon";
 export {
     ActivityIcon,
-    SettingsIcon,
     NotificationIcon,
     CloudOffIcon,
     Logo,
@@ -40,11 +39,8 @@
     BillingIcon,
     UsersWithBG,
     AccountIcon,
-<<<<<<< HEAD
-=======
     BatteryIcon,
     SettingsIcon,
     ThermometerIcon,
->>>>>>> 4f2fa4c3
     ModuleStoreIcon,
 };