import {
    Box,
    List,
    Drawer,
    Divider,
    Toolbar,
    ListItem,
    ListItemIcon,
    ListItemText,
    Typography,
<<<<<<< HEAD
    Paper,
=======
    Stack,
>>>>>>> 4a563d3d
} from "@mui/material";
import { colors } from "../../theme";
import { Logo } from "../../assets/svg";
import { makeStyles } from "@mui/styles";
import { MenuItemType } from "../../types";
import { useHistory } from "react-router-dom";
import { LoadingWrapper, UpgradeNavFooter } from "../../components";
import { DRAWER_WIDTH, SIDEBAR_MENU1, SIDEBAR_MENU2 } from "../../constants";

const useStyles = makeStyles(() => ({
    listItem: {
        opacity: 1,
        height: "40px",
        marginTop: "6px",
        padding: "8px 12px",
        borderRadius: "4px",
    },
    listItemText: {},
    listItemDone: {
        opacity: 1,
        height: "40px",
        marginTop: "8px",
        padding: "8px 12px",
        borderRadius: "4px",
    },
    listItemDoneText: {
        // color: colors.vulcan,
    },
}));

type SidebarProps = {
    page: string;
    isOpen: boolean;
    isLoading: boolean;
    handlePageChange: Function;
    handleDrawerToggle: Function;
};

const Sidebar = (
    {
        page,
        isOpen,
        isLoading,
        handlePageChange,
        handleDrawerToggle,
    }: SidebarProps,
    props: any
) => {
    const { window } = props;
    const classes = useStyles();
    const history = useHistory();

    const MenuList = (list: any) => (
        <List sx={{ padding: "8px 20px" }}>
            {list.map(({ id, title, Icon, route }: MenuItemType) => (
                <ListItem
                    button
                    key={id}
                    href={route}
                    onClick={() => {
                        handlePageChange(title);
                        history.push(route);
                    }}
                    selected={title === page}
                    className={
                        title === page ? classes.listItemDone : classes.listItem
                    }
                >
                    <ListItemIcon sx={{ minWidth: "44px" }}>
                        <Icon color={colors.vulcan} />
                    </ListItemIcon>
                    <ListItemText>
                        <Typography
                            variant="body1"
                            fontWeight={title === page ? "bold" : "normal"}
                            className={
                                title === page
                                    ? classes.listItemDoneText
                                    : classes.listItemText
                            }
                        >
                            {title}
                        </Typography>
                    </ListItemText>
                </ListItem>
            ))}
        </List>
    );

    const drawer = (
        <Paper
            sx={{
                height: "100%",
                overflowY: "auto",
            }}
        >
            <Toolbar sx={{ padding: "33px 0px 12px 0px" }}>
                <Logo width={"100%"} height={"36px"} />
            </Toolbar>
            <Stack
                sx={{
                    display: "flex",
                    minHeight: "200px",
                    height: `calc(100% - 400px)`,
                }}
            >
                {MenuList(SIDEBAR_MENU1)}
                <Divider
                    sx={{
                        width: 160,
                        mt: "8px",
                        mb: "0px !important",
                        alignSelf: "center",
                    }}
                />
                {MenuList(SIDEBAR_MENU2)}
            </Stack>
            <Box
                sx={{
                    m: 1.6,
                    height: 272,
                    display: "flex",
                    alignItems: "flex-end",
                }}
            >
                <UpgradeNavFooter />
<<<<<<< HEAD
            </div>
        </Paper>
=======
            </Box>
        </div>
>>>>>>> 4a563d3d
    );

    const container =
        window !== undefined ? () => window().document.body : undefined;

    return (
        <Box
            component="nav"
            sx={{
                flexShrink: { sm: 0 },
                width: { xs: 0, sm: DRAWER_WIDTH },
                boxShadow: "6px 0px 18px rgba(0, 0, 0, 0.06)",
            }}
            aria-label="mailbox folders"
        >
            <LoadingWrapper isLoading={isLoading}>
                <Drawer
                    open={isOpen}
                    variant="temporary"
                    container={container}
                    onClose={() => handleDrawerToggle()}
                    ModalProps={{
                        keepMounted: true,
                    }}
                    sx={{
                        display: { xs: "block", sm: "none" },
                        "& .MuiDrawer-paper": {
                            boxSizing: "border-box",
                            width: DRAWER_WIDTH,
                        },
                        borderRight: "0px",
                    }}
                >
                    {drawer}
                </Drawer>
                <Drawer
                    open
                    variant="permanent"
                    sx={{
                        display: { xs: "none", sm: "block" },
                        "& .MuiDrawer-paper": {
                            boxSizing: "border-box",
                            width: DRAWER_WIDTH,
                        },
                    }}
                >
                    {drawer}
                </Drawer>
            </LoadingWrapper>
        </Box>
    );
};

export default Sidebar;<|MERGE_RESOLUTION|>--- conflicted
+++ resolved
@@ -8,11 +8,8 @@
     ListItemIcon,
     ListItemText,
     Typography,
-<<<<<<< HEAD
     Paper,
-=======
     Stack,
->>>>>>> 4a563d3d
 } from "@mui/material";
 import { colors } from "../../theme";
 import { Logo } from "../../assets/svg";
@@ -139,13 +136,8 @@
                 }}
             >
                 <UpgradeNavFooter />
-<<<<<<< HEAD
-            </div>
+            </Box>
         </Paper>
-=======
-            </Box>
-        </div>
->>>>>>> 4a563d3d
     );
 
     const container =
