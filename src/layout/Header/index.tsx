--- conflicted
+++ resolved
@@ -1,135 +1,19 @@
 import {
     Divider,
-    Menu,
     AppBar,
-    MenuItem,
     Typography,
     IconButton,
     Toolbar,
     Box,
 } from "@mui/material";
-import React from "react";
-import { useSetRecoilState } from "recoil";
-import { isLoginAtom } from "../../recoil";
-import { MoreVert } from "@mui/icons-material";
 import { HeaderMenuItemType } from "../../types";
-import LogoutIcon from "@mui/icons-material/Logout";
 import { DRAWER_WIDTH, HEADER_MENU } from "../../constants";
-import PersonOutlineIcon from "@mui/icons-material/PersonOutline";
 
 type HeaderProps = {
     pageName: string;
 };
 
 const Header = ({ pageName }: HeaderProps) => {
-<<<<<<< HEAD
-=======
-    const setIsLogin = useSetRecoilState(isLoginAtom);
-    const [anchorEl, setAnchorEl] = React.useState<null | HTMLElement>(null);
-    const [mobileMoreAnchorEl, setMobileMoreAnchorEl] =
-        React.useState<null | HTMLElement>(null);
-
-    const isMenuOpen = Boolean(anchorEl);
-    const isMobileMenuOpen = Boolean(mobileMoreAnchorEl);
-
-    const handleProfileMenuOpen = (event: React.MouseEvent<HTMLElement>) => {
-        setAnchorEl(event.currentTarget);
-    };
-
-    const handleMobileMenuClose = () => {
-        setMobileMoreAnchorEl(null);
-    };
-
-    const handleMenuClose = () => {
-        setAnchorEl(null);
-        handleMobileMenuClose();
-    };
-
-    const handleMobileMenuOpen = (event: React.MouseEvent<HTMLElement>) => {
-        setMobileMoreAnchorEl(event.currentTarget);
-    };
-
-    const handleLogout = () => {
-        handleMenuClose();
-        setIsLogin(false);
-    };
-
-    const handleHeaderMenu = (
-        e: React.MouseEvent<HTMLElement>,
-        name: string
-    ) => {
-        switch (name) {
-            case "Setting":
-                //GOTO Settings page
-                handleMenuClose();
-                break;
-            case "Notification":
-                //GOTO Notification page
-                handleMenuClose();
-                break;
-            case "Account":
-                handleProfileMenuOpen(e);
-                break;
-        }
-    };
-
-    const menuId = "account-popup-menu";
-    const renderMenu = (
-        <Menu
-            anchorEl={anchorEl}
-            anchorOrigin={{
-                vertical: "top",
-                horizontal: "right",
-            }}
-            id={menuId}
-            keepMounted
-            transformOrigin={{
-                vertical: "top",
-                horizontal: "right",
-            }}
-            open={isMenuOpen}
-            onClose={handleMenuClose}
-        >
-            <MenuItem onClick={handleMenuClose}>Profile</MenuItem>
-            <Divider />
-            <MenuItem onClick={handleLogout}>Logout</MenuItem>
-        </Menu>
-    );
-
-    const mobileMenuId = "primary-search-account-menu-mobile";
-    const renderMobileMenu = (
-        <Menu
-            anchorEl={mobileMoreAnchorEl}
-            anchorOrigin={{
-                vertical: "top",
-                horizontal: "right",
-            }}
-            id={mobileMenuId}
-            keepMounted
-            transformOrigin={{
-                vertical: "top",
-                horizontal: "right",
-            }}
-            open={isMobileMenuOpen}
-            onClose={handleMobileMenuClose}
-        >
-            <MenuItem>
-                <IconButton size="large" color="inherit">
-                    <PersonOutlineIcon />
-                </IconButton>
-                <p>Profile</p>
-            </MenuItem>
-
-            <MenuItem onClick={handleProfileMenuOpen}>
-                <IconButton size="large" color="inherit">
-                    <LogoutIcon />
-                </IconButton>
-                <p>Logout</p>
-            </MenuItem>
-        </Menu>
-    );
-
->>>>>>> c2ee65d3
     return (
         <Box sx={{ flexGrow: 1 }}>
             <AppBar
@@ -149,36 +33,11 @@
 
                     <Box sx={{ flexGrow: 1 }} />
                     <Box sx={{ display: { xs: "none", md: "flex" } }}>
-<<<<<<< HEAD
                         {HEADER_MENU.map(({ id, Icon }: HeaderMenuItemType) => (
                             <IconButton key={id} size="large" color="inherit">
                                 <Icon />
                             </IconButton>
                         ))}
-=======
-                        {HEADER_MENU.map(
-                            ({ id, Icon, title }: HeaderMenuItemType) => (
-                                <IconButton
-                                    key={id}
-                                    size="large"
-                                    color="inherit"
-                                    onClick={e => handleHeaderMenu(e, title)}
-                                >
-                                    <Icon />
-                                </IconButton>
-                            )
-                        )}
-                    </Box>
-                    <Box sx={{ display: { xs: "flex", md: "none" } }}>
-                        <IconButton
-                            size="large"
-                            color="inherit"
-                            aria-controls={mobileMenuId}
-                            onClick={handleMobileMenuOpen}
-                        >
-                            <MoreVert />
-                        </IconButton>
->>>>>>> c2ee65d3
                     </Box>
                 </Toolbar>
                 <Divider />
