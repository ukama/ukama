--- conflicted
+++ resolved
@@ -1,31 +1,16 @@
-<<<<<<< HEAD
-import { Box, CssBaseline, Toolbar } from "@mui/material";
-import Sidebar from "./Sidebar";
-=======
 import Sidebar from "./Sidebar";
 import { Box, CssBaseline, Toolbar } from "@mui/material";
->>>>>>> 467ccc03
 import { useState } from "react";
 import Header from "./Header";
 const Layout = (props: any) => {
     const { children } = props;
     const [isOpen, setIsOpen] = useState(false);
-<<<<<<< HEAD
-=======
     const [path, setPath] = useState("Home");
->>>>>>> 467ccc03
 
     const handleDrawerToggle = () => setIsOpen(() => !isOpen);
     return (
         <Box sx={{ display: "flex" }}>
             <CssBaseline />
-<<<<<<< HEAD
-            <Sidebar isOpen={isOpen} handleDrawerToggle={handleDrawerToggle} />
-            <Header pageName="Home" />
-            <Box component="main" sx={{ flexGrow: 1, p: 3 }}>
-                <Toolbar />
-
-=======
             <Sidebar
                 path={path}
                 isOpen={isOpen}
@@ -35,7 +20,6 @@
             <Header pageName={path} />
             <Box component="main" sx={{ flexGrow: 1, p: 3 }}>
                 <Toolbar />
->>>>>>> 467ccc03
                 {children}
             </Box>
         </Box>
