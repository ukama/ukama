--- conflicted
+++ resolved
@@ -14,11 +14,7 @@
     const [isOpen, setIsOpen] = useState(false);
     const handleDrawerToggle = () => setIsOpen(() => !isOpen);
     return (
-<<<<<<< HEAD
-        <Box sx={{ display: "flex" }} style={{ backgroundColor: "#F5F6F8" }}>
-=======
         <Box sx={{ display: "flex", backgroundColor: colors.solitude }}>
->>>>>>> 8dee09be
             <CssBaseline />
             <Header pageName={path} handleDrawerToggle={handleDrawerToggle} />
             <Sidebar
@@ -27,15 +23,7 @@
                 setPath={setPath}
                 handleDrawerToggle={handleDrawerToggle}
             />
-<<<<<<< HEAD
-            <Header pageName={path} />
-            <Box
-                component="main"
-                sx={{ width: "100%", margin: "2% 2% 0px 2%" }}
-            >
-=======
             <Box component="main" sx={{ flexGrow: 1, p: 3, height: "100vh" }}>
->>>>>>> 8dee09be
                 <Toolbar />
                 {children}
             </Box>
