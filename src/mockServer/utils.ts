import { Request, Response } from "express";
import {
    CONNECTED_USER_TYPE,
    DATA_BILL_FILTER,
    GET_USER_TYPE,
    NETWORK_TYPE,
    TIME_FILTER,
} from "../constants";
import { AlertDto } from "../modules/alert/types";
<<<<<<< HEAD
import { BillHistoryDto, CurrentBillDto } from "../modules/billing/types";
=======
import { CurrentBillDto } from "../modules/billing/types";
>>>>>>> 2532d099
import { EsimDto } from "../modules/esim/types";
import { NodeDto } from "../modules/node/types";
import { GetUserDto, UserDto } from "../modules/user/types";
import casual from "./mockData/casual-extensions";

export const getUser = (req: Request, res: Response): void => {
    let users: UserDto[];
    const filter = req.query[0]?.toString();

    switch (filter) {
        case TIME_FILTER.TODAY:
            users = casual.randomArray<UserDto>(2, 10, casual._user);
            break;
        case TIME_FILTER.WEEK:
            users = casual.randomArray<UserDto>(4, 40, casual._user);
            break;
        case TIME_FILTER.MONTH:
            users = casual.randomArray<UserDto>(14, 100, casual._user);
            break;
        case TIME_FILTER.TOTAL:
            users = casual.randomArray<UserDto>(28, 400, casual._user);
            break;
        default:
            users = [];
            break;
    }
    let residentUsers = 0;
    const totalUser = users.length;
    for (let i = 0; i < totalUser; i++) {
        if (users[i].type === CONNECTED_USER_TYPE.RESIDENTS) {
            residentUsers++;
        }
    }

    res.send({
        status: "success",
        data: {
            totalUser: totalUser,
            residentUsers: residentUsers,
            guestUsers: totalUser - residentUsers,
        },
    });
};

export const getDataUsage = (req: Request, res: Response): void => {
    let data;
    const filter = req.query[0]?.toString();
    if (
        filter !== TIME_FILTER.TODAY ||
        TIME_FILTER.WEEK ||
        TIME_FILTER.MONTH ||
        TIME_FILTER.TOTAL
    )
        data = {};

    data = casual._dataUsage();

    res.send({
        status: "success",
        data,
    });
};

export const getDataBill = (req: Request, res: Response): void => {
    let data;
    const filter = req.query[0]?.toString();
    if (
        filter !== DATA_BILL_FILTER.CURRENT ||
        DATA_BILL_FILTER.JANUARY ||
        DATA_BILL_FILTER.FEBRURAY ||
        DATA_BILL_FILTER.MARCH ||
        DATA_BILL_FILTER.APRIL ||
        DATA_BILL_FILTER.MAY ||
        DATA_BILL_FILTER.JUNE ||
        DATA_BILL_FILTER.JULY ||
        DATA_BILL_FILTER.AUGUST ||
        DATA_BILL_FILTER.SEPTEMBER ||
        DATA_BILL_FILTER.OCTOBER ||
        DATA_BILL_FILTER.NOVERMBER ||
        DATA_BILL_FILTER.DECEMBER
    )
        data = {};

    data = casual._dataBill();

    res.send({
        status: "success",
        data,
    });
};

export const getAlerts = (req: Request, res: Response): void => {
    const data = casual.randomArray<AlertDto>(1, 10, casual._alert);

    const pageNo = Number(req.query.pageNo);
    const pageSize = Number(req.query.pageSize);

    let alerts = [];
    if (!pageNo) alerts = data;
    else {
        const index = (pageNo - 1) * pageSize;
        for (let i = index; i < index + pageSize; i++) {
            if (data[i]) alerts.push(data[i]);
        }
    }
    res.send({
        status: "success",
        data: alerts,
        length: data.length,
    });
};

export const getNodes = (req: Request, res: Response): void => {
    const data = casual.randomArray<NodeDto>(1, 10, casual._node);

    const pageNo = Number(req.query.pageNo);
    const pageSize = Number(req.query.pageSize);

    let nodes = [];
    if (!pageNo) nodes = data;
    else {
        const index = (pageNo - 1) * pageSize;
        for (let i = index; i < index + pageSize; i++) {
            if (data[i]) nodes.push(data[i]);
        }
    }
    res.send({
        status: "success",
        data: nodes,
        length: data.length,
    });
};

export const getEsims = (req: Request, res: Response): void => {
    const data = casual.randomArray<EsimDto>(3, 10, casual._esim);
    res.send({
        status: "success",
        data: data,
    });
};

export const activateUser = (req: Request, res: Response): void => {
    const { body } = req;
    const data = {
        success: false,
    };

    if (body.firstName && body.lastName && body.eSimNumber) data.success = true;

    res.send({
        status: "success",
        data: data,
    });
};

export const updateUser = (req: Request, res: Response): void => {
    const { body } = req;
    const data = {
        success: false,
    };

    if (
        body.firstName ||
        body.lastName ||
        body.eSimNumber ||
        body.email ||
        body.phone
    )
        data.success = true;

    res.send({
        status: "success",
        data: data,
    });
};

export const getUsers = (req: Request, res: Response): void => {
    let data;
    const filter = req.query.type?.toString();

    if (
        filter !== GET_USER_TYPE.ALL ||
        GET_USER_TYPE.GUEST ||
        GET_USER_TYPE.HOME ||
        GET_USER_TYPE.RESIDENT ||
        GET_USER_TYPE.VISITOR
    )
        data = {};
    data = casual.randomArray<GetUserDto>(3, 30, casual._getUser);

    const pageNo = Number(req.query.pageNo);
    const pageSize = Number(req.query.pageSize);

    let users = [];
    if (!pageNo) users = data;
    else {
        const index = (pageNo - 1) * pageSize;
        for (let i = index; i < index + pageSize; i++) {
            if (data[i]) users.push(data[i]);
        }
    }
    res.send({
        status: "success",
        data: users,
        length: data.length,
    });
};

export const addNode = (req: Request, res: Response): void => {
    const { body } = req;
    const data = {
        success: false,
    };
    if (body.name && body.serialNo) data.success = true;
    res.send({
        status: "success",
        data: data,
    });
};
<<<<<<< HEAD

export const getCurrentBill = (req: Request, res: Response): void => {
    const data = casual.randomArray<CurrentBillDto>(1, 5, casual._currentBill);
    res.send({
        status: "success",
        data: data,
    });
};

export const getBillHistory = (req: Request, res: Response): void => {
    const data = casual.randomArray<BillHistoryDto>(1, 5, casual._billHistory);
=======

export const getCurrentBill = (req: Request, res: Response): void => {
    const data = casual.randomArray<CurrentBillDto>(1, 5, casual._currentBill);
>>>>>>> 2532d099
    res.send({
        status: "success",
        data: data,
    });
};

export const getNetwork = (req: Request, res: Response): void => {
    let data;
    const filter = req.query[0]?.toString();
    if (filter !== NETWORK_TYPE.PUBLIC || NETWORK_TYPE.PRIVATE) data = {};

    data = casual._network();

    res.send({
        status: "success",
        data,
    });
};<|MERGE_RESOLUTION|>--- conflicted
+++ resolved
@@ -7,11 +7,7 @@
     TIME_FILTER,
 } from "../constants";
 import { AlertDto } from "../modules/alert/types";
-<<<<<<< HEAD
 import { BillHistoryDto, CurrentBillDto } from "../modules/billing/types";
-=======
-import { CurrentBillDto } from "../modules/billing/types";
->>>>>>> 2532d099
 import { EsimDto } from "../modules/esim/types";
 import { NodeDto } from "../modules/node/types";
 import { GetUserDto, UserDto } from "../modules/user/types";
@@ -231,7 +227,6 @@
         data: data,
     });
 };
-<<<<<<< HEAD
 
 export const getCurrentBill = (req: Request, res: Response): void => {
     const data = casual.randomArray<CurrentBillDto>(1, 5, casual._currentBill);
@@ -243,11 +238,6 @@
 
 export const getBillHistory = (req: Request, res: Response): void => {
     const data = casual.randomArray<BillHistoryDto>(1, 5, casual._billHistory);
-=======
-
-export const getCurrentBill = (req: Request, res: Response): void => {
-    const data = casual.randomArray<CurrentBillDto>(1, 5, casual._currentBill);
->>>>>>> 2532d099
     res.send({
         status: "success",
         data: data,
