--- conflicted
+++ resolved
@@ -8,22 +8,13 @@
 import { AlertDto } from "../modules/alert/types";
 import { BillHistoryDto, CurrentBillDto } from "../modules/billing/types";
 import { EsimDto } from "../modules/esim/types";
-<<<<<<< HEAD
 import { CpuUsageMetricsDto, GraphDto, NodeDto } from "../modules/node/types";
+import { createPaginatedResponse } from "../utils";
 import {
-    ActiveUserMetricsDto,
     GetUserDto,
     UserDto,
+    UsersAttachedMetricsDto,
 } from "../modules/user/types";
-import { createPaginatedResponse } from "../utils";
-=======
-import { GraphDto, NodeDto } from "../modules/node/types";
-import {
-    UsersAttachedMetricsDto,
-    GetUserDto,
-    UserDto,
-} from "../modules/user/types";
->>>>>>> e2fab934
 import casual from "./mockData/casual";
 
 export const getUser = (req: Request, res: Response): void => {
@@ -355,12 +346,11 @@
     });
 };
 
-<<<<<<< HEAD
-export const getActiveUserMetrics = (req: Request, res: Response): void => {
-    const data = casual.randomArray<ActiveUserMetricsDto>(
+export const getUsersAttachedMetrics = (req: Request, res: Response): void => {
+    const data = casual.randomArray<UsersAttachedMetricsDto>(
         1,
         10,
-        casual._activeUserMetrics
+        casual._usersAttachedMetrics
     );
     const paginatedRes = createPaginatedResponse(
         Number(req.query.pageNo),
@@ -374,6 +364,7 @@
         length: data.length,
     });
 };
+
 export const getCpuUsageMetrics = (req: Request, res: Response): void => {
     const data = casual.randomArray<CpuUsageMetricsDto>(
         1,
@@ -389,29 +380,6 @@
     res.send({
         status: "success",
         data: paginatedRes,
-=======
-export const getUsersAttachedMetrics = (req: Request, res: Response): void => {
-    const data = casual.randomArray<UsersAttachedMetricsDto>(
-        1,
-        10,
-        casual._usersAttachedMetrics
-    );
-
-    const pageNo = Number(req.query.pageNo);
-    const pageSize = Number(req.query.pageSize);
-
-    let metrics = [];
-    if (!pageNo) metrics = data;
-    else {
-        const index = (pageNo - 1) * pageSize;
-        for (let i = index; i < index + pageSize; i++) {
-            if (data[i]) metrics.push(data[i]);
-        }
-    }
-    res.send({
-        status: "success",
-        data: metrics,
->>>>>>> e2fab934
         length: data.length,
     });
 };