--- conflicted
+++ resolved
@@ -10,10 +10,7 @@
     getUsers,
     addNode,
     getCurrentBill,
-<<<<<<< HEAD
     getBillHistory,
-=======
->>>>>>> 2532d099
     getNetwork,
     updateUser,
 } from "./utils";
@@ -29,10 +26,8 @@
     app.get("/user/get_users", getUsers);
     app.post("/node/add_node", addNode);
     app.get("/bill/get_current_bill", getCurrentBill);
-<<<<<<< HEAD
     app.get("/bill/get_bill_history", getBillHistory);
-=======
->>>>>>> 2532d099
+    app.get("/network/get_network", getNetwork);
     app.get("/network/get_network", getNetwork);
     app.post("/user/update_user", updateUser);
 };