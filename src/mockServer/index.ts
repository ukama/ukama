--- conflicted
+++ resolved
@@ -32,10 +32,6 @@
     app.get("/network/get_network", getNetwork);
     app.get("/network/get_network", getNetwork);
     app.post("/user/update_user", updateUser);
-<<<<<<< HEAD
-    app.delete("/user/delete_user", deleteUser);
     app.post("/node/update_node", updateNode);
-=======
     app.post("/user/delete_user", deleteUser);
->>>>>>> 1297e64f
 };