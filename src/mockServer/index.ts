--- conflicted
+++ resolved
@@ -9,12 +9,9 @@
     activateUser,
     getUsers,
     addNode,
-<<<<<<< HEAD
     getCurrentBill,
     getBillHistory,
-=======
     getNetwork,
->>>>>>> f8a28990
 } from "./utils";
 
 export const mockServer = (app: Express): void => {
@@ -27,10 +24,7 @@
     app.post("/user/active_user", activateUser);
     app.get("/user/get_users", getUsers);
     app.post("/node/add_node", addNode);
-<<<<<<< HEAD
     app.get("/bill/get_current_bill", getCurrentBill);
     app.get("/bill/get_bill_history", getBillHistory);
-=======
     app.get("/network/get_network", getNetwork);
->>>>>>> f8a28990
 };