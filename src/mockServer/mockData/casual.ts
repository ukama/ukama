import * as defaultCasual from "casual";
import {
    ALERT_TYPE,
    CONNECTED_USER_TYPE,
    ORG_NODE_STATE,
    GET_STATUS_TYPE,
    NETWORK_STATUS,
    NODE_TYPE,
} from "../../constants";
import { AlertDto } from "../../modules/alert/types";
import { BillHistoryDto, CurrentBillDto } from "../../modules/billing/types";
import { DataBillDto, DataUsageDto } from "../../modules/data/types";
import { EsimDto } from "../../modules/esim/types";
import { NetworkDto } from "../../modules/network/types";
import {
    CpuUsageMetricsDto,
    GraphDto,
    NodeDetailDto,
    NodeDto,
    NodeMetaDataDto,
    NodePhysicalHealthDto,
    NodeRFDto,
    UpdateNodeResponse,
} from "../../modules/node/types";

import {
<<<<<<< HEAD
    ActiveUserMetricsDto,
=======
    UsersAttachedMetricsDto,
>>>>>>> e2fab934
    DeactivateResponse,
    GetUserDto,
    UserDto,
    UserResponse,
} from "../../modules/user/types";

function randomArray<T>(
    minLength: number,
    maxLength: number,
    elementGenerator: () => T
): T[] {
    const length = casual.integer(minLength, maxLength);
    const result = [];
    for (let i = 0; i < length; i++) {
        result.push(elementGenerator());
    }
    return result;
}
const user = (): UserDto => {
    return {
        id: defaultCasual._uuid(),
        name: defaultCasual._name(),
        email: defaultCasual._email(),
        type: defaultCasual.random_value(CONNECTED_USER_TYPE),
    };
};
const dataUsage = (): DataUsageDto => {
    return {
        id: defaultCasual._uuid(),
        dataConsumed: defaultCasual.integer(1, 39),
        dataPackage: `${defaultCasual.integer(5, 60)} GB free left`,
    };
};

const dataBill = (): DataBillDto => {
    return {
        id: defaultCasual._uuid(),
        dataBill: defaultCasual.integer(1, 39),
        billDue: defaultCasual.integer(1, 29),
    };
};

const alert = (): AlertDto => {
    return {
        id: defaultCasual._uuid(),
        type: defaultCasual.random_value(ALERT_TYPE),
        title: defaultCasual._title(),
        description: defaultCasual._short_description(),
        alertDate: new Date(),
    };
};

const node = (): NodeDto => {
    return {
        id: defaultCasual._uuid(),
        title: defaultCasual._title(),
        description: `${defaultCasual.random_value(NODE_TYPE)} node`,
        status: defaultCasual.random_value(ORG_NODE_STATE),
        totalUser: defaultCasual.integer(1, 99),
    };
};
const updateNode = (
    id: string,
    name: string,
    serialNo: string
): UpdateNodeResponse => {
    return {
        id: id,
        name: name ?? defaultCasual._name(),
        serialNo: serialNo ?? `#${defaultCasual.integer(1111111, 9999999)}`,
    };
};

const getUser = (): GetUserDto => {
    return {
        id: defaultCasual._uuid(),
        status: defaultCasual.random_value(GET_STATUS_TYPE),
        name: defaultCasual._name(),
        eSimNumber: `# ${defaultCasual.integer(
            11111,
            99999
        )}-${defaultCasual.date("DD-MM-YYYY")}-${defaultCasual.integer(
            1111111,
            9999999
        )}`,
        iccid: `${defaultCasual.integer(11111, 99999)}${defaultCasual.integer(
            11010,
            99999
        )}${defaultCasual.integer(11010, 99999)}`,
        email: defaultCasual._email(),
        phone: defaultCasual._phone(),
        roaming: defaultCasual.random_value([true, false]),
        dataPlan: defaultCasual.integer(3, 8),
        dataUsage: defaultCasual.integer(1, 5),
    };
};
const esim = (): EsimDto => {
    const boolean = {
        true: true,
        false: false,
    };
    return {
        esim: `# ${defaultCasual.integer(11111, 99999)}-${defaultCasual.date(
            "DD-MM-YYYY"
        )}-${defaultCasual.integer(1111111, 9999999)}`,
        active: defaultCasual.random_value(boolean),
    };
};
const network = (): NetworkDto => {
    const status = defaultCasual.random_value(NETWORK_STATUS);

    if (status === NETWORK_STATUS.BEING_CONFIGURED)
        return {
            id: defaultCasual._uuid(),
            status,
        };
    return {
        id: defaultCasual._uuid(),
        status,
        description: "21 days 5 hours 1 minute",
    };
};

const currentBill = (): CurrentBillDto => {
    const data = defaultCasual.integer(1, 10);
    const rate = defaultCasual.integer(3, 6);
    const subtotal = data * rate;
    return {
        id: defaultCasual._uuid(),
        name: defaultCasual._name(),
        dataUsed: data,
        rate: rate,
        subtotal: subtotal,
    };
};

const billHistory = (): BillHistoryDto => {
    const totalUsage = defaultCasual.integer(1, 10);
    const subtotal = totalUsage * 3;
    return {
        id: defaultCasual._uuid(),
        date: defaultCasual.date("MM-DD-2021"),
        description: `Bill for month`,
        totalUsage,
        subtotal: subtotal,
    };
};
const updateUser = (
    id: string,
    firstName: string,
    lastName: string,
    eSimNumber: string,
    email: string,
    phone: string
): UserResponse => {
    return {
        id: id,
        name: `${firstName ?? defaultCasual._first_name()} ${
            lastName ?? defaultCasual._last_name()
        }`,
        sim:
            eSimNumber ??
            `# ${defaultCasual.integer(11111, 99999)}-${defaultCasual.date(
                "DD-MM-2023"
            )}-${defaultCasual.integer(1111111, 9999999)}`,
        email: email ?? defaultCasual._email(),
        phone: phone ?? defaultCasual._phone(),
    };
};
const deleteRes = (id: string): DeactivateResponse => {
    return {
        id: id,
        success: true,
    };
};
const nodeDetail = (): NodeDetailDto => {
    return {
        id: defaultCasual._uuid(),
        modelType: `${defaultCasual.random_value(NODE_TYPE)} Node`,
        serial: defaultCasual.integer(1111111111111111111, 9999999999999999999),
        macAddress: defaultCasual.integer(
            1111111111111111111,
            9999999999999999999
        ),
        osVersion: defaultCasual.integer(1, 9),
        manufacturing: defaultCasual.integer(
            1111111111111111,
            9999999999999999
        ),
        ukamaOS: defaultCasual.integer(1, 9),
        hardware: defaultCasual.integer(1, 9),
        description: `${defaultCasual.random_value(NODE_TYPE)} node is a xyz`,
    };
};
const nodeMetaData = (): NodeMetaDataDto => {
    return {
        throughput: defaultCasual.integer(1, 19),
        usersAttached: defaultCasual.integer(1, 9),
    };
};
const nodePhysicalHealth = (): NodePhysicalHealthDto => {
    return {
        temperature: defaultCasual.integer(1, 19),
        memory: defaultCasual.integer(1, 19),
        cpu: defaultCasual.integer(1, 19),
        io: defaultCasual.integer(1, 19),
    };
};
const nodeRF = (): NodeRFDto => {
    return {
        qam: defaultCasual.integer(1, 19),
        rfOutput: defaultCasual.integer(1, 19),
        rssi: defaultCasual.integer(1, 19),
    };
};
const nodeNetwork = (): NetworkDto => {
    return {
        id: defaultCasual._uuid(),
        status: NETWORK_STATUS.ONLINE,
        description: "21 days 5 hours 1 minute",
    };
};
const nodeGraph = (): GraphDto => {
    const time = {
        AM: "AM",
        PM: "PM",
    };
    return {
        uv: defaultCasual.integer(50, 500),
        pv: defaultCasual.integer(50, 500),
        amt: defaultCasual.integer(150, 1500),
        time: `${defaultCasual.integer(1, 12)} ${defaultCasual.random_value(
            time
        )}`,
    };
};

<<<<<<< HEAD
const activeUserMetrics = (): ActiveUserMetricsDto => {
=======
const usersAttachedMetrics = (): UsersAttachedMetricsDto => {
>>>>>>> e2fab934
    return {
        id: defaultCasual._uuid(),
        users: defaultCasual.integer(1, 50),
        timestamp: new Date().getTime(),
    };
};

<<<<<<< HEAD
const cpuUsageMetrics = (): CpuUsageMetricsDto => {
    return {
        id: defaultCasual._uuid(),
        usage: defaultCasual.integer(1, 200),
        timestamp: new Date().getTime(),
    };
};

=======
>>>>>>> e2fab934
interface Generators extends Casual.Generators {
    _randomArray: <T>(
        minLength: number,
        maxLength: number,
        elementGenerator: () => T
    ) => Array<T>;

    _user: () => UserDto;
    _dataUsage: () => DataUsageDto;
    _dataBill: () => DataBillDto;
    _alert: () => AlertDto;
    _node: () => NodeDto;
    _esim: () => EsimDto;
    _getUser: () => GetUserDto;
    _currentBill: () => CurrentBillDto;
    _billHistory: () => BillHistoryDto;
    _network: () => NetworkDto;
    _updateNode: (
        id: string,
        name: string,
        serialNo: string
    ) => UpdateNodeResponse;
    _updateUser: (
        id: string,
        firstName: string,
        lastName: string,
        eSimNumber: string,
        email: string,
        phone: string
    ) => UserResponse;
    _deleteRes: (id: string) => DeactivateResponse;
    _nodeDetail: () => NodeDetailDto;
    _nodeMetaData: () => NodeMetaDataDto;
    _nodePhysicalHealth: () => NodePhysicalHealthDto;
    _nodeRF: () => NodeRFDto;
    _nodeNetwork: () => NetworkDto;
    _nodeGraph: () => GraphDto;
<<<<<<< HEAD
    _activeUserMetrics: () => ActiveUserMetricsDto;
    _cpuUsageMetrics: () => CpuUsageMetricsDto;
=======
    _usersAttachedMetrics: () => UsersAttachedMetricsDto;
>>>>>>> e2fab934
    functions(): Functions;
}
interface Functions extends Casual.functions {
    randomArray: <T>(
        minLength: number,
        maxLength: number,
        elementGenerator: () => T
    ) => Array<T>;
    user: () => UserDto;
    dataUsage: () => DataUsageDto;
    dataBill: () => DataBillDto;
    alert: () => AlertDto;
    node: () => NodeDto;
    getUser: () => GetUserDto;
    esim: () => EsimDto;
    currentBill: () => CurrentBillDto;
    billHistory: () => BillHistoryDto;
    network: () => NetworkDto;
    updateNode: (
        id: string,
        name: string,
        serialNo: string
    ) => UpdateNodeResponse;
    updateUser: (
        id: string,
        firstName: string,
        lastName: string,
        eSimNumber: string,
        email: string,
        phone: string
    ) => UserResponse;
    deleteRes: (id: string) => DeactivateResponse;
    nodeDetail: () => NodeDetailDto;
    nodeMetaData: () => NodeMetaDataDto;
    nodePhysicalHealth: () => NodePhysicalHealthDto;
    nodeRF: () => NodeRFDto;
    nodeNetwork: () => NetworkDto;
    nodeGraph: () => GraphDto;
<<<<<<< HEAD
    activeUserMetrics: () => ActiveUserMetricsDto;
    cpuUsageMetrics: () => CpuUsageMetricsDto;
=======
    usersAttachedMetrics: () => UsersAttachedMetricsDto;
>>>>>>> e2fab934
}

defaultCasual.define("randomArray", randomArray);
defaultCasual.define("user", user);
defaultCasual.define("dataUsage", dataUsage);
defaultCasual.define("dataBill", dataBill);
defaultCasual.define("alert", alert);
defaultCasual.define("node", node);
defaultCasual.define("esim", esim);
defaultCasual.define("getUser", getUser);
defaultCasual.define("currentBill", currentBill);
defaultCasual.define("billHistory", billHistory);
defaultCasual.define("network", network);
defaultCasual.define("updateNode", updateNode);
defaultCasual.define("updateUser", updateUser);
defaultCasual.define("deleteRes", deleteRes);
defaultCasual.define("nodeDetail", nodeDetail);
defaultCasual.define("nodeMetaData", nodeMetaData);
defaultCasual.define("nodePhysicalHealth", nodePhysicalHealth);
defaultCasual.define("nodeRF", nodeRF);
defaultCasual.define("nodeNetwork", nodeNetwork);
defaultCasual.define("nodeGraph", nodeGraph);
<<<<<<< HEAD
defaultCasual.define("activeUserMetrics", activeUserMetrics);
defaultCasual.define("cpuUsageMetrics", cpuUsageMetrics);
=======
defaultCasual.define("usersAttachedMetrics", usersAttachedMetrics);
>>>>>>> e2fab934
const casual = defaultCasual as Generators & Functions & Casual.Casual;

export default casual;<|MERGE_RESOLUTION|>--- conflicted
+++ resolved
@@ -24,11 +24,7 @@
 } from "../../modules/node/types";
 
 import {
-<<<<<<< HEAD
-    ActiveUserMetricsDto,
-=======
     UsersAttachedMetricsDto,
->>>>>>> e2fab934
     DeactivateResponse,
     GetUserDto,
     UserDto,
@@ -266,11 +262,7 @@
     };
 };
 
-<<<<<<< HEAD
-const activeUserMetrics = (): ActiveUserMetricsDto => {
-=======
 const usersAttachedMetrics = (): UsersAttachedMetricsDto => {
->>>>>>> e2fab934
     return {
         id: defaultCasual._uuid(),
         users: defaultCasual.integer(1, 50),
@@ -278,7 +270,6 @@
     };
 };
 
-<<<<<<< HEAD
 const cpuUsageMetrics = (): CpuUsageMetricsDto => {
     return {
         id: defaultCasual._uuid(),
@@ -287,8 +278,6 @@
     };
 };
 
-=======
->>>>>>> e2fab934
 interface Generators extends Casual.Generators {
     _randomArray: <T>(
         minLength: number,
@@ -326,12 +315,8 @@
     _nodeRF: () => NodeRFDto;
     _nodeNetwork: () => NetworkDto;
     _nodeGraph: () => GraphDto;
-<<<<<<< HEAD
-    _activeUserMetrics: () => ActiveUserMetricsDto;
     _cpuUsageMetrics: () => CpuUsageMetricsDto;
-=======
     _usersAttachedMetrics: () => UsersAttachedMetricsDto;
->>>>>>> e2fab934
     functions(): Functions;
 }
 interface Functions extends Casual.functions {
@@ -370,12 +355,8 @@
     nodeRF: () => NodeRFDto;
     nodeNetwork: () => NetworkDto;
     nodeGraph: () => GraphDto;
-<<<<<<< HEAD
-    activeUserMetrics: () => ActiveUserMetricsDto;
     cpuUsageMetrics: () => CpuUsageMetricsDto;
-=======
     usersAttachedMetrics: () => UsersAttachedMetricsDto;
->>>>>>> e2fab934
 }
 
 defaultCasual.define("randomArray", randomArray);
@@ -398,12 +379,8 @@
 defaultCasual.define("nodeRF", nodeRF);
 defaultCasual.define("nodeNetwork", nodeNetwork);
 defaultCasual.define("nodeGraph", nodeGraph);
-<<<<<<< HEAD
-defaultCasual.define("activeUserMetrics", activeUserMetrics);
 defaultCasual.define("cpuUsageMetrics", cpuUsageMetrics);
-=======
 defaultCasual.define("usersAttachedMetrics", usersAttachedMetrics);
->>>>>>> e2fab934
 const casual = defaultCasual as Generators & Functions & Casual.Casual;
 
 export default casual;