--- conflicted
+++ resolved
@@ -21,11 +21,8 @@
     NodeMetaDataDto,
     NodePhysicalHealthDto,
     NodeRFDto,
-<<<<<<< HEAD
     TemperatureMetricsDto,
-=======
     MemoryUsageMetricsDto,
->>>>>>> f4681687
     UpdateNodeResponse,
 } from "../../modules/node/types";
 
@@ -286,7 +283,6 @@
     };
 };
 
-<<<<<<< HEAD
 const temperatureMetrics = (): TemperatureMetricsDto => {
     return {
         id: defaultCasual._uuid(),
@@ -300,12 +296,14 @@
         id: defaultCasual._uuid(),
         input: defaultCasual.integer(1, 200),
         output: defaultCasual.integer(1, 200),
-=======
+        timestamp: new Date().getTime(),
+    };
+};
+
 const memoryUsageMetrics = (): MemoryUsageMetricsDto => {
     return {
         id: defaultCasual._uuid(),
         usage: defaultCasual.integer(1, 4096),
->>>>>>> f4681687
         timestamp: new Date().getTime(),
     };
 };
@@ -418,11 +416,8 @@
 defaultCasual.define("nodeNetwork", nodeNetwork);
 defaultCasual.define("throughputMetrics", throughputMetrics);
 defaultCasual.define("cpuUsageMetrics", cpuUsageMetrics);
-<<<<<<< HEAD
 defaultCasual.define("temperatureMetrics", temperatureMetrics);
-=======
 defaultCasual.define("memoryUsageMetrics", memoryUsageMetrics);
->>>>>>> f4681687
 defaultCasual.define("usersAttachedMetrics", usersAttachedMetrics);
 defaultCasual.define("ioMetrics", getIOMetrics);
 const casual = defaultCasual as Generators & Functions & Casual.Casual;
