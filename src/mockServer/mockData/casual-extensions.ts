import * as defaultCasual from "casual";
import {
    ALERT_TYPE,
    CONNECTED_USER_TYPE,
    DATA_PLAN_TYPE,
    GET_STATUS_TYPE,
    NETWORK_STATUS,
    NODE_TYPE,
} from "../../constants";
import { AlertDto } from "../../modules/alert/types";
import { BillHistoryDto, CurrentBillDto } from "../../modules/billing/types";
import { DataBillDto, DataUsageDto } from "../../modules/data/types";
import { EsimDto } from "../../modules/esim/types";
import { NetworkDto } from "../../modules/network/types";
import { NodeDto } from "../../modules/node/types";

import { GetUserDto, UserDto } from "../../modules/user/types";

function randomArray<T>(
    minLength: number,
    maxLength: number,
    elementGenerator: () => T
): T[] {
    const length = casual.integer(minLength, maxLength);
    const result = [];
    for (let i = 0; i < length; i++) {
        result.push(elementGenerator());
    }
    return result;
}
const user = (): UserDto => {
    return {
        id: defaultCasual._uuid(),
        name: defaultCasual._name(),
        email: defaultCasual._email(),
        type: defaultCasual.random_value(CONNECTED_USER_TYPE),
    };
};
const dataUsage = (): DataUsageDto => {
    return {
        id: defaultCasual._uuid(),
        dataConsumed: defaultCasual.integer(1, 999),
        dataPackage: "Unlimited",
    };
};

const dataBill = (): DataBillDto => {
    return {
        id: defaultCasual._uuid(),
        dataBill: defaultCasual.integer(1, 999),
        billDue: defaultCasual.integer(1, 29),
    };
};

const alert = (): AlertDto => {
    return {
        id: defaultCasual._uuid(),
        type: defaultCasual.random_value(ALERT_TYPE),
        title: defaultCasual._title(),
        description: defaultCasual._short_description(),
        alertDate: new Date(),
    };
};

const node = (): NodeDto => {
    return {
        id: defaultCasual._uuid(),
        title: defaultCasual._title(),
        description: `${defaultCasual.random_value(NODE_TYPE)} node`,
        status: defaultCasual.random_value(GET_STATUS_TYPE),
        totalUser: defaultCasual.integer(1, 99),
    };
};

const getUser = (): GetUserDto => {
    const node = {
        Default: "Default",
        Intermediate: "Intermediate",
    };
    return {
        id: defaultCasual._uuid(),
        status: defaultCasual.random_value(GET_STATUS_TYPE),
        name: defaultCasual._name(),
        node: `${defaultCasual.random_value(node)} Data Plan`,
        dataPlan: defaultCasual.random_value(DATA_PLAN_TYPE),
        dataUsage: defaultCasual.integer(1, 199),
        dlActivity: "Table cell",
        ulActivity: "Table cell",
    };
};
const esim = (): EsimDto => {
    const boolean = {
        true: true,
        false: false,
    };
    return {
        esim: `# ${defaultCasual.integer(11111, 99999)}-${defaultCasual.date(
            "DD-MM-YYYY"
        )}-${defaultCasual.integer(1111111, 9999999)}`,
        active: defaultCasual.random_value(boolean),
    };
};
const network = (): NetworkDto => {
    const status = defaultCasual.random_value(NETWORK_STATUS);

    if (status === NETWORK_STATUS.BEING_CONFIGURED)
        return {
            id: defaultCasual._uuid(),
            status,
        };
    return {
        id: defaultCasual._uuid(),
        status,
        description: "21 days 5 hours 1 minute",
    };
};

const currentBill = (): CurrentBillDto => {
    const data = defaultCasual.integer(1, 10);
    const rate = defaultCasual.integer(3, 6);
    const subtotal = data * rate;
    return {
        id: defaultCasual._uuid(),
        name: defaultCasual._name(),
        dataUsed: data,
        rate: rate,
        subtotal: subtotal,
    };
};

const billHistory = (): BillHistoryDto => {
    const totalUsage = defaultCasual.integer(1, 10);
    const subtotal = totalUsage * 3;
    return {
        id: defaultCasual._uuid(),
        date: defaultCasual.date("MM-DD-2021"),
        description: `Bill for month`,
        totalUsage,
        subtotal: subtotal,
    };
};

interface Generators extends Casual.Generators {
    _randomArray: <T>(
        minLength: number,
        maxLength: number,
        elementGenerator: () => T
    ) => Array<T>;

    _user: () => UserDto;
    _dataUsage: () => DataUsageDto;
    _dataBill: () => DataBillDto;
    _alert: () => AlertDto;
    _node: () => NodeDto;
    _esim: () => EsimDto;
    _getUser: () => GetUserDto;
<<<<<<< HEAD
    _currentBill: () => CurrentBillDto;
    _billHistory: () => BillHistoryDto;
=======
    _network: () => NetworkDto;
>>>>>>> f8a28990
    functions(): functions;
}
interface functions extends Casual.functions {
    randomArray: <T>(
        minLength: number,
        maxLength: number,
        elementGenerator: () => T
    ) => Array<T>;
    user: () => UserDto;
    dataUsage: () => DataUsageDto;
    dataBill: () => DataBillDto;
    alert: () => AlertDto;
    node: () => NodeDto;
    getUser: () => GetUserDto;
    esim: () => EsimDto;
<<<<<<< HEAD
    currentBill: () => CurrentBillDto;
    billHistory: () => BillHistoryDto;
=======
    network: () => NetworkDto;
>>>>>>> f8a28990
}

defaultCasual.define("randomArray", randomArray);
defaultCasual.define("user", user);
defaultCasual.define("dataUsage", dataUsage);
defaultCasual.define("dataBill", dataBill);
defaultCasual.define("alert", alert);
defaultCasual.define("node", node);
defaultCasual.define("esim", esim);
defaultCasual.define("getUser", getUser);
<<<<<<< HEAD
defaultCasual.define("currentBill", currentBill);
defaultCasual.define("billHistory", billHistory);
=======
defaultCasual.define("network", network);
>>>>>>> f8a28990

const casual = defaultCasual as Generators & functions & Casual.Casual;

export default casual;<|MERGE_RESOLUTION|>--- conflicted
+++ resolved
@@ -154,12 +154,9 @@
     _node: () => NodeDto;
     _esim: () => EsimDto;
     _getUser: () => GetUserDto;
-<<<<<<< HEAD
     _currentBill: () => CurrentBillDto;
     _billHistory: () => BillHistoryDto;
-=======
     _network: () => NetworkDto;
->>>>>>> f8a28990
     functions(): functions;
 }
 interface functions extends Casual.functions {
@@ -175,12 +172,9 @@
     node: () => NodeDto;
     getUser: () => GetUserDto;
     esim: () => EsimDto;
-<<<<<<< HEAD
     currentBill: () => CurrentBillDto;
     billHistory: () => BillHistoryDto;
-=======
     network: () => NetworkDto;
->>>>>>> f8a28990
 }
 
 defaultCasual.define("randomArray", randomArray);
@@ -191,12 +185,9 @@
 defaultCasual.define("node", node);
 defaultCasual.define("esim", esim);
 defaultCasual.define("getUser", getUser);
-<<<<<<< HEAD
 defaultCasual.define("currentBill", currentBill);
 defaultCasual.define("billHistory", billHistory);
-=======
 defaultCasual.define("network", network);
->>>>>>> f8a28990
 
 const casual = defaultCasual as Generators & functions & Casual.Casual;
 
