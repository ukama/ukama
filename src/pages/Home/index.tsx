<<<<<<< HEAD
import React, { useState } from "react";
import { Box, Typography, Grid, SelectChangeEvent } from "@mui/material";
import {
    StatusCard,
    NetworkStatus,
    StatsCard,
    AlertCard,
=======
import { useState } from "react";
import { Box, Grid } from "@mui/material";
import { NETWORKS } from "../../constants";
import { RoundedCard } from "../../styles";
import {
    NodeCard,
    StatusCard,
    NetworkStatus,
    ContainerHeader,
>>>>>>> 4f2fa4c3
} from "../../components";
import { DashboardStatusCard } from "../../constants/stubData";
import { STATS_OPTIONS, STATS_PERIOD, NETWORKS } from "../../constants";
import { CloudOffIcon } from "../../assets/svg";
const Home = () => {
    const [network, setNetwork] = useState("public");
    const [userStatusFilter, setUserStatusFilter] = useState("total");
    const [dataStatusFilter, setDataStatusFilter] = useState("total");
    const [billingStatusFilter, setBillingStatusFilter] = useState("july");
    const [statOptionValue, setstatOptionValue] = React.useState(3);

    const handleStatsChange = (event: {
        target: { value: React.SetStateAction<number> };
    }) => {
        setstatOptionValue(event.target.value);
    };
    const handleSatusChange = (key: string, value: string) => {
        switch (key) {
            case "statusUser":
                return setUserStatusFilter(value);
            case "statusUsage":
                return setDataStatusFilter(value);
            case "statusBill":
                return setBillingStatusFilter(value);
        }
    };

    const getStatus = (key: string) => {
        switch (key) {
            case "statusUser":
                return userStatusFilter;
            case "statusUsage":
                return dataStatusFilter;
            case "statusBill":
                return billingStatusFilter;
            default:
                return "";
        }
    };

    return (
<<<<<<< HEAD
        <>
            <Box sx={{ flexGrow: 1 }}>
                <Box>
                    <NetworkStatus
                        duration={""}
                        option={network}
                        options={NETWORKS}
                        statusType={"IN_PROGRESS"}
                        status={"Your network is being configured"}
                        handleStatusChange={(value: string) =>
                            setNetwork(value)
                        }
                    />
                    <Grid container spacing={2}>
                        {DashboardStatusCard.map(
                            ({
                                id,
                                Icon,
                                title,
                                options,
                                subtitle1,
                                subtitle2,
                            }: any) => (
                                <Grid key={id} item xs={12} md={6} lg={4}>
                                    <StatusCard
                                        Icon={Icon}
                                        title={title}
                                        options={options}
                                        subtitle1={subtitle1}
                                        subtitle2={subtitle2}
                                        option={getStatus(id)}
                                        handleSelect={(value: string) =>
                                            handleSatusChange(id, value)
                                        }
                                    />
                                </Grid>
                            )
                        )}
                    </Grid>
                    <Box mt={2}>
                        <Grid container spacing={2}>
                            <Grid xs={12} item sm={12} md={8}>
                                <StatsCard
                                    selectOption={statOptionValue}
                                    options={STATS_OPTIONS}
                                    periodOptions={STATS_PERIOD}
                                    handleSelect={handleStatsChange}
                                />
                            </Grid>

                            <Grid xs={12} item md={4} sm={12}>
                                <AlertCard
                                    title="Software update"
                                    subheader="Short description of alert."
                                    action={
                                        <Typography variant="caption">
                                            08/16/21 1PM
                                        </Typography>
                                    }
                                    Icon={<CloudOffIcon />}
                                />
                            </Grid>
                        </Grid>
                    </Box>
                </Box>
            </Box>
        </>
=======
        <Box>
            <NetworkStatus
                duration={""}
                option={network}
                options={NETWORKS}
                statusType={"IN_PROGRESS"}
                status={"Your network is being configured"}
                handleStatusChange={(value: string) => setNetwork(value)}
            />
            <Grid container spacing={2}>
                <Grid xs={12} item container spacing={2}>
                    {DashboardStatusCard.map(
                        ({
                            id,
                            Icon,
                            title,
                            options,
                            subtitle1,
                            subtitle2,
                        }: any) => (
                            <Grid key={id} item xs={12} md={6} lg={4}>
                                <StatusCard
                                    Icon={Icon}
                                    title={title}
                                    options={options}
                                    subtitle1={subtitle1}
                                    subtitle2={subtitle2}
                                    option={getStatus(id)}
                                    handleSelect={(value: string) =>
                                        handleSatusChange(id, value)
                                    }
                                />
                            </Grid>
                        )
                    )}
                </Grid>
                <Grid xs={12} md={8} item>
                    <RoundedCard>
                        <ContainerHeader
                            stats="1/8"
                            title="My Nodes"
                            buttonTitle="Add Node"
                            handleButtonAction={() => {}}
                        />
                        <NodeCard isConfigure={true} />
                    </RoundedCard>
                </Grid>
                <Grid xs={12} md={4} item>
                    <RoundedCard sx={{ height: "100%" }}></RoundedCard>
                </Grid>
            </Grid>
        </Box>
>>>>>>> 4f2fa4c3
    );
};
export default Home;<|MERGE_RESOLUTION|>--- conflicted
+++ resolved
@@ -1,26 +1,21 @@
-<<<<<<< HEAD
 import React, { useState } from "react";
-import { Box, Typography, Grid, SelectChangeEvent } from "@mui/material";
-import {
-    StatusCard,
-    NetworkStatus,
-    StatsCard,
-    AlertCard,
-=======
-import { useState } from "react";
 import { Box, Grid } from "@mui/material";
-import { NETWORKS } from "../../constants";
 import { RoundedCard } from "../../styles";
 import {
     NodeCard,
     StatusCard,
     NetworkStatus,
     ContainerHeader,
->>>>>>> 4f2fa4c3
+    StatsCard,
+    AlertCard,
 } from "../../components";
 import { DashboardStatusCard } from "../../constants/stubData";
-import { STATS_OPTIONS, STATS_PERIOD, NETWORKS } from "../../constants";
-import { CloudOffIcon } from "../../assets/svg";
+import {
+    STATS_OPTIONS,
+    STATS_PERIOD,
+    NETWORKS,
+    ALERT_INFORMATION,
+} from "../../constants";
 const Home = () => {
     const [network, setNetwork] = useState("public");
     const [userStatusFilter, setUserStatusFilter] = useState("total");
@@ -58,86 +53,17 @@
     };
 
     return (
-<<<<<<< HEAD
         <>
             <Box sx={{ flexGrow: 1 }}>
-                <Box>
-                    <NetworkStatus
-                        duration={""}
-                        option={network}
-                        options={NETWORKS}
-                        statusType={"IN_PROGRESS"}
-                        status={"Your network is being configured"}
-                        handleStatusChange={(value: string) =>
-                            setNetwork(value)
-                        }
-                    />
-                    <Grid container spacing={2}>
-                        {DashboardStatusCard.map(
-                            ({
-                                id,
-                                Icon,
-                                title,
-                                options,
-                                subtitle1,
-                                subtitle2,
-                            }: any) => (
-                                <Grid key={id} item xs={12} md={6} lg={4}>
-                                    <StatusCard
-                                        Icon={Icon}
-                                        title={title}
-                                        options={options}
-                                        subtitle1={subtitle1}
-                                        subtitle2={subtitle2}
-                                        option={getStatus(id)}
-                                        handleSelect={(value: string) =>
-                                            handleSatusChange(id, value)
-                                        }
-                                    />
-                                </Grid>
-                            )
-                        )}
-                    </Grid>
-                    <Box mt={2}>
-                        <Grid container spacing={2}>
-                            <Grid xs={12} item sm={12} md={8}>
-                                <StatsCard
-                                    selectOption={statOptionValue}
-                                    options={STATS_OPTIONS}
-                                    periodOptions={STATS_PERIOD}
-                                    handleSelect={handleStatsChange}
-                                />
-                            </Grid>
-
-                            <Grid xs={12} item md={4} sm={12}>
-                                <AlertCard
-                                    title="Software update"
-                                    subheader="Short description of alert."
-                                    action={
-                                        <Typography variant="caption">
-                                            08/16/21 1PM
-                                        </Typography>
-                                    }
-                                    Icon={<CloudOffIcon />}
-                                />
-                            </Grid>
-                        </Grid>
-                    </Box>
-                </Box>
-            </Box>
-        </>
-=======
-        <Box>
-            <NetworkStatus
-                duration={""}
-                option={network}
-                options={NETWORKS}
-                statusType={"IN_PROGRESS"}
-                status={"Your network is being configured"}
-                handleStatusChange={(value: string) => setNetwork(value)}
-            />
-            <Grid container spacing={2}>
-                <Grid xs={12} item container spacing={2}>
+                <NetworkStatus
+                    duration={""}
+                    option={network}
+                    options={NETWORKS}
+                    statusType={"IN_PROGRESS"}
+                    status={"Your network is being configured"}
+                    handleStatusChange={(value: string) => setNetwork(value)}
+                />
+                <Grid container spacing={2}>
                     {DashboardStatusCard.map(
                         ({
                             id,
@@ -163,23 +89,41 @@
                         )
                     )}
                 </Grid>
-                <Grid xs={12} md={8} item>
-                    <RoundedCard>
-                        <ContainerHeader
-                            stats="1/8"
-                            title="My Nodes"
-                            buttonTitle="Add Node"
-                            handleButtonAction={() => {}}
-                        />
-                        <NodeCard isConfigure={true} />
-                    </RoundedCard>
+                <Box mt={2} mb={2}>
+                    <Grid container spacing={2}>
+                        <Grid xs={12} item sm={12} md={8}>
+                            <StatsCard
+                                selectOption={statOptionValue}
+                                options={STATS_OPTIONS}
+                                periodOptions={STATS_PERIOD}
+                                handleSelect={handleStatsChange}
+                            />
+                        </Grid>
+
+                        <Grid xs={12} item md={4} sm={12}>
+                            <AlertCard alertCardItems={ALERT_INFORMATION} />
+                        </Grid>
+                    </Grid>
+                </Box>
+
+                <Grid container spacing={2}>
+                    <Grid xs={12} md={8} item>
+                        <RoundedCard>
+                            <ContainerHeader
+                                stats="1/8"
+                                title="My Nodes"
+                                buttonTitle="Add Node"
+                                handleButtonAction={() => {}}
+                            />
+                            <NodeCard isConfigure={true} />
+                        </RoundedCard>
+                    </Grid>
+                    <Grid xs={12} md={4} item>
+                        <RoundedCard sx={{ height: "100%" }}></RoundedCard>
+                    </Grid>
                 </Grid>
-                <Grid xs={12} md={4} item>
-                    <RoundedCard sx={{ height: "100%" }}></RoundedCard>
-                </Grid>
-            </Grid>
-        </Box>
->>>>>>> 4f2fa4c3
+            </Box>
+        </>
     );
 };
 export default Home;