import {
    TabPanel,
    NodeStatus,
    NodeRadioTab,
    LoadingWrapper,
    NodeNetworkTab,
    NodeSoftwareTab,
    NodeOverviewTab,
    PagePlaceholder,
    NodeResourcesTab,
    NodeAppDetailsDialog,
    NodeSoftwareInfosDialog,
} from "../../components";
import {
    NodeApps,
    NodeAppLogs,
    NodePageTabs,
    NODE_ACTIONS,
} from "../../constants";
import {
    NodeDto,
    useGetNodesByOrgQuery,
    useGetNodeDetailsQuery,
    useGetMetricsCpuTrxLazyQuery,
    MetricDto,
    useGetMetricsUptimeLazyQuery,
    useGetMetricsMemoryTrxLazyQuery,
} from "../../generated";
import { useRecoilValue } from "recoil";
import { isSkeltonLoading, organizationId } from "../../recoil";
import React, { useEffect, useState } from "react";
import { parseObjectInNameValue } from "../../utils";
import { Box, Grid, Paper, Tab, Tabs } from "@mui/material";

const getDefaultList = (names: string[]) =>
    names.map(name => ({
        name: name,
        data: [],
    }));

const Nodes = () => {
    const _organizationId = useRecoilValue(organizationId);
    const [selectedTab, setSelectedTab] = useState(0);
    const skeltonLoading = useRecoilValue(isSkeltonLoading);
    const [selectedNode, setSelectedNode] = useState<NodeDto>();
    const [showNodeAppDialog, setShowNodeAppDialog] = useState(false);
<<<<<<< HEAD
    const [cpuTrxMetrics, setCpuTrxMetrics] = useState<
        {
            name: string;
            data: MetricDto[];
        }[]
    >(getDefaultList(["CPU-TRX (For demo)"]));
    const [uptimeMetrics, setUptimeMetrics] = useState<
        {
            name: string;
            data: MetricDto[];
        }[]
    >(getDefaultList(["UPTIME (For demo)"]));
    const [memoryTrxMetrics, setMemoryTrxMetrics] = useState<
        {
            name: string;
            data: MetricDto[];
        }[]
    >(getDefaultList(["MEMORY-TRX (For demo)"]));

=======
    const [showNodeSoftwareUpdatInfos, setShowNodeSoftwareUpdatInfos] =
        useState<any>();
>>>>>>> 8e6582a7
    const { data: nodesRes, loading: nodesLoading } = useGetNodesByOrgQuery({
        variables: {
            orgId: _organizationId || "a32485e4-d842-45da-bf3e-798889c68ad0",
        },
        onCompleted: res => {
            res?.getNodesByOrg?.nodes.length > 0 &&
                setSelectedNode(res?.getNodesByOrg?.nodes[0]);
        },
    });

    const { data: nodeDetailRes, loading: nodeDetailLoading } =
        useGetNodeDetailsQuery();

    const [
        getCpuTrxMetrics,
        { data: nodeCpuTrxRes, refetch: refetchCpuTrxMetrics },
    ] = useGetMetricsCpuTrxLazyQuery({
        fetchPolicy: "network-only",
        notifyOnNetworkStatusChange: true,
        onCompleted: res => {
            if (res?.getMetricsCpuTRX) {
                setCpuTrxMetrics(
                    cpuTrxMetrics.map(item => {
                        return {
                            name: item.name,
                            data: [...item.data, ...res.getMetricsCpuTRX],
                        };
                    })
                );
            }
        },
    });

    const [
        getUptimeMetrics,
        { data: nodeUptimeMetricsRes, refetch: refetchUptimeMetrics },
    ] = useGetMetricsUptimeLazyQuery({
        fetchPolicy: "network-only",
        notifyOnNetworkStatusChange: true,
        onCompleted: res => {
            if (res?.getMetricsUptime) {
                setUptimeMetrics(
                    uptimeMetrics.map(item => {
                        return {
                            name: item.name,
                            data: [...item.data, ...res.getMetricsUptime],
                        };
                    })
                );
            }
        },
    });

    const [
        getMemoryTrxMetrics,
        { data: nodeMemoryTrxRes, refetch: refetchMemoryTrxMetrics },
    ] = useGetMetricsMemoryTrxLazyQuery({
        fetchPolicy: "network-only",
        notifyOnNetworkStatusChange: true,
        onCompleted: res => {
            if (res?.getMetricsMemoryTRX) {
                setMemoryTrxMetrics(
                    memoryTrxMetrics.map(item => {
                        return {
                            name: item.name,
                            data: [...item.data, ...res.getMetricsMemoryTRX],
                        };
                    })
                );
            }
        },
    });

    useEffect(() => {
        if (selectedTab === 0 && selectedNode) {
            setCpuTrxMetrics(getDefaultList(["UPTIME (For demo)"]));
            setCpuTrxMetrics(getDefaultList(["CPU-TRX (For demo)"]));
            setCpuTrxMetrics(getDefaultList(["MEMORY-TRX (For demo)"]));
            getCpuTrxMetrics({
                variables: {
                    data: {
                        nodeId: selectedNode?.id || "",
                        orgId: _organizationId || "",
                        to: Math.round(Date.now() / 1000),
                        from: Math.round(Date.now() / 1000) - 240,
                        step: 1,
                    },
                },
            });
            getUptimeMetrics({
                variables: {
                    data: {
                        nodeId: selectedNode?.id || "",
                        orgId: _organizationId || "",
                        to: Math.round(Date.now() / 1000),
                        from: Math.round(Date.now() / 1000) - 240,
                        step: 1,
                    },
                },
            });
            getMemoryTrxMetrics({
                variables: {
                    data: {
                        nodeId: selectedNode?.id || "",
                        orgId: _organizationId || "",
                        to: Math.round(Date.now() / 1000),
                        from: Math.round(Date.now() / 1000) - 240,
                        step: 1,
                    },
                },
            });
        }
    }, [selectedTab, selectedNode]);

    const onTabSelected = (event: React.SyntheticEvent, value: any) =>
        setSelectedTab(value);
    const onNodeSelected = (node: NodeDto) => {
        setSelectedNode(node);
    };

    const onUpdateNodeClick = () => {
        //TODO: Handle NODE RESTART ACTION
    };
    const handleNodeActionItemSelected = () => {
        //Todo :Handle nodeAction Itemselected
    };

    const handleNodeActioOptionClicked = () => {
        //Todo :Handle nodeAction selected and clicked
    };
    const onAddNode = () => {
        //TODO: Handle NODE ADD ACTION
    };
    const handleUpdateNode = () => {
        // TODO: Handle Update node Action
    };

    const getNodeDetails = () => {
        //TODO:Handle nodeDetails
        setShowNodeAppDialog(true);
    };
    const handleNodAppDetailsDialog = () => {
        setShowNodeAppDialog(false);
    };
<<<<<<< HEAD

    const fetchCpuTrxData = () =>
        nodeCpuTrxRes &&
        nodeCpuTrxRes.getMetricsCpuTRX.length > 0 &&
        refetchCpuTrxMetrics({
            data: {
                nodeId: selectedNode?.id || "",
                orgId: _organizationId || "",
                to: Math.round(Date.now() / 1000),
                from:
                    nodeCpuTrxRes.getMetricsCpuTRX[
                        nodeCpuTrxRes.getMetricsCpuTRX.length - 1
                    ].x + 1,
                step: 1,
            },
        });

    const fetchUptimeData = () =>
        nodeUptimeMetricsRes &&
        nodeUptimeMetricsRes?.getMetricsUptime.length > 0 &&
        refetchUptimeMetrics({
            data: {
                nodeId: selectedNode?.id || "",
                orgId: _organizationId || "",
                to: Math.round(Date.now() / 1000),
                from:
                    nodeUptimeMetricsRes?.getMetricsUptime[
                        nodeUptimeMetricsRes.getMetricsUptime.length - 1
                    ].x + 1,
                step: 1,
            },
        });

    const fetchMemoryTrxData = () =>
        nodeMemoryTrxRes &&
        nodeMemoryTrxRes.getMetricsMemoryTRX.length > 0 &&
        refetchMemoryTrxMetrics({
            data: {
                nodeId: selectedNode?.id || "",
                orgId: _organizationId || "",
                to: Math.round(Date.now() / 1000),
                from:
                    nodeMemoryTrxRes?.getMetricsMemoryTRX[
                        nodeMemoryTrxRes.getMetricsMemoryTRX.length - 1
                    ].x + 1,
                step: 1,
            },
        });

=======
    const handleCloseNodeInfos = () => {
        setShowNodeSoftwareUpdatInfos(false);
    };
    const handleSoftwareInfos = () => {
        setShowNodeSoftwareUpdatInfos(true);
    };
>>>>>>> 8e6582a7
    const isLoading = skeltonLoading || nodesLoading;

    return (
        <Box
            component="div"
            sx={{
                p: 0,
                mt: 3,
                pb: 2,
            }}
        >
            {nodesRes || isLoading ? (
                <Grid container spacing={3}>
                    <Grid item xs={12}>
                        <NodeStatus
                            onAddNode={onAddNode}
                            loading={nodesLoading}
                            handleNodeActionClick={handleNodeActioOptionClicked}
                            selectedNode={selectedNode}
                            onNodeActionItemSelected={
                                handleNodeActionItemSelected
                            }
                            onNodeSelected={onNodeSelected}
                            nodeActionOptions={NODE_ACTIONS}
                            onUpdateNodeClick={onUpdateNodeClick}
                            nodes={nodesRes?.getNodesByOrg?.nodes || []}
                        />
                    </Grid>
                    <Grid item xs={12}>
                        <LoadingWrapper isLoading={isLoading} height={"40px"}>
                            <Tabs value={selectedTab} onChange={onTabSelected}>
                                {NodePageTabs.map(({ id, label, value }) => (
                                    <Tab
                                        key={id}
                                        label={label}
                                        id={`node-tab-${value}`}
                                    />
                                ))}
                            </Tabs>
                        </LoadingWrapper>
                    </Grid>

                    <Grid item xs={12}>
                        <TabPanel
                            id={"node-tab-0"}
                            value={selectedTab}
                            index={0}
                        >
                            <NodeOverviewTab
                                getNodeSoftwareUpdateInfos={handleSoftwareInfos}
                                isUpdateAvailable={true}
                                selectedNode={selectedNode}
                                cpuTrxMetrics={cpuTrxMetrics}
                                onRefreshTempTrx={fetchCpuTrxData}
                                memoryTrxMetrics={memoryTrxMetrics}
                                onRefreshMemoryTrx={fetchMemoryTrxData}
                                uptimeMetrics={uptimeMetrics}
                                onRefreshUptime={fetchUptimeData}
                                handleUpdateNode={handleUpdateNode}
                                loading={isLoading || nodeDetailLoading}
                                nodeDetails={parseObjectInNameValue(
                                    nodeDetailRes?.getNodeDetails
                                )}
                            />
                        </TabPanel>
                        <TabPanel
                            id={"node-tab-1"}
                            value={selectedTab}
                            index={1}
                        >
                            <NodeNetworkTab
                                loading={isLoading || nodeDetailLoading}
                            />
                        </TabPanel>
                        <TabPanel
                            id={"node-tab-2"}
                            value={selectedTab}
                            index={2}
                        >
                            <NodeResourcesTab
                                loading={isLoading || nodeDetailLoading}
                            />
                        </TabPanel>
                        <TabPanel
                            id={"node-tab-3"}
                            value={selectedTab}
                            index={3}
                        >
                            <NodeRadioTab
                                loading={isLoading || nodeDetailLoading}
                            />
                        </TabPanel>
                        <TabPanel
                            id={"node-tab-4"}
                            value={selectedTab}
                            index={4}
                        >
                            <NodeSoftwareTab
                                loading={isLoading || nodeDetailLoading}
                                nodeApps={NodeApps}
                                NodeLogs={NodeAppLogs}
                                getNodeAppDetails={getNodeDetails}
                            />
                        </TabPanel>
                        <TabPanel
                            id={"node-tab-5"}
                            value={selectedTab}
                            index={5}
                        >
                            <Paper>Schematic</Paper>
                        </TabPanel>
                    </Grid>
                </Grid>
            ) : (
                <PagePlaceholder
                    hyperlink="#"
                    linkText={"here"}
                    showActionButton={false}
                    buttonTitle="Install sims"
                    description="Your nodes have not arrived yet. View their status"
                />
            )}
            <NodeAppDetailsDialog
                closeBtnLabel="close"
                isOpen={showNodeAppDialog}
                handleClose={handleNodAppDetailsDialog}
            />
            <NodeSoftwareInfosDialog
                closeBtnLabel="close"
                isOpen={showNodeSoftwareUpdatInfos}
                handleClose={handleCloseNodeInfos}
            />
        </Box>
    );
};

export default Nodes;<|MERGE_RESOLUTION|>--- conflicted
+++ resolved
@@ -44,7 +44,6 @@
     const skeltonLoading = useRecoilValue(isSkeltonLoading);
     const [selectedNode, setSelectedNode] = useState<NodeDto>();
     const [showNodeAppDialog, setShowNodeAppDialog] = useState(false);
-<<<<<<< HEAD
     const [cpuTrxMetrics, setCpuTrxMetrics] = useState<
         {
             name: string;
@@ -64,10 +63,9 @@
         }[]
     >(getDefaultList(["MEMORY-TRX (For demo)"]));
 
-=======
     const [showNodeSoftwareUpdatInfos, setShowNodeSoftwareUpdatInfos] =
         useState<any>();
->>>>>>> 8e6582a7
+
     const { data: nodesRes, loading: nodesLoading } = useGetNodesByOrgQuery({
         variables: {
             orgId: _organizationId || "a32485e4-d842-45da-bf3e-798889c68ad0",
@@ -212,7 +210,6 @@
     const handleNodAppDetailsDialog = () => {
         setShowNodeAppDialog(false);
     };
-<<<<<<< HEAD
 
     const fetchCpuTrxData = () =>
         nodeCpuTrxRes &&
@@ -262,14 +259,12 @@
             },
         });
 
-=======
     const handleCloseNodeInfos = () => {
         setShowNodeSoftwareUpdatInfos(false);
     };
     const handleSoftwareInfos = () => {
         setShowNodeSoftwareUpdatInfos(true);
     };
->>>>>>> 8e6582a7
     const isLoading = skeltonLoading || nodesLoading;
 
     return (
