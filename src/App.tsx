import Layout from "./layout";
import { theme } from "./theme";
import Router from "./router/Router";
import { routes } from "./router/config";
import { CssBaseline } from "@mui/material";
import { ThemeProvider } from "@emotion/react";
import { BrowserRouter } from "react-router-dom";
<<<<<<< HEAD
import Layout from "./layout";
import { useState } from "react";

const App = () => {
    const [login] = useState(true);
=======
import { useRecoilValue } from "recoil";
import { isLoginAtom } from "./recoil";

const App = () => {
    const isLogin = useRecoilValue(isLoginAtom);
>>>>>>> 467ccc03
    return (
        <ThemeProvider theme={theme}>
            <CssBaseline />
            <BrowserRouter>
<<<<<<< HEAD
                {login ? (
=======
                {isLogin ? (
>>>>>>> 467ccc03
                    <Layout>
                        <Router routes={routes} />
                    </Layout>
                ) : (
                    <Router routes={routes} />
                )}
            </BrowserRouter>
        </ThemeProvider>
    );
};

export default App;<|MERGE_RESOLUTION|>--- conflicted
+++ resolved
@@ -5,28 +5,16 @@
 import { CssBaseline } from "@mui/material";
 import { ThemeProvider } from "@emotion/react";
 import { BrowserRouter } from "react-router-dom";
-<<<<<<< HEAD
-import Layout from "./layout";
-import { useState } from "react";
-
-const App = () => {
-    const [login] = useState(true);
-=======
 import { useRecoilValue } from "recoil";
 import { isLoginAtom } from "./recoil";
 
 const App = () => {
     const isLogin = useRecoilValue(isLoginAtom);
->>>>>>> 467ccc03
     return (
         <ThemeProvider theme={theme}>
             <CssBaseline />
             <BrowserRouter>
-<<<<<<< HEAD
-                {login ? (
-=======
                 {isLogin ? (
->>>>>>> 467ccc03
                     <Layout>
                         <Router routes={routes} />
                     </Layout>
