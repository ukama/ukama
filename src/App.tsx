--- conflicted
+++ resolved
@@ -3,12 +3,6 @@
 import { theme } from "./theme";
 import { useEffect } from "react";
 import Router from "./router/Router";
-<<<<<<< HEAD
-import { isLoginAtom } from "./recoil";
-import { useRecoilValue } from "recoil";
-import client from "./api/ApolloClient";
-=======
->>>>>>> 68100372
 import { routes } from "./router/config";
 import client from "./api/ApolloClient";
 import { CenterContainer } from "./styles";
@@ -42,19 +36,9 @@
             <ThemeProvider theme={theme}>
                 <CssBaseline />
                 <BrowserRouter>
-<<<<<<< HEAD
-                    {isLogin ? (
-                        <Layout>
-                            <Router routes={routes} />
-                        </Layout>
-                    ) : (
-                        <Router routes={routes} />
-                    )}
-=======
                     <Layout>
                         <Router routes={routes} />
                     </Layout>
->>>>>>> 68100372
                 </BrowserRouter>
             </ThemeProvider>
         </ApolloProvider>
