--- conflicted
+++ resolved
@@ -5,10 +5,7 @@
   "dependencies": {
     "@emotion/react": "^11.4.1",
     "@emotion/styled": "^11.3.0",
-<<<<<<< HEAD
     "@material-ui/core": "^4.12.3",
-=======
->>>>>>> 347b0ce6
     "@mui/icons-material": "^5.0.0",
     "@mui/material": "^5.0.0",
     "@mui/styles": "^5.0.0",
