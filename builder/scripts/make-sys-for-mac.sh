#!/bin/bash
# To run "chmod +x make-sys-for-mac.sh && ./make-sys-for-mac.sh ../deploy_config.json"

TAG="\033[38;5;39mUkama>\033[0m"
YELLOW='\033[1;33m'
NC='\033[0m' # No Color
RED='\033[0;31m'
GREEN='\033[0;32m'

root_dir=$(pwd)
METADATA=$(jq -c '.' ../metadata.json)
SYS=$(jq -r '.systems' "$1")

declare -a PATHS
filter_make_sys() {
    IFS=', ' read -r -a SYSTEMS_ARRAY <<< "$SYS"

    for key in "${SYSTEMS_ARRAY[@]}"; do
        case "$key" in
            "nucleus")
                PATHS+=("nucleus/org" "nucleus/user" "nucleus/api-gateway")
                ;;
            "registry")
                PATHS+=("registry/network" "registry/site" "registry/member" "registry/invitation" "registry/node" "registry/api-gateway")
                ;;
            "subscriber")
                PATHS+=("subscriber/registry" "subscriber/sim-manager" "subscriber/sim-pool" "subscriber/api-gateway")
                ;;
            "dataplan")
                PATHS+=("data-plan/base-rate" "data-plan/package" "data-plan/rate" "data-plan/api-gateway")
                ;;
            "notification")
                PATHS+=("notification/distributor" "notification/event-notify" "notification/mailer" "notification/api-gateway")
                ;;
            "node")
                PATHS+=("node/configurator" "node/controller" "node/health" "node/node-gateway" "node/software" "node/api-gateway" "node/notify" "node/state")
                ;;
            "billing")
                PATHS+=("node/configurator" "billing/report" "billing/api-gateway" "billing/collector" )
                ;;
            "init")
                PATHS+=("init/lookup" "init/api-gateway" "init/node-gateway")
                ;;
            "inventory")
                PATHS+=("inventory/accounting" "inventory/component" "inventory/api-gateway")
                ;;
            "metrics")
                PATHS+=("metrics/exporter" "metrics/api-gateway")
                ;;
            "messaging")
                PATHS+=("messaging/mesh" "messaging/nns" "messaging/node-feeder" "messaging/api-gateway")
                ;;
            "services")
                PATHS+=("services/msgClient")
                ;;
<<<<<<< HEAD
            "services")
                PATHS+=("services/msgClient")
                ;;
            "dummy")
                PATHS+=("dummy/dnode" "dummy/dsubscriber" "dummy/api-gateway")
=======
            "ukamaagent")
                PATHS+=("ukama-agent/api-gateway" "ukama-agent/cdr" "ukama-agent/asr")
>>>>>>> 6795f893
                ;;
        esac
    done
}

filter_make_sys

cd ../../systems
root_dir=$(pwd)

for path in "${PATHS[@]}"; do
<<<<<<< HEAD
    cd "$root_dir"
    if [[ "$path" == dummy* ]]; then
        cd ../testing/services
        cd "$path" || { echo "Failed to change directory to $path"; exit 1; }
    else
        cd "$path" || { echo "Failed to change directory to $path"; exit 1; }
    fi
    
=======
    cd "$root_dir/$path" || { echo "Failed to change directory to $path"; exit 1; }
   
>>>>>>> 6795f893
    go mod tidy && make lint && make

    IFS='/' read -r -a path_array <<< "$path"
    system=${path_array[0]}
    service=${path_array[1]}
   
    if [ $? -eq 0 ]; then
        echo -e "${TAG} Successfully build system: ${GREEN}${system}${NC} - service: ${GREEN}${service}${NC}"
    else
        echo -e "${TAG} Failed to build system: ${RED}${system}${NC} - service: ${RED}${service}${NC}"
    fi

    cd - >/dev/null
done<|MERGE_RESOLUTION|>--- conflicted
+++ resolved
@@ -53,16 +53,14 @@
             "services")
                 PATHS+=("services/msgClient")
                 ;;
-<<<<<<< HEAD
             "services")
                 PATHS+=("services/msgClient")
                 ;;
             "dummy")
                 PATHS+=("dummy/dnode" "dummy/dsubscriber" "dummy/api-gateway")
-=======
+                ;;
             "ukamaagent")
                 PATHS+=("ukama-agent/api-gateway" "ukama-agent/cdr" "ukama-agent/asr")
->>>>>>> 6795f893
                 ;;
         esac
     done
@@ -74,7 +72,6 @@
 root_dir=$(pwd)
 
 for path in "${PATHS[@]}"; do
-<<<<<<< HEAD
     cd "$root_dir"
     if [[ "$path" == dummy* ]]; then
         cd ../testing/services
@@ -83,10 +80,6 @@
         cd "$path" || { echo "Failed to change directory to $path"; exit 1; }
     fi
     
-=======
-    cd "$root_dir/$path" || { echo "Failed to change directory to $path"; exit 1; }
-   
->>>>>>> 6795f893
     go mod tidy && make lint && make
 
     IFS='/' read -r -a path_array <<< "$path"
