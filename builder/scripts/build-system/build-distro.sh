#!/bin/bash
# This Source Code Form is subject to the terms of the Mozilla Public
# License, v. 2.0. If a copy of the MPL was not distributed with this
# file, You can obtain one at https://mozilla.org/MPL/2.0/.
#
# Copyright (c) 2024-present, Ukama Inc.

# Script to build and package ukamaOS app

set -e

MAJOR_VERSION=${1:-v3.17}
UKAMA_REPO=${2:-/ukamarepo}
export BUILD_MODE=release

# set up resolv.conf
echo "nameserver 8.8.8.8" > /etc/resolv.conf

# set Up Package Repositories
echo "https://dl-cdn.alpinelinux.org/alpine/${MAJOR_VERSION}/main" > /etc/apk/repositories
echo "https://dl-cdn.alpinelinux.org/alpine/${MAJOR_VERSION}/community" >> /etc/apk/repositories

# Update Package Manager
apk update
apk upgrade

# install essential system packages
apk add alpine-base openrc busybox bash sudo shadow tzdata

apk add acpid busybox-openrc busybox-extras busybox-mdev-openrc

apk add readline bash autoconf automake libmicrohttpd-dev gnutls-dev \
    openssl-dev iptables libuuid sqlite dhcpcd protobuf iproute2 zlib \
    curl-dev nettle libcap libidn2 libmicrohttpd gnutls openssl-dev \
    curl-dev linux-headers bsd-compat-headers tree libtool sqlite-dev \
    openssl-dev readline cmake autoconf automake alpine-sdk build-base \
    git tcpdump ethtool iperf3 htop vim doas \
    libunistring-dev \
    patchelf

# build apps
${UKAMA_REPO}/builder/scripts/build-all-apps.sh ${UKAMA_REPO}
if [ $? -eq 0 ]; then
    echo "Apps build:"
    ls -ltr "${UKAMA_REPO}/build/pkgs/"*

    echo "Package vendor libs and platform lib"
    mkdir -p "${UKAMA_REPO}/build/libs"

    VENDOR_LIB_DIR="${UKAMA_REPO}/nodes/ukamaOS/distro/vendor/build/lib"
    PLATFORM_LIB="${UKAMA_REPO}/nodes/ukamaOS/distro/platform/build/libusys.so"

    # Get list of *.a and *.so files (flat only)
    FILES=$(cd "$VENDOR_LIB_DIR" && ls *.a *.so* 2>/dev/null)

    tar -zcvf "${UKAMA_REPO}/build/libs/vendor_libs.tgz" \
        -C "$VENDOR_LIB_DIR" $FILES \
        -C "$(dirname "$PLATFORM_LIB")" "$(basename "$PLATFORM_LIB")"
else
    exit 1
fi

# Temporary - mocksysfs
cwd=`pwd`
cd "${UKAMA_REPO}/nodes/ukamaOS/distro/system/noded"
rm -rf /tmp/sys/
rm -rf "${cwd}/mocksysfs"
<<<<<<< HEAD

# genSchema and genInventory are only run once and on host machine
# update the rpath so it can find the right libs.
UKAMAOS_ROOT="${UKAMA_REPO}/nodes/ukamaOS"
VENDOR_BUILD="${UKAMAOS_ROOT}/distro/vendor/build"
VENDOR_LIB="${VENDOR_BUILD}/lib"
VENDOR_LIB64="${VENDOR_BUILD}/lib64"
PLATFORM_LIB="${UKAMAOS_ROOT}/distro/platform/build"

RPATH_PATHS="${PLATFORM_LIB}:${VENDOR_LIB}:${VENDOR_LIB64}"

patchelf --set-rpath "${RPATH_PATHS}" "./build/genSchema"
patchelf --set-rpath "${RPATH_PATHS}" "./build/genInventory"

=======
>>>>>>> 3d96e690
./utils/prepare_env.sh -u tnode -u anode
./build/genSchema --u UK-SA9001-HNODE-A1-1103 \
                  --n com --m UK-SA9001-COM-A1-1103  \
                  --f mfgdata/schema/com.json --n trx \
                  --m UK-SA9001-TRX-A1-1103  \
                  --f mfgdata/schema/trx.json --n mask \
                  --m UK-SA9001-MSK-A1-1103\
                  --f mfgdata/schema/mask.json
./build/genInventory --n com --m UK-SA9001-COM-A1-1103 \
                     --f mfgdata/schema/com.json -n trx \
                     --m UK-SA9001-TRX-A1-1103 \
                     --f mfgdata/schema/trx.json \
                     --n mask -m UK-SA9001-MSK-A1-1103 \
                     --f mfgdata/schema/mask.json
cp -rf /tmp/sys "${cwd}/mocksysfs"
cd "${cwd}"<|MERGE_RESOLUTION|>--- conflicted
+++ resolved
@@ -65,7 +65,6 @@
 cd "${UKAMA_REPO}/nodes/ukamaOS/distro/system/noded"
 rm -rf /tmp/sys/
 rm -rf "${cwd}/mocksysfs"
-<<<<<<< HEAD
 
 # genSchema and genInventory are only run once and on host machine
 # update the rpath so it can find the right libs.
@@ -80,8 +79,6 @@
 patchelf --set-rpath "${RPATH_PATHS}" "./build/genSchema"
 patchelf --set-rpath "${RPATH_PATHS}" "./build/genInventory"
 
-=======
->>>>>>> 3d96e690
 ./utils/prepare_env.sh -u tnode -u anode
 ./build/genSchema --u UK-SA9001-HNODE-A1-1103 \
                   --n com --m UK-SA9001-COM-A1-1103  \
@@ -97,4 +94,6 @@
                      --n mask -m UK-SA9001-MSK-A1-1103 \
                      --f mfgdata/schema/mask.json
 cp -rf /tmp/sys "${cwd}/mocksysfs"
-cd "${cwd}"+cd "${cwd}"
+
+exit 0