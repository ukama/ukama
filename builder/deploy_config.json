--- conflicted
+++ resolved
@@ -1,5 +1,4 @@
 {
-<<<<<<< HEAD
   "setup": {
     "email": "salman@ukama.com",
     "name": "Salman",
@@ -14,22 +13,5 @@
   },
   "key": "the-key-has-to-be-32-bytes-long!",
   "lago-api-key": "ad5ca9af-9d60-47e3-9b8c-43d354d5f6c7",
-  "systems": "auth-services, services, init, nucleus, registry, inventory, subscriber"
-=======
- "setup": {
-  "email": "salman@ukama.com",
-  "name": "Salman",
-  "org-name": "ukama-test-org",
-  "org-id": "fbc2a80d-339e-4d3c-acaa-329dd3d1b221"
- },
- "mailer": {
-  "host": "smtp.gmail.com",
-  "port": 465,
-  "username": "smtp",
-  "password": "smtp_password"
- },
- "key": "the-key-has-to-be-32-bytes-long!",
- "lago-api-key": "ad5ca9af-9d60-47e3-9b8c-43d354d5f6c7",
- "systems": "auth-services, services, init, nucleus, registry, dataplan, subscriber, notification, bff, console"
->>>>>>> 79f51a3c
+  "systems": "auth-services, services, init, nucleus, registry, dataplan, subscriber, notification, bff, console"
 }