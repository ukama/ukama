--- conflicted
+++ resolved
@@ -45,13 +45,10 @@
 
 type NodeID string
 type ModuleID string
-<<<<<<< HEAD
-=======
 
 func (m ModuleID) String() string {
 	return string(m)
 }
->>>>>>> 2c6608c6
 
 func (n NodeID) String() string {
 	return string(n)
