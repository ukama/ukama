package pkg

import (
	"time"

	"github.com/ukama/ukama/services/common/config"
)

type Config struct {
	config.BaseConfig `mapstructure:",squash"`
	DB                config.Database
	Grpc              config.Grpc
	HssHost           string
	SimManager        SimManager
	SimTokenKey       string
	Queue             config.Queue
	KratoAdminUrl     string
}

type SimManager struct {
	Host    string
	Name    string
	Timeout time.Duration
}

func NewConfig() *Config {
	return &Config{
		DB: config.Database{
			Host:       "localhost",
			Password:   "Pass2020!",
			DbName:     ServiceName,
			Username:   "postgres",
			Port:       5432,
			SslEnabled: false,
		},
		Grpc: config.Grpc{
			Port: 9090,
		},
		HssHost: "localhost:9090",
		SimManager: SimManager{
			Host:    "localhost:9090",
			Name:    "SimManager",
			Timeout: 3 * time.Second,
		},
<<<<<<< HEAD
		KratoAdminUrl:"localhost",
		SimTokenKey: "11111111111111111111111111111111",
=======
		KratoAdminUrl: "localhost",
		SimTokenKey:   "11111111111111111111111111111111",
		Queue: config.Queue{
			Uri: "amqp://guest:guest@localhost:5672",
		},
>>>>>>> 0cf8d03e
	}
}<|MERGE_RESOLUTION|>--- conflicted
+++ resolved
@@ -42,15 +42,10 @@
 			Name:    "SimManager",
 			Timeout: 3 * time.Second,
 		},
-<<<<<<< HEAD
-		KratoAdminUrl:"localhost",
-		SimTokenKey: "11111111111111111111111111111111",
-=======
 		KratoAdminUrl: "localhost",
 		SimTokenKey:   "11111111111111111111111111111111",
 		Queue: config.Queue{
 			Uri: "amqp://guest:guest@localhost:5672",
 		},
->>>>>>> 0cf8d03e
 	}
 }