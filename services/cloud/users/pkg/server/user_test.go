package server

import (
	"context"
	"testing"

	"google.golang.org/grpc/metadata"
	"google.golang.org/protobuf/types/known/wrapperspb"

	"github.com/google/uuid"
	"github.com/stretchr/testify/assert"
	"github.com/stretchr/testify/mock"
	hsspb "github.com/ukama/ukama/services/cloud/hss/pb/gen"
	hssmocks "github.com/ukama/ukama/services/cloud/hss/pb/gen/mocks"
	"github.com/ukama/ukama/services/cloud/users/mocks"
	pb "github.com/ukama/ukama/services/cloud/users/pb/gen"
	mocks2 "github.com/ukama/ukama/services/cloud/users/pb/gen/mocks"
	pbclient "github.com/ukama/ukama/services/cloud/users/pb/gen/simmgr"
	"github.com/ukama/ukama/services/cloud/users/pkg/db"
	"github.com/ukama/ukama/services/cloud/users/pkg/sims"
	commock "github.com/ukama/ukama/services/common/mocks"
)

const testOrg = "org"
const testImis = "1"
const tesRequesterId = "89273897297392"

func Test_AddInternal(t *testing.T) {
	// Arrange
	userRepo := &mocks.UserRepo{}
	hssClient := &hssmocks.ImsiServiceClient{}
<<<<<<< HEAD
	kratosClient := &mocks.KratosClient{}
=======
	kratosClient:=&mocks.KratosClient{}
>>>>>>> 0cf8d03e
	simRepo := &mocks.SimcardRepo{}
	simManager := &mocks2.SimManagerServiceClient{}
	simProvider := &mocks.SimProvider{}
	hssProv := &mocks.ImsiClientProvider{}
	hssProv.On("GetClient").Return(hssClient, nil)

	userRequest := &pb.User{
		Name:  "Joe",
		Email: "test@example.com",
		Phone: "12324",
	}

	userUuid := uuid.New()
	userRepo.On("Add", mock.Anything, testOrg, mock.Anything).Return(&db.User{Uuid: userUuid,
		Email: userRequest.Email, Phone: userRequest.Phone,
		Name: userRequest.Name}, nil)

	hssClient.On("Add", mock.MatchedBy(func(n *hsspb.AddImsiRequest) bool {
		return n.Imsi.Imsi == testImis && n.Imsi.UserId == userUuid.String()
	})).Return(&hsspb.AddImsiResponse{}, nil)

	simManager.On("GetQrCode", mock.Anything, mock.Anything).Return(&pbclient.GetQrCodeResponse{
		QrCode: "qr",
	}, nil)

	kratosClient.On("GetAccountName", tesRequesterId).Return("TestNO", nil)

	pub := &commock.QPub{}
	pub.On("PublishToQueue", "mailer", mock.Anything, mock.Anything, mock.Anything).Return(nil)

	srv := NewUserService(userRepo, hssProv, simRepo, simProvider, simManager, "simManager", pub, kratosClient)
<<<<<<< HEAD
	md := metadata.Pairs("x-requester", tesRequesterId)
	ctx := metadata.NewIncomingContext(context.TODO(), md)
=======
	md := metadata.Pairs("x-requester", "89273897297392")
	ctx := metadata.NewOutgoingContext(context.TODO(), md)
>>>>>>> 0cf8d03e
	// Act
	addResp, err := srv.AddInternal(ctx, &pb.AddInternalRequest{
		Org:  testOrg,
		User: userRequest,
	})

	// Assert
	assert.NoError(t, err)
	assert.NotEmpty(t, addResp.User.Uuid)
	assert.Equal(t, userUuid.String(), addResp.User.Uuid)
	assert.Equal(t, userRequest.Name, addResp.User.Name)
	assert.Equal(t, userRequest.Phone, addResp.User.Phone)
	assert.Equal(t, userRequest.Email, addResp.User.Email)
}

const TEST_SIM_TOKEN = "QQQQQQQQQQQ"

func Test_Add(t *testing.T) {
	// Arrange
	userRepo := &mocks.UserRepo{}
	hssClient := &hssmocks.ImsiServiceClient{}
	simRepo := &mocks.SimcardRepo{}
	simManager := &mocks2.SimManagerServiceClient{}
	hssProv := &mocks.ImsiClientProvider{}
	hssProv.On("GetClient").Return(hssClient, nil)

	userRequest := &pb.User{
		Name:  "Joe",
		Email: "test@example.com",
		Phone: "12324",
	}

	userUuid := uuid.New()
	userRepo.On("Add", mock.Anything, testOrg, mock.Anything).Return(&db.User{Uuid: userUuid,
		Email: userRequest.Email, Phone: userRequest.Phone,
		Name: userRequest.Name}, nil)

	hssClient.On("Add", mock.MatchedBy(func(n *hsspb.AddImsiRequest) bool {
		return n.Imsi.Imsi == testImis && n.Imsi.UserId == userUuid.String()
	})).Return(&hsspb.AddImsiResponse{}, nil)

	simManager.On("GetQrCode", mock.Anything, mock.Anything).Return(&pbclient.GetQrCodeResponse{
		QrCode: "qr",
	}, nil).Maybe()

	pub := &commock.QPub{}

	t.Run("WithSimToken", func(tt *testing.T) {
		simProvider := &mocks.SimProvider{}
		simProvider.On("GetICCIDWithCode", TEST_SIM_TOKEN).Return(sims.GetDubugIccid(), nil)
<<<<<<< HEAD
		kratosClient := &mocks.KratosClient{}
=======
kratosClient:=&mocks.KratosClient{}
>>>>>>> 0cf8d03e
		srv := NewUserService(userRepo, hssProv, simRepo, simProvider, simManager, "simManager", pub, kratosClient)
		// Act
		addResp, err := srv.Add(context.Background(), &pb.AddRequest{
			Org:      testOrg,
			User:     userRequest,
			SimToken: TEST_SIM_TOKEN,
		})

		// Assert
		if assert.NoError(t, err) {
			assert.NotEmpty(t, addResp.User.Uuid)
			assert.Equal(t, userUuid.String(), addResp.User.Uuid)
			simProvider.AssertExpectations(tt)
			simManager.AssertExpectations(tt)
		}
	})

	t.Run("WithoutSimToken", func(tt *testing.T) {
		simProvider := &mocks.SimProvider{}
		simProvider.On("GetICCIDFromPool").Return(sims.GetDubugIccid(), nil)
<<<<<<< HEAD
		kratosClient := &mocks.KratosClient{}
=======
kratosClient :=&mocks.KratosClient{}
>>>>>>> 0cf8d03e
		pub := &commock.QPub{}
		pub.On("PublishToQueue", "mailer", mock.Anything, mock.Anything, mock.Anything).Return(nil)

		srv := NewUserService(userRepo, hssProv, simRepo, simProvider, simManager, "simManager", pub, kratosClient)
<<<<<<< HEAD

		md := metadata.Pairs("x-requester", tesRequesterId)
		ctx := metadata.NewIncomingContext(context.TODO(), md)
		kratosClient.On("GetAccountName", tesRequesterId).Return("TestNO", nil)

=======
>>>>>>> 0cf8d03e
		// Act
		addResp, err := srv.Add(ctx, &pb.AddRequest{
			Org:  testOrg,
			User: userRequest,
		})

		// Assert
		if assert.NoError(t, err) {
			assert.NotEmpty(t, addResp.User.Uuid)
			assert.Equal(t, userUuid.String(), addResp.User.Uuid)
			simProvider.AssertExpectations(tt)
		}
	})

	t.Run("WithDebugSimToken", func(tt *testing.T) {
		simProvider := &mocks.SimProvider{}
		pub := &commock.QPub{}
<<<<<<< HEAD
		kratosClient := &mocks.KratosClient{}
		pub.On("PublishToQueue", "mailer", mock.Anything, mock.Anything, mock.Anything).Return(nil)
		srv := NewUserService(userRepo, hssProv, simRepo, simProvider, simManager, "simManager", pub, kratosClient)

		kratosClient.On("GetAccountName", tesRequesterId).Return("TestNO", nil)
		md := metadata.Pairs("x-requester", tesRequesterId)
		ctx := metadata.NewIncomingContext(context.TODO(), md)

=======
		kratosClient :=&mocks.KratosClient{}
		pub.On("PublishToQueue", "mailer", mock.Anything, mock.Anything, mock.Anything).Return(nil)
		srv := NewUserService(userRepo, hssProv, simRepo, simProvider, simManager, "simManager", pub, kratosClient)
>>>>>>> 0cf8d03e
		// Act
		addResp, err := srv.Add(ctx, &pb.AddRequest{
			Org:      testOrg,
			User:     userRequest,
			SimToken: "I_DO_NOT_NEED_A_SIM",
		})

		// Assert
		if assert.NoError(t, err) {
			assert.NotEmpty(t, addResp.User.Uuid)
			assert.Equal(t, userUuid.String(), addResp.User.Uuid)
			simProvider.AssertExpectations(tt)
		}
	})
}

func Test_Deactivate(t *testing.T) {
	// Arrange
	userRepo := &mocks.UserRepo{}
	hssClient := &hssmocks.ImsiServiceClient{}
	simRepo := &mocks.SimcardRepo{}
	simManager := &mocks2.SimManagerServiceClient{}
	simProvider := &mocks.SimProvider{}
<<<<<<< HEAD
	kratosClient := &mocks.KratosClient{}
=======
	kratosClient :=&mocks.KratosClient{}
>>>>>>> 0cf8d03e
	hssProv := &mocks.ImsiClientProvider{}
	hssProv.On("GetClient").Return(hssClient, nil)
	pub := &commock.QPub{}

	iccid := sims.GetDubugIccid()
	userId := uuid.NewString()
	userRepo.On("Get", uuid.MustParse(userId)).Return(&db.User{
		Uuid: uuid.MustParse(userId),
		Simcard: db.Simcard{
			Iccid: iccid,
		},
	}, nil)
	userRepo.On("Update", mock.MatchedBy(func(u *db.User) bool {
		return u.Uuid.String() == userId
	})).Return(&db.User{}, nil)

	simManager.On("TerminateSim", mock.Anything, mock.MatchedBy(func(t *pbclient.TerminateSimRequest) bool {
		return t.Iccid == iccid
	})).Return(&pbclient.TerminateSimResponse{}, nil)

	hssClient.On("Delete", mock.Anything, mock.Anything).Return(&hsspb.DeleteImsiResponse{}, nil)

	srv := NewUserService(userRepo, hssProv, simRepo, simProvider, simManager, "simManager", pub, kratosClient)

	_, err := srv.DeactivateUser(context.Background(), &pb.DeactivateUserRequest{
		UserId: userId,
	})
	if assert.NoError(t, err, "Error deactivating user") {
		hssClient.AssertExpectations(t)
		userRepo.AssertExpectations(t)
	}
}

func Test_AddValidation(t *testing.T) {
	const name = "nn"
	tests := []struct {
		name        string
		user        *pb.User
		expectErr   bool
		errContains string
	}{
		{name: "emptyName",
			user:        &pb.User{},
			expectErr:   true,
			errContains: "Name",
		},
		{name: "email",
			user:        &pb.User{Email: "test_example.com", Name: name},
			expectErr:   true,
			errContains: "must be an email format",
		},
		{name: "emailNoTopLevelDomain",
			user:        &pb.User{Email: "test@example", Name: name},
			expectErr:   true,
			errContains: "must be an email format",
		},
		{name: "emailNotRequired",
			user:      &pb.User{Name: name},
			expectErr: false,
		},
		{name: "emailIsEmpty",
			user:        &pb.User{Email: "@example.com", Name: name},
			expectErr:   true,
			errContains: "must be an email format",
		},

		{name: "phone1",
			user:      &pb.User{Phone: "(+351) 282 43 50 50", Name: name},
			expectErr: false,
		},
		{name: "phone2",
			user:      &pb.User{Phone: "90191919908", Name: name},
			expectErr: false,
		},

		{name: "phone3",
			user:      &pb.User{Phone: "555-8909", Name: name},
			expectErr: false,
		},
		{name: "phone4",
			user:      &pb.User{Phone: "001 6867684", Name: name},
			expectErr: false,
		},
		{name: "phone5",
			user:      &pb.User{Phone: "1 (234) 567-8901", Name: name},
			expectErr: false,
		},
		{name: "phone6",
			user:      &pb.User{Phone: "+1 34 567-8901", Name: name},
			expectErr: false,
		},
		{name: "phoneEmpty",
			user:      &pb.User{Name: name},
			expectErr: false,
		},

		{name: "phoneErr",
			user:        &pb.User{Phone: "sdfewr", Name: name},
			expectErr:   true,
			errContains: "phone number",
		},
	}

	for _, test := range tests {
		t.Run(test.name, func(tt *testing.T) {

			// test add requeset
			r := &pb.AddRequest{
				Org:  testOrg,
				User: test.user,
			}
			err := r.Validate()
			assertValidationErr(tt, err, test.expectErr, test.errContains)
		})
	}
}

func Test_UpdateValidation(t *testing.T) {
	const name = "nn"
	tests := []struct {
		name        string
		user        *pb.User
		expectErr   bool
		errContains string
	}{
		{name: "emptyName",
			user:      &pb.User{},
			expectErr: false,
		},
		{name: "email",
			user:        &pb.User{Email: "test_example.com", Name: name},
			expectErr:   true,
			errContains: "must be an email format",
		},
		{name: "emailNoTopLevelDomain",
			user:        &pb.User{Email: "test@example", Name: name},
			expectErr:   true,
			errContains: "must be an email format",
		},
		{name: "emailNotRequired",
			user:      &pb.User{Name: name},
			expectErr: false,
		},
		{name: "emailIsEmpty",
			user:        &pb.User{Email: "@example.com", Name: name},
			expectErr:   true,
			errContains: "must be an email format",
		},

		{name: "phone1",
			user:      &pb.User{Phone: "(+351) 282 43 50 50", Name: name},
			expectErr: false,
		},
		{name: "phone2",
			user:      &pb.User{Phone: "90191919908", Name: name},
			expectErr: false,
		},

		{name: "phone3",
			user:      &pb.User{Phone: "555-8909", Name: name},
			expectErr: false,
		},
		{name: "phone4",
			user:      &pb.User{Phone: "001 6867684", Name: name},
			expectErr: false,
		},
		{name: "phone5",
			user:      &pb.User{Phone: "1 (234) 567-8901", Name: name},
			expectErr: false,
		},
		{name: "phone6",
			user:      &pb.User{Phone: "+1 34 567-8901", Name: name},
			expectErr: false,
		},
		{name: "phoneEmpty",
			user:      &pb.User{Name: name},
			expectErr: false,
		},

		{name: "phoneErr",
			user:        &pb.User{Phone: "sdfewr", Name: name},
			expectErr:   true,
			errContains: "phone number",
		},
	}

	for _, test := range tests {
		t.Run(test.name, func(tt *testing.T) {
			// test update request
			ru := &pb.UpdateRequest{
				UserId: uuid.NewString(),
				User: &pb.UserAttributes{
					Phone: test.user.Phone,
					Email: test.user.Email,
					Name:  test.user.Name,
				},
			}
			err := ru.Validate()
			assertValidationErr(tt, err, test.expectErr, test.errContains)
		})
	}

}

func Test_UpdateServices(t *testing.T) {
	// Arrange
	userRepo := &mocks.UserRepo{}
	simProvider := &mocks.SimProvider{}
	hssProv := &mocks.ImsiClientProvider{}
	testIccid := "890000000000000001"

	simRepo := &mocks.SimcardRepo{}
	simRepo.On("Get", testIccid).Return(&db.Simcard{Iccid: testIccid, Services: []*db.Service{
		{Data: false, Type: db.ServiceTypeUkama},
		{Data: true, Type: db.ServiceTypeCarrier},
	}}, nil)
	simRepo.On("UpdateServices", mock.Anything, mock.Anything, mock.MatchedBy(func(f func() error) bool {
		// call the function that is passed as nestec func
		err := f()
		if err != nil {
			t.Errorf("Error calling nested simmanager.updateServices. Error: %v", err)
			t.Fail()
		}
		return true
	})).Return(nil)

	pub := &commock.QPub{}

	t.Run("UpdateUkama", func(tt *testing.T) {
		simManager := &mocks2.SimManagerServiceClient{}
<<<<<<< HEAD
		kratosClient := &mocks.KratosClient{}

		srv := NewUserService(userRepo, hssProv, simRepo, simProvider, simManager, "simManager", pub, kratosClient)
=======
		kratosClient :=&mocks.KratosClient{}

		srv := NewUserService(userRepo, hssProv, simRepo, simProvider, simManager, "simManager", pub,kratosClient)
>>>>>>> 0cf8d03e
		// Act
		resp, err := srv.SetSimStatus(context.TODO(), &pb.SetSimStatusRequest{
			Iccid: testIccid,
			Ukama: &pb.SetSimStatusRequest_SetServices{
				Data: wrapperspb.Bool(true),
			},
		})

		// Assert
		if assert.NoError(t, err) {
			simRepo.AssertExpectations(tt)
			simManager.AssertExpectations(tt)
			assert.NotNil(tt, resp)
		}
	})

	t.Run("UpdateCarrier", func(tt *testing.T) {
		simManager := &mocks2.SimManagerServiceClient{}
<<<<<<< HEAD
		kratosClient := &mocks.KratosClient{}
=======
		kratosClient :=&mocks.KratosClient{}
>>>>>>> 0cf8d03e
		simManager.On("SetServiceStatus", mock.Anything, mock.MatchedBy(func(p *pbclient.SetServiceStatusRequest) bool {
			return p.Services.Data.GetValue()
		})).Return(nil, nil)

		srv := NewUserService(userRepo, hssProv, simRepo, simProvider, simManager, "simManager", pub, kratosClient)
		// Act
		resp, err := srv.SetSimStatus(context.TODO(), &pb.SetSimStatusRequest{
			Iccid: testIccid,
			Ukama: &pb.SetSimStatusRequest_SetServices{
				Data: wrapperspb.Bool(true),
			},
			Carrier: &pb.SetSimStatusRequest_SetServices{
				Data: wrapperspb.Bool(true),
			},
		})

		// Assert
		if assert.NoError(t, err) {
			simRepo.AssertExpectations(tt)
			simManager.AssertExpectations(tt)
			assert.NotNil(tt, resp)
		}
	})

	t.Run("DisableAllServicesButKeepCarrier", func(tt *testing.T) {
		simManager := &mocks2.SimManagerServiceClient{}
<<<<<<< HEAD
		kratosClient := &mocks.KratosClient{}
=======
		kratosClient :=&mocks.KratosClient{}
>>>>>>> 0cf8d03e
		simManager.On("SetServiceStatus", mock.Anything, mock.MatchedBy(func(p *pbclient.SetServiceStatusRequest) bool {
			return p.Services.Data != nil && p.Services.Data.GetValue() == false
		})).Return(nil, nil)

		srv := NewUserService(userRepo, hssProv, simRepo, simProvider, simManager, "simManager", pub, kratosClient)
		// Act
		resp, err := srv.SetSimStatus(context.TODO(), &pb.SetSimStatusRequest{
			Iccid: testIccid,
			Ukama: &pb.SetSimStatusRequest_SetServices{
				Data: wrapperspb.Bool(false),
			},
			Carrier: &pb.SetSimStatusRequest_SetServices{
				Data: wrapperspb.Bool(true),
			},
		})

		// Assert
		if assert.NoError(t, err) {
			simRepo.AssertExpectations(tt)
			simManager.AssertExpectations(tt)
			assert.NotNil(tt, resp)
		}
	})
}

func assertValidationErr(t *testing.T, err error, expectErr bool, errContains string) {
	if expectErr {
		if assert.Error(t, err) {
			assert.Contains(t, err.Error(), errContains)
		}
	} else {
		assert.NoError(t, err)
	}
}<|MERGE_RESOLUTION|>--- conflicted
+++ resolved
@@ -29,11 +29,7 @@
 	// Arrange
 	userRepo := &mocks.UserRepo{}
 	hssClient := &hssmocks.ImsiServiceClient{}
-<<<<<<< HEAD
 	kratosClient := &mocks.KratosClient{}
-=======
-	kratosClient:=&mocks.KratosClient{}
->>>>>>> 0cf8d03e
 	simRepo := &mocks.SimcardRepo{}
 	simManager := &mocks2.SimManagerServiceClient{}
 	simProvider := &mocks.SimProvider{}
@@ -65,13 +61,8 @@
 	pub.On("PublishToQueue", "mailer", mock.Anything, mock.Anything, mock.Anything).Return(nil)
 
 	srv := NewUserService(userRepo, hssProv, simRepo, simProvider, simManager, "simManager", pub, kratosClient)
-<<<<<<< HEAD
 	md := metadata.Pairs("x-requester", tesRequesterId)
 	ctx := metadata.NewIncomingContext(context.TODO(), md)
-=======
-	md := metadata.Pairs("x-requester", "89273897297392")
-	ctx := metadata.NewOutgoingContext(context.TODO(), md)
->>>>>>> 0cf8d03e
 	// Act
 	addResp, err := srv.AddInternal(ctx, &pb.AddInternalRequest{
 		Org:  testOrg,
@@ -122,11 +113,7 @@
 	t.Run("WithSimToken", func(tt *testing.T) {
 		simProvider := &mocks.SimProvider{}
 		simProvider.On("GetICCIDWithCode", TEST_SIM_TOKEN).Return(sims.GetDubugIccid(), nil)
-<<<<<<< HEAD
 		kratosClient := &mocks.KratosClient{}
-=======
-kratosClient:=&mocks.KratosClient{}
->>>>>>> 0cf8d03e
 		srv := NewUserService(userRepo, hssProv, simRepo, simProvider, simManager, "simManager", pub, kratosClient)
 		// Act
 		addResp, err := srv.Add(context.Background(), &pb.AddRequest{
@@ -147,23 +134,16 @@
 	t.Run("WithoutSimToken", func(tt *testing.T) {
 		simProvider := &mocks.SimProvider{}
 		simProvider.On("GetICCIDFromPool").Return(sims.GetDubugIccid(), nil)
-<<<<<<< HEAD
 		kratosClient := &mocks.KratosClient{}
-=======
-kratosClient :=&mocks.KratosClient{}
->>>>>>> 0cf8d03e
 		pub := &commock.QPub{}
 		pub.On("PublishToQueue", "mailer", mock.Anything, mock.Anything, mock.Anything).Return(nil)
 
 		srv := NewUserService(userRepo, hssProv, simRepo, simProvider, simManager, "simManager", pub, kratosClient)
-<<<<<<< HEAD
 
 		md := metadata.Pairs("x-requester", tesRequesterId)
 		ctx := metadata.NewIncomingContext(context.TODO(), md)
 		kratosClient.On("GetAccountName", tesRequesterId).Return("TestNO", nil)
 
-=======
->>>>>>> 0cf8d03e
 		// Act
 		addResp, err := srv.Add(ctx, &pb.AddRequest{
 			Org:  testOrg,
@@ -181,7 +161,6 @@
 	t.Run("WithDebugSimToken", func(tt *testing.T) {
 		simProvider := &mocks.SimProvider{}
 		pub := &commock.QPub{}
-<<<<<<< HEAD
 		kratosClient := &mocks.KratosClient{}
 		pub.On("PublishToQueue", "mailer", mock.Anything, mock.Anything, mock.Anything).Return(nil)
 		srv := NewUserService(userRepo, hssProv, simRepo, simProvider, simManager, "simManager", pub, kratosClient)
@@ -190,11 +169,6 @@
 		md := metadata.Pairs("x-requester", tesRequesterId)
 		ctx := metadata.NewIncomingContext(context.TODO(), md)
 
-=======
-		kratosClient :=&mocks.KratosClient{}
-		pub.On("PublishToQueue", "mailer", mock.Anything, mock.Anything, mock.Anything).Return(nil)
-		srv := NewUserService(userRepo, hssProv, simRepo, simProvider, simManager, "simManager", pub, kratosClient)
->>>>>>> 0cf8d03e
 		// Act
 		addResp, err := srv.Add(ctx, &pb.AddRequest{
 			Org:      testOrg,
@@ -218,11 +192,7 @@
 	simRepo := &mocks.SimcardRepo{}
 	simManager := &mocks2.SimManagerServiceClient{}
 	simProvider := &mocks.SimProvider{}
-<<<<<<< HEAD
 	kratosClient := &mocks.KratosClient{}
-=======
-	kratosClient :=&mocks.KratosClient{}
->>>>>>> 0cf8d03e
 	hssProv := &mocks.ImsiClientProvider{}
 	hssProv.On("GetClient").Return(hssClient, nil)
 	pub := &commock.QPub{}
@@ -453,15 +423,9 @@
 
 	t.Run("UpdateUkama", func(tt *testing.T) {
 		simManager := &mocks2.SimManagerServiceClient{}
-<<<<<<< HEAD
 		kratosClient := &mocks.KratosClient{}
 
 		srv := NewUserService(userRepo, hssProv, simRepo, simProvider, simManager, "simManager", pub, kratosClient)
-=======
-		kratosClient :=&mocks.KratosClient{}
-
-		srv := NewUserService(userRepo, hssProv, simRepo, simProvider, simManager, "simManager", pub,kratosClient)
->>>>>>> 0cf8d03e
 		// Act
 		resp, err := srv.SetSimStatus(context.TODO(), &pb.SetSimStatusRequest{
 			Iccid: testIccid,
@@ -480,11 +444,7 @@
 
 	t.Run("UpdateCarrier", func(tt *testing.T) {
 		simManager := &mocks2.SimManagerServiceClient{}
-<<<<<<< HEAD
 		kratosClient := &mocks.KratosClient{}
-=======
-		kratosClient :=&mocks.KratosClient{}
->>>>>>> 0cf8d03e
 		simManager.On("SetServiceStatus", mock.Anything, mock.MatchedBy(func(p *pbclient.SetServiceStatusRequest) bool {
 			return p.Services.Data.GetValue()
 		})).Return(nil, nil)
@@ -511,11 +471,7 @@
 
 	t.Run("DisableAllServicesButKeepCarrier", func(tt *testing.T) {
 		simManager := &mocks2.SimManagerServiceClient{}
-<<<<<<< HEAD
 		kratosClient := &mocks.KratosClient{}
-=======
-		kratosClient :=&mocks.KratosClient{}
->>>>>>> 0cf8d03e
 		simManager.On("SetServiceStatus", mock.Anything, mock.MatchedBy(func(p *pbclient.SetServiceStatusRequest) bool {
 			return p.Services.Data != nil && p.Services.Data.GetValue() == false
 		})).Return(nil, nil)
