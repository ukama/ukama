--- conflicted
+++ resolved
@@ -3,10 +3,7 @@
 import (
 	"context"
 	"encoding/base64"
-<<<<<<< HEAD
 	"fmt"
-=======
->>>>>>> 0cf8d03e
 
 	"github.com/ukama/ukama/services/cloud/users/pkg"
 	"github.com/ukama/ukama/services/cloud/users/pkg/db"
@@ -497,18 +494,6 @@
 	}
 }
 func generateQrcode(qrcodeId string, qrcodeName string) string {
-<<<<<<< HEAD
-=======
-<<<<<<< HEAD
-	
-	qrCodeImageData, qrGenerateError := qrcode.Encode(qrcodeId, qrcode.Medium, 256)
-	if qrGenerateError != nil {
-		 errors.Wrap(qrGenerateError, "failed to generate qrcode")
-	 }
-	 encodedData := base64.StdEncoding.EncodeToString(qrCodeImageData)
-	return encodedData 
-=======
->>>>>>> 0cf8d03e
 
 	qrcode,err := qrcode.Encode(qrcodeId, qrcode.Medium, 256)
 	if err!=nil{
@@ -517,13 +502,7 @@
 	
 	encodedData := base64.StdEncoding.EncodeToString(qrcode)
 	return encodedData
-<<<<<<< HEAD
-}
-=======
->>>>>>> e477803450 (Fix linting error)
-}
-
->>>>>>> 0cf8d03e
+}
 
 func (u *UserService) sendEmailToUser(ctx context.Context, email string, name string, iccid string) error {
 	logrus.Infof("Sending email to %s", email)
@@ -532,9 +511,8 @@
 		Iccid: iccid,
 	})
 	if err != nil {
-		return errors.Wrap(err,"failed to get qr code")
-	}
-<<<<<<< HEAD
+		return errors.Wrap(err, "failed to get qr code")
+	}
 	md, ok := metadata.FromIncomingContext(ctx)
 	var noId string
 	if ok && len(md["x-requester"]) == 1 {
@@ -549,28 +527,15 @@
 		return errors.Wrap(err, "failed to get network owner name")
 	}
 
-=======
-neworkOwner,err :=u.kratosClient.GetAccountName("a32485e4-d842-45da-bf3e-798889c68ad0")
-if err != nil {
-	return errors.Wrap(err, "failed to get network owner name")
-}
->>>>>>> 0cf8d03e
 	logrus.Infof("Publishing queue message")
 	err = u.queuePub.PublishToQueue("mailer", &msgbus.MailMessage{
 		To:           email,
 		TemplateName: "users-qr-code",
 		Values: map[string]any{
-<<<<<<< HEAD
 			"Name":         name,
 			"networkOwner": neworkOwner,
 			"Qr":           generateQrcode(resp.QrCode, name),
 			"QrCodeLink":   resp.QrCode,
-=======
-			"Name": name,
-			"networkOwner":neworkOwner,
-			"Qr":   generateQrcode(resp.QrCode,name),
-			"QrCodeLink":resp.QrCode,
->>>>>>> 0cf8d03e
 		},
 	})
 
