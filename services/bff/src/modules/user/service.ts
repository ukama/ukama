import { Service } from "typedi";
import {
    ActivateUserDto,
    ConnectedUserDto,
    DeactivateResponse,
    ResidentsResponse,
    UpdateUserDto,
    GetUserDto,
    AddUserDto,
    ActivateUserResponse,
    GetUsersDto,
<<<<<<< HEAD
    UpdateUserServiceInput,
    UpdateUserServiceRes,
=======
    UserInput,
    UserResDto,
>>>>>>> ade806b7
} from "./types";
import { IUserService } from "./interface";
import { checkError, HTTP404Error, Messages } from "../../errors";
import UserMapper from "./mapper";
import { API_METHOD_TYPE } from "../../constants";
import { catchAsyncIOMethod } from "../../common";
import { SERVER } from "../../constants/endpoints";
import { getPaginatedOutput } from "../../utils";
import { PaginationDto, ParsedCookie } from "../../common/types";

@Service()
export class UserService implements IUserService {
    getConnectedUsers = async (
        cookie: ParsedCookie
    ): Promise<ConnectedUserDto> => {
        const res = await catchAsyncIOMethod({
            type: API_METHOD_TYPE.GET,
            path: `${SERVER.ORG}/${cookie.orgId}/metrics/subscribersattached`,
            headers: cookie.header,
        });
        if (checkError(res)) throw new Error(res.message);
        const connectedUsers = UserMapper.connectedUsersDtoToDto(
            res.data.result
        );

        if (!connectedUsers) throw new HTTP404Error(Messages.USERS_NOT_FOUND);

        return connectedUsers;
    };

    activateUser = async (
        req: ActivateUserDto
    ): Promise<ActivateUserResponse> => {
        const res = await catchAsyncIOMethod({
            type: API_METHOD_TYPE.POST,
            path: SERVER.POST_ACTIVE_USER,
            body: req,
        });
        if (checkError(res)) throw new Error(res.message);

        return res.data;
    };

    updateUser = async (
        orgId: string,
        req: UpdateUserDto,
        header: HeaderType
    ): Promise<UserResDto> => {
        const res = await catchAsyncIOMethod({
            type: API_METHOD_TYPE.PUT,
            path: `${SERVER.ORG}/${orgId}/users/${req.id}`,
            headers: header,
            body: { name: req.name, email: req.email, phone: req.phone },
        });
        if (checkError(res)) throw new Error(res.message);

        return UserMapper.dtoToUserResDto(res);
    };
    deactivateUser = async (id: string): Promise<DeactivateResponse> => {
        const res = await catchAsyncIOMethod({
            type: API_METHOD_TYPE.POST,
            path: SERVER.POST_DEACTIVATE_USER,
            body: { id },
        });
        if (checkError(res)) throw new Error(res.message);
        return res.data;
    };
    getUser = async (
        userId: string,
        cookie: ParsedCookie
    ): Promise<GetUserDto> => {
        const res = await catchAsyncIOMethod({
            type: API_METHOD_TYPE.GET,
            path: `${SERVER.ORG}/${cookie.orgId}/users/${userId}`,
            headers: cookie.header,
        });

        if (checkError(res)) throw new Error(res.message);
        if (!res) throw new HTTP404Error(Messages.NODES_NOT_FOUND);

        return UserMapper.dtoToUserDto(res);
    };
    getResidents = async (req: PaginationDto): Promise<ResidentsResponse> => {
        const res = await catchAsyncIOMethod({
            type: API_METHOD_TYPE.GET,
            path: SERVER.GET_USERS,
            params: req,
        });
        if (checkError(res)) throw new Error(res.message);
        const meta = getPaginatedOutput(req.pageNo, req.pageSize, res.length);
        const residents = UserMapper.residentDtoToDto(res);
        if (!residents) throw new HTTP404Error(Messages.RESIDENTS_NOT_FOUND);

        return {
            residents,
            meta,
        };
    };
    getUsersByOrg = async (cookie: ParsedCookie): Promise<GetUsersDto[]> => {
        const res = await catchAsyncIOMethod({
            type: API_METHOD_TYPE.GET,
            path: `${SERVER.ORG}/${cookie.orgId}/users`,
            headers: cookie.header,
        });

        if (checkError(res)) throw new Error(res.message);
        if (!res) throw new HTTP404Error(Messages.NODES_NOT_FOUND);

        return UserMapper.dtoToUsersDto(res);
    };
    addUser = async (
        req: AddUserDto,
<<<<<<< HEAD
        cookie: ParsedCookie
    ): Promise<AddUserResponse | null> => {
=======
        header: HeaderType
    ): Promise<UserResDto | null> => {
>>>>>>> ade806b7
        const res = await catchAsyncIOMethod({
            type: API_METHOD_TYPE.POST,
            path: `${SERVER.ORG}/${cookie.orgId}/users`,
            body: { ...req, simToken: "I_DO_NOT_NEED_A_SIM" },
            headers: cookie.header,
        });
        if (checkError(res)) throw new Error(res.description || res.message);
        return UserMapper.dtoToAddUserDto(res);
    };
    deleteUser = async (
        userId: string,
        cookie: ParsedCookie
    ): Promise<ActivateUserResponse> => {
        const res = await catchAsyncIOMethod({
            type: API_METHOD_TYPE.DELETE,
            path: `${SERVER.ORG}/${cookie.orgId}/users/${userId}`,
            headers: cookie.header,
        });
        if (checkError(res)) throw new Error(res.message);
        return {
            success: true,
        };
    };
    updateUserStatus = async (
        data: UpdateUserServiceInput,
        cookie: ParsedCookie
    ): Promise<UpdateUserServiceRes> => {
        const res = await catchAsyncIOMethod({
            type: API_METHOD_TYPE.PUT,
            path: `${SERVER.ORG}/${cookie.orgId}/users/${data.userId}/sims/${data.simId}/services`,
            headers: cookie.header,
            body: {
                carrier: {
                    sms: false,
                    voice: false,
                    data: data.status,
                },
            },
        });
        if (checkError(res)) throw new Error(res.message);
        return {
            success: true,
        };
    };
}<|MERGE_RESOLUTION|>--- conflicted
+++ resolved
@@ -9,13 +9,9 @@
     AddUserDto,
     ActivateUserResponse,
     GetUsersDto,
-<<<<<<< HEAD
     UpdateUserServiceInput,
     UpdateUserServiceRes,
-=======
-    UserInput,
     UserResDto,
->>>>>>> ade806b7
 } from "./types";
 import { IUserService } from "./interface";
 import { checkError, HTTP404Error, Messages } from "../../errors";
@@ -60,14 +56,13 @@
     };
 
     updateUser = async (
-        orgId: string,
         req: UpdateUserDto,
-        header: HeaderType
+        cookie: ParsedCookie
     ): Promise<UserResDto> => {
         const res = await catchAsyncIOMethod({
             type: API_METHOD_TYPE.PUT,
-            path: `${SERVER.ORG}/${orgId}/users/${req.id}`,
-            headers: header,
+            path: `${SERVER.ORG}/${cookie.orgId}/users/${req.id}`,
+            headers: cookie.header,
             body: { name: req.name, email: req.email, phone: req.phone },
         });
         if (checkError(res)) throw new Error(res.message);
@@ -128,13 +123,8 @@
     };
     addUser = async (
         req: AddUserDto,
-<<<<<<< HEAD
         cookie: ParsedCookie
-    ): Promise<AddUserResponse | null> => {
-=======
-        header: HeaderType
     ): Promise<UserResDto | null> => {
->>>>>>> ade806b7
         const res = await catchAsyncIOMethod({
             type: API_METHOD_TYPE.POST,
             path: `${SERVER.ORG}/${cookie.orgId}/users`,
