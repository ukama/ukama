--- conflicted
+++ resolved
@@ -33,15 +33,5 @@
             Cookie: `ukama_session=${cookieObj["ukama_session"]}`,
         };
     }
-<<<<<<< HEAD
-    // return { header: header, orgId: cookieObj["orgId"] };
-    return {
-        header: {
-            Cookie: "ukama_session=MTY1MDA1MTg4MHxXZm91Yi1KN3U1aHhDRkNKT1d6RFFKT2lLWjBKX3BFVHpGUDJJVHF6Z2Q0OWRvZnRqekZUWnlZYWdiSm5SVlRMeGp6MFlHYXM3MkdXc1JHYmJpQjN1NXlweDZVd191Rko1TTdTUHRjcVdmQXRhOVlYX3puWVZQUW5NS19HTkl5MXFrSVhlZDVSNWc9PXxRj49ElI307naAjVwazS5OZSrdbB7W7yWWf00SrCzAdw==",
-        },
-        orgId: "a32485e4-d842-45da-bf3e-798889c68ad0",
-    };
-=======
     return { header: header, orgId: cookieObj["orgId"] };
->>>>>>> f5fe123c
 };