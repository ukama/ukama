import React from "react";
import {
    Typography,
    OutlinedInput,
    Box,
    FormControl,
    SelectChangeEvent,
    Button,
    MenuItem,
    Select,
    Stack,
    InputLabel,
} from "@mui/material";
import { makeStyles } from "@mui/styles";
import { useRecoilValue } from "recoil";
import { isDarkmode } from "../../recoil";
import colors from "../../theme/colors";
const useStyles = makeStyles(() => ({
    "&.MuiFormHelperText-root.Mui-error": {
        color: "red",
    },
    selectStyle: () => ({
        width: "100%",
        height: "48px",
    }),
    formControl: {
        width: "100%",
        height: "48px",
        paddingBottom: "55px",
    },
}));

interface IPaymentProps {
    title: string;
    paymentMethodData: any;
<<<<<<< HEAD
    onAddPaymentMethod: any;
=======
    handlePaymentMethod: Function;
    onAddPaymentMethod: Function;
>>>>>>> 7578cb57
}
const PaymentCard = ({
    title,
    paymentMethodData,
    onAddPaymentMethod,
}: IPaymentProps) => {
    const classes = useStyles();
    const [paymentMethod, setPaymentMethod] = React.useState("None set up .");
    const _isDarkMod = useRecoilValue(isDarkmode);

    const handleChange = (event: SelectChangeEvent) => {
        setPaymentMethod(event.target.value as string);
    };
    return (
        <Box>
            <Typography variant="h6" sx={{ pb: 3 }}>
                {title}
            </Typography>

            <FormControl variant="outlined" className={classes.formControl}>
                <InputLabel
                    shrink
                    variant="outlined"
                    htmlFor="outlined-age-always-notched"
                >
                    PAYMENT METHOD
                </InputLabel>
                <Select
                    value={paymentMethod}
                    variant="outlined"
                    onChange={handleChange}
                    sx={{
                        "& legend": { width: "135px" },
                    }}
                    input={
                        <OutlinedInput
                            notched
                            label="NODE TYPE"
                            name="node_type"
                            id="outlined-age-always-notched"
                        />
                    }
                    MenuProps={{
                        disablePortal: false,
                        PaperProps: {
                            sx: {
                                boxShadow:
                                    "0px 5px 5px -3px rgba(0, 0, 0, 0.2), 0px 8px 10px 1px rgba(0, 0, 0, 0.14), 0px 3px 14px 2px rgba(0, 0, 0, 0.12)",
                                borderRadius: "4px",
                            },
                        },
                    }}
                    className={classes.selectStyle}
                >
                    {paymentMethodData.map(({ id, value }: any) => (
                        <MenuItem
                            key={id}
                            value={value}
                            sx={{
                                m: 0,
                                p: "6px 16px",
                            }}
                        >
                            <Stack direction="row" spacing={1}>
                                <Typography variant="body1">{value}</Typography>
                                <Button
                                    variant="text"
                                    sx={{
                                        textTransform: "none",
                                        color: colors.primaryMain,
                                        ":hover": {
                                            color: theme =>
                                                theme.palette.text.primary,
                                        },
                                    }}
                                    onClick={onAddPaymentMethod}
                                >
                                    <Typography variant="body1">
                                        {"Enter Now"}
                                    </Typography>
                                </Button>
                            </Stack>
                        </MenuItem>
                    ))}
<<<<<<< HEAD
=======
                    <Divider />
                    <MenuItem>
                        <Button
                            variant="text"
                            sx={{
                                typography: "body1",
                                textTransform: "none",
                            }}
                            onClick={() => onAddPaymentMethod()}
                        >
                            + Add payment method
                        </Button>
                    </MenuItem>
>>>>>>> 7578cb57
                </Select>
            </FormControl>
            <Typography
                variant="caption"
                sx={{ color: _isDarkMod ? colors.white : colors.black54 }}
            >
                *Automatically charged to card EOD on the last day of the
                billing cycle
            </Typography>
        </Box>
    );
};

export default PaymentCard;<|MERGE_RESOLUTION|>--- conflicted
+++ resolved
@@ -7,6 +7,7 @@
     SelectChangeEvent,
     Button,
     MenuItem,
+    Divider,
     Select,
     Stack,
     InputLabel,
@@ -33,12 +34,7 @@
 interface IPaymentProps {
     title: string;
     paymentMethodData: any;
-<<<<<<< HEAD
     onAddPaymentMethod: any;
-=======
-    handlePaymentMethod: Function;
-    onAddPaymentMethod: Function;
->>>>>>> 7578cb57
 }
 const PaymentCard = ({
     title,
@@ -106,6 +102,7 @@
                                 <Typography variant="body1">{value}</Typography>
                                 <Button
                                     variant="text"
+                                    onClick={onAddPaymentMethod}
                                     sx={{
                                         textTransform: "none",
                                         color: colors.primaryMain,
@@ -114,7 +111,6 @@
                                                 theme.palette.text.primary,
                                         },
                                     }}
-                                    onClick={onAddPaymentMethod}
                                 >
                                     <Typography variant="body1">
                                         {"Enter Now"}
@@ -123,8 +119,6 @@
                             </Stack>
                         </MenuItem>
                     ))}
-<<<<<<< HEAD
-=======
                     <Divider />
                     <MenuItem>
                         <Button
@@ -138,7 +132,6 @@
                             + Add payment method
                         </Button>
                     </MenuItem>
->>>>>>> 7578cb57
                 </Select>
             </FormControl>
             <Typography
