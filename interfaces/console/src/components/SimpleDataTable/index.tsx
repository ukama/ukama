--- conflicted
+++ resolved
@@ -6,7 +6,6 @@
     TableHead,
     Typography,
     Button,
-    Stack,
     TableContainer,
 } from "@mui/material";
 import { useRecoilValue } from "recoil";
@@ -133,62 +132,6 @@
                                             <Typography variant="body2">
                                                 View as PDF
                                             </Typography>
-<<<<<<< HEAD
-                                        </TableCell>
-                                    )
-                                )}
-                                {isHistoryTab && (
-                                    <TableCell>
-                                        <a
-                                            href={"https://docdro.id/J2v6TJO"}
-                                            target="_blank"
-                                            rel="noreferrer"
-                                            style={{ textDecoration: "none" }}
-                                        >
-                                            <Button
-                                                variant="text"
-                                                sx={{
-                                                    color: colors.primaryMain,
-                                                }}
-                                                onClick={handleViewPdf}
-                                            >
-                                                <Stack
-                                                    direction="row"
-                                                    spacing={1}
-                                                >
-                                                    <Typography
-                                                        variant="body2"
-                                                        sx={{
-                                                            textTransform:
-                                                                "capitalize",
-                                                        }}
-                                                    >
-                                                        {` View `}
-                                                    </Typography>
-                                                    <Typography
-                                                        variant="body2"
-                                                        sx={{
-                                                            textTransform:
-                                                                "lowercase",
-                                                        }}
-                                                    >
-                                                        {` as `}
-                                                    </Typography>
-                                                    <Typography variant="body2">
-                                                        {` PDF`}
-                                                    </Typography>
-                                                </Stack>
-                                            </Button>
-                                        </a>
-                                    </TableCell>
-                                )}
-                            </TableRow>
-                        ))}
-                    </TableBody>
-                </Table>
-            </TableContainer>
-        </>
-=======
                                         </Button>
                                     </a>
                                 </TableCell>
@@ -198,7 +141,6 @@
                 </TableBody>
             </Table>
         </TableContainer>
->>>>>>> 85a75dd3
     );
 };
 
