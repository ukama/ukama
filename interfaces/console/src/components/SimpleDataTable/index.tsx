import {
    Table,
    TableRow,
    TableBody,
    TableCell,
    Typography,
    Button,
    TableContainer,
} from "@mui/material";
import { useRecoilValue } from "recoil";
import { isDarkmode } from "../../recoil";
import { colors } from "../../theme";
import { ColumnsWithOptions } from "../../types";

interface SimpleDataTableInterface {
    dataset: any;
    maxHeight?: number;
    totalRows?: number;
    setSelectedRows?: any;
    selectedRows?: number[];
    rowSelection?: boolean;
    columns: ColumnsWithOptions[];
    isHistoryTab?: boolean;
    handleViewPdf?: any;
    totalAmount?: number;
}

const SimpleDataTable = ({
    columns,
    dataset,
    maxHeight,

    isHistoryTab = false,
<<<<<<< HEAD
    totalAmount,
=======
    setSelectedRows,
    handleViewPdf,
    selectedRows = [],
    rowSelection = false,
>>>>>>> 325bb8f5
}: SimpleDataTableInterface) => {
    const _isDarkMode = useRecoilValue(isDarkmode);
    return (
        <TableContainer
            sx={{
                mt: "24px",
                maxHeight: maxHeight ? maxHeight : "100%",
            }}
        >
            <Table stickyHeader>
                <TableRow>
                    {columns?.map(column => (
                        <TableCell
                            key={column.id}
                            align={column.align}
                            style={{
                                padding: "0px 16px 12px 16px",
                                fontSize: "0.875rem",
                                minWidth: column.minWidth,
                            }}
                        >
                            <b>{column.label}</b>
                        </TableCell>
                    ))}
                    {isHistoryTab && (
                        <TableCell
                            style={{
                                padding: "0px 16px 12px 16px",
                                fontStyle: "600",
                                fontWeight: "600",
                            }}
                        >
                            Invoice
                        </TableCell>
                    )}
                </TableRow>

                <TableBody>
                    {dataset?.map((row: any) => (
                        <TableRow
                            key={row.id}
                            sx={{
                                "&:last-child th, &:last-child td": {
                                    borderBottom: isHistoryTab ? 0 : null,
                                },
                                ":hover": {
                                    backgroundColor: _isDarkMode
                                        ? colors.nightGrey
                                        : colors.hoverColor08,
                                },
                            }}
                        >
                            {columns?.map(
                                (column: ColumnsWithOptions, index: number) => (
                                    <TableCell
                                        key={`${row.date}-${index}`}
                                        sx={{
                                            padding: 1,
                                            fontSize: "0.875rem",
                                        }}
                                    >
                                        <Typography
                                            variant={"body2"}
                                            sx={{ padding: "8px" }}
                                        >
                                            {row[column.id]}
                                        </Typography>
                                    </TableCell>
                                )
                            )}
                            {isHistoryTab && (
                                <TableCell
                                    sx={{
                                        "&:last-child th, &:last-child td": {
                                            border: 0,
                                        },
                                    }}
                                >
                                    <a
                                        href={"https://docdro.id/J2v6TJO"}
                                        target="_blank"
                                        rel="noreferrer"
                                        style={{ textDecoration: "none" }}
                                    >
                                        <Button
                                            variant="text"
                                            sx={{
                                                color: colors.primaryMain,
                                                textTransform: "capitalize",
                                            }}
                                            onClick={handleViewPdf}
                                        >
                                            <Typography variant="body2">
                                                View as PDF
                                            </Typography>
                                        </Button>
                                    </a>
                                </TableCell>
                            )}
                        </TableRow>
                    ))}
                    {isHistoryTab !== true && (
                        <TableRow
                            sx={{
                                "&:last-child th, &:last-child td": {
                                    borderBottom: 0,
                                },
                            }}
                        >
                            <TableCell colSpan={2} />
                            <TableCell>
                                <b>
                                    {"$"}
                                    {totalAmount}
                                </b>
                            </TableCell>
                        </TableRow>
                    )}
                </TableBody>
            </Table>
        </TableContainer>
    );
};

export default SimpleDataTable;<|MERGE_RESOLUTION|>--- conflicted
+++ resolved
@@ -29,16 +29,9 @@
     columns,
     dataset,
     maxHeight,
-
     isHistoryTab = false,
-<<<<<<< HEAD
     totalAmount,
-=======
-    setSelectedRows,
     handleViewPdf,
-    selectedRows = [],
-    rowSelection = false,
->>>>>>> 325bb8f5
 }: SimpleDataTableInterface) => {
     const _isDarkMode = useRecoilValue(isDarkmode);
     return (
