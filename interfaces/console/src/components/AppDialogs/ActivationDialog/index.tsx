import {
    Grid,
    Stack,
    Button,
    Dialog,
    Select,
    MenuItem,
    TextField,
    IconButton,
    InputLabel,
    Typography,
    DialogTitle,
    FormControl,
    DialogActions,
    DialogContent,
    OutlinedInput,
    DialogContentText,
<<<<<<< HEAD
=======
    Alert,
>>>>>>> f5fe123c
} from "@mui/material";
import { colors } from "../../../theme";
import { makeStyles } from "@mui/styles";
import { IMaskInput } from "react-imask";
import React, { useState } from "react";
import { Node_Type } from "../../../generated";
import { globalUseStyles } from "../../../styles";
<<<<<<< HEAD
import { MASK_BY_TYPE, MASK_PLACEHOLDERS } from "../../../constants";
import CloseIcon from "@mui/icons-material/Close";
=======
import ErrorIcon from "@mui/icons-material/Error";
import CloseIcon from "@mui/icons-material/Close";
import { MASK_BY_TYPE, MASK_PLACEHOLDERS } from "../../../constants";
>>>>>>> f5fe123c
import { SelectChangeEvent } from "@mui/material/Select/SelectInput";

const useStyles = makeStyles(() => ({
    basicDialogHeaderStyle: {
        padding: "0px 0px 18px 0px",
        display: "flex",
        flexDirection: "row",
        alignItems: "center",
        justifyContent: "space-between",
    },
    actionContainer: {
        padding: "0px",
        marginTop: "16px",
        justifyContent: "space-between",
    },
    "&.MuiFormHelperText-root.Mui-error": {
        color: "red",
    },
    stepButtonStyle: {
        "&:disabled": {
            color: colors.white,
            backgroundColor: colors.nightGrey,
        },
    },
    selectStyle: () => ({
        width: "100%",
        height: "48px",
    }),
    formControl: {
        width: "100%",
        height: "48px",
    },
}));

interface CustomProps {
    // eslint-disable-next-line no-unused-vars
    onChange: (event: { target: { name: string; value: string } }) => void;
    name: Node_Type;
}

const TextMaskCustom = React.forwardRef<HTMLElement, CustomProps>(
    function TextMaskCustom(props) {
        const { onChange, ...other } = props;
        return (
            <IMaskInput
                {...other}
                overwrite
                unmask={false}
                mask={MASK_BY_TYPE[props.name]}
                placeholder={MASK_PLACEHOLDERS[props.name]}
                definitions={{
                    "#": /[a-zA-Z0-9]/,
                }}
                onAccept={(value: any) =>
                    onChange({ target: { name: props.name, value } })
                }
            />
        );
    }
);

type NodeDialogProps = {
    nodeData: any;
    isOpen: boolean;
    action?: string;
    subTitle: string;
    handleClose: any;
    subTitle2?: string;
    dialogTitle: string;
    handleNodeSubmitAction: Function;
};

const ActivationDialog = ({
    isOpen,
    subTitle,
    nodeData,
    dialogTitle,
    action = "",
    handleClose,
    handleNodeSubmitAction,
}: NodeDialogProps) => {
    const classes = useStyles();
    const gclasses = globalUseStyles();
    const [formData, setFormData] = useState({
        type: nodeData.type,
        name: nodeData.name,
        nodeId: nodeData.nodeId,
        orgId: nodeData.orgId,
<<<<<<< HEAD
    });

    const handleRegisterNode = () => {
        if (action == "editNode" && formData.name && formData.nodeId) {
=======
        error: "Testing",
    });
    const [error, setError] = useState("");

    const handleRegisterNode = () => {
        if (!formData.name || !formData.nodeId) {
            setError("Please fill all require vields");
            return;
        }
        if (action == "editNode") {
>>>>>>> f5fe123c
            handleNodeSubmitAction(formData);
        } else {
            handleNodeSubmitAction(formData);
        }
    };

    const handleNodeTypeChange = (e: SelectChangeEvent) =>
        setFormData({ ...formData, nodeId: "", type: e.target.value });

    return (
        <Dialog open={isOpen} onClose={handleClose}>
            <Stack
                direction="row"
                alignItems="center"
                justifyContent="space-between"
            >
                <DialogTitle>{dialogTitle}</DialogTitle>
                <IconButton
                    onClick={handleClose}
                    sx={{ position: "relative", right: 8 }}
                >
                    <CloseIcon />
                </IconButton>
            </Stack>
            {error && (
                <Alert
                    sx={{
                        mx: 3,
                        mb: 1,
                        color: colors.black,
                    }}
                    severity={"error"}
                    icon={<ErrorIcon sx={{ color: colors.red }} />}
                >
                    {error}
                </Alert>
            )}
            <DialogContent>
                <DialogContentText>
                    <Typography
                        component={"span"}
                        variant="body1"
                        color={"textPrimary"}
                    >
                        {subTitle}
                    </Typography>
                </DialogContentText>
                <Grid container spacing={2} mt={2}>
                    <Grid item xs={12} md={6}>
                        <FormControl
                            variant="outlined"
                            className={classes.formControl}
                        >
                            <InputLabel
                                shrink
                                variant="outlined"
                                htmlFor="outlined-age-always-notched"
                            >
                                NODE TYPE
                            </InputLabel>
                            <Select
                                value={formData.type}
                                variant="outlined"
                                onChange={handleNodeTypeChange}
                                disabled={action == "editNode"}
                                input={
                                    <OutlinedInput
                                        notched
                                        label="NODE TYPE"
                                        name="node_type"
                                        id="outlined-age-always-notched"
                                    />
                                }
                                MenuProps={{
                                    disablePortal: false,
                                    PaperProps: {
                                        sx: {
                                            boxShadow:
                                                "0px 5px 5px -3px rgba(0, 0, 0, 0.2), 0px 8px 10px 1px rgba(0, 0, 0, 0.14), 0px 3px 14px 2px rgba(0, 0, 0, 0.12)",
                                            borderRadius: "4px",
                                        },
                                    },
                                }}
                                className={classes.selectStyle}
                            >
                                {[
                                    { id: 1, label: "Home", value: "HOME" },
                                    {
                                        id: 2,
                                        label: "Amplifier",
                                        value: "AMPLIFIER",
                                    },
                                    { id: 3, label: "Tower", value: "TOWER" },
                                ].map(({ id, label, value }) => (
                                    <MenuItem
                                        key={id}
                                        value={value}
                                        sx={{
                                            m: 0,
                                            p: "6px 16px",
                                        }}
                                    >
                                        <Typography variant="body1">
                                            {label}
                                        </Typography>
                                    </MenuItem>
                                ))}
                            </Select>
                        </FormControl>
                    </Grid>
                    <Grid item xs={12} md={6}>
                        <TextField
<<<<<<< HEAD
=======
                            required
>>>>>>> f5fe123c
                            fullWidth
                            value={formData.name}
                            label={"NODE NAME"}
                            InputLabelProps={{ shrink: true }}
                            InputProps={{
                                classes: {
                                    input: gclasses.inputFieldStyle,
                                },
                            }}
                            onChange={(e: any) =>
                                setFormData({
                                    ...formData,
                                    name: e.target.value,
                                })
                            }
                        />
                    </Grid>
                    <Grid item xs={12}>
                        <TextField
                            fullWidth
<<<<<<< HEAD
=======
                            required
>>>>>>> f5fe123c
                            value={formData.nodeId}
                            label={"NODE NUMBER"}
                            onChange={(e: any) =>
                                setFormData({
                                    ...formData,
                                    nodeId: e.target.value.replace(/ /g, ""),
                                })
                            }
                            disabled={action == "editNode"}
                            InputLabelProps={{ shrink: true }}
                            name={formData.type}
                            id="formatted-text-mask-input"
                            spellCheck={false}
                            InputProps={{
                                inputComponent: TextMaskCustom as any,
                                classes: {
                                    input: gclasses.inputFieldStyle,
                                },
                            }}
                        />
                    </Grid>
                    {action == "editNode" && (
                        <Grid item xs={12} md={12}>
                            <TextField
                                fullWidth
                                value={formData.orgId}
                                disabled={true}
                                label={"ORGANIZATION ID"}
                                InputLabelProps={{ shrink: true }}
                                InputProps={{
                                    classes: {
                                        input: gclasses.inputFieldStyle,
                                    },
                                }}
                            />
                        </Grid>
                    )}
                </Grid>
            </DialogContent>
            <DialogActions sx={{ mr: 2, paddingBottom: 3 }}>
                <Button
                    sx={{ color: colors.primaryMain, mr: 2 }}
                    onClick={handleClose}
                >
                    Cancel
                </Button>
                <Button
                    variant="contained"
                    type="submit"
                    onClick={handleRegisterNode}
                    className={classes.stepButtonStyle}
                >
                    {action == "editNode" ? "UPDATE NODE" : "REGISTER NODE"}
                </Button>
            </DialogActions>
        </Dialog>
    );
};

export default ActivationDialog;<|MERGE_RESOLUTION|>--- conflicted
+++ resolved
@@ -15,10 +15,7 @@
     DialogContent,
     OutlinedInput,
     DialogContentText,
-<<<<<<< HEAD
-=======
     Alert,
->>>>>>> f5fe123c
 } from "@mui/material";
 import { colors } from "../../../theme";
 import { makeStyles } from "@mui/styles";
@@ -26,14 +23,9 @@
 import React, { useState } from "react";
 import { Node_Type } from "../../../generated";
 import { globalUseStyles } from "../../../styles";
-<<<<<<< HEAD
-import { MASK_BY_TYPE, MASK_PLACEHOLDERS } from "../../../constants";
-import CloseIcon from "@mui/icons-material/Close";
-=======
 import ErrorIcon from "@mui/icons-material/Error";
 import CloseIcon from "@mui/icons-material/Close";
 import { MASK_BY_TYPE, MASK_PLACEHOLDERS } from "../../../constants";
->>>>>>> f5fe123c
 import { SelectChangeEvent } from "@mui/material/Select/SelectInput";
 
 const useStyles = makeStyles(() => ({
@@ -122,12 +114,6 @@
         name: nodeData.name,
         nodeId: nodeData.nodeId,
         orgId: nodeData.orgId,
-<<<<<<< HEAD
-    });
-
-    const handleRegisterNode = () => {
-        if (action == "editNode" && formData.name && formData.nodeId) {
-=======
         error: "Testing",
     });
     const [error, setError] = useState("");
@@ -138,7 +124,6 @@
             return;
         }
         if (action == "editNode") {
->>>>>>> f5fe123c
             handleNodeSubmitAction(formData);
         } else {
             handleNodeSubmitAction(formData);
@@ -251,10 +236,7 @@
                     </Grid>
                     <Grid item xs={12} md={6}>
                         <TextField
-<<<<<<< HEAD
-=======
                             required
->>>>>>> f5fe123c
                             fullWidth
                             value={formData.name}
                             label={"NODE NAME"}
@@ -275,10 +257,7 @@
                     <Grid item xs={12}>
                         <TextField
                             fullWidth
-<<<<<<< HEAD
-=======
                             required
->>>>>>> f5fe123c
                             value={formData.nodeId}
                             label={"NODE NUMBER"}
                             onChange={(e: any) =>
