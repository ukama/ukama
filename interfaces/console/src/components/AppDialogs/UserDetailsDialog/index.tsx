--- conflicted
+++ resolved
@@ -77,16 +77,11 @@
         dataUsage,
         eSimNumber,
     } = user;
-<<<<<<< HEAD
-    const statusText = status ? "ACTIVE" : "INACTIVE";
-    const statusAction = status ? "PAUSE SERVICE" : "RESUME SERVICE";
-=======
 
     const statusText = status ? "ACTIVE" : "INACTIVE";
     const title = type === "add" ? "Add User" : "Edit User";
     const statusAction = status ? "PAUSE SERVICE" : "RESUME SERVICE";
 
->>>>>>> f5fe123c
     return (
         <Dialog
             key={id}
@@ -114,13 +109,7 @@
                             sx={{ alignItems: "center" }}
                             spacing={1}
                         >
-<<<<<<< HEAD
-                            <Typography variant="h5">
-                                {type === "add" ? "Add User" : "Edit User"}
-                            </Typography>
-=======
                             <Typography variant="h5">{title}</Typography>
->>>>>>> f5fe123c
                         </Stack>
                         {isClosable && (
                             <IconButton
