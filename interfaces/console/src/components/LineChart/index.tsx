/*
 * This Source Code Form is subject to the terms of the Mozilla Public
 * License, v. 2.0. If a copy of the MPL was not distributed with this
 * file, You can obtain one at https://mozilla.org/MPL/2.0/.
 *
 * Copyright (c) 2023-present, Ukama Inc.
 */

import { colors } from '@/theme';
<<<<<<< HEAD
import { findNullZones, formatKPIValue, generatePlotLines } from '@/utils';
import { Box } from '@mui/material';
=======
import { findNullZones, generatePlotLines } from '@/utils';
>>>>>>> cfad185d
import HighchartsReact from 'highcharts-react-official';
import Highcharts from 'highcharts/highstock';
import { forwardRef, useMemo, useRef, useState } from 'react';
import { Box, Switch, FormControlLabel } from '@mui/material';
import GraphTitleWrapper from '../GraphTitleWrapper';
import './linechart.css';

const initDataFixes = (data: any) => {
  return data.map((point: any) => {
    let y = point[1];
    if (point.length > 0 && y === 0) {
      y = null;
    }
    return [point[0], y];
  });
};
interface ChartProps {
  options: Highcharts.Options;
}

const Chart = forwardRef<HighchartsReact.RefObject, ChartProps>(
  ({ options }, ref) => (
    <HighchartsReact
      highcharts={Highcharts}
      constructorType="stockChart"
      options={options}
      ref={ref}
    />
  ),
);
Chart.displayName = 'Chart';
interface ILineChart {
  topic: string;
  initData: any;
  title?: string;
  from: number;
  hasData?: boolean;
  loading?: boolean;
  yunit?: string;
  format: string;
  tickInterval?: number;
  tickPositions?: number[];
  switchLabel?: string;
  onSwitchChange?: (checked: boolean) => void;
  initialSwitchState?: boolean;
}

const LineChart = ({
  topic,
  yunit,
  format,
  hasData,
  initData,
  title = '',
  loading = false,
  tickInterval = undefined,
  tickPositions = undefined,
  switchLabel = 'Backhaul',
  onSwitchChange,
  initialSwitchState = true,
}: ILineChart) => {
  const [navigatorEnabled, setNavigatorEnabled] = useState<boolean>(false);
  const chartRef = useRef<HighchartsReact.RefObject>(null);
  const [isChecked, setIsChecked] = useState(initialSwitchState);

  const handleSwitchChange = (event: React.ChangeEvent<HTMLInputElement>) => {
    const newCheckedState = event.target.checked;
    setIsChecked(newCheckedState);

    if (onSwitchChange) {
      onSwitchChange(newCheckedState);
    }
  };

  const fixedInitData = useMemo(() => initDataFixes(initData), [initData]);

  const chartOptions = useMemo<Highcharts.Options>(
    () => ({
      title: {
        text: topic,
      },

      chart: {
        type: 'spline',
        zooming: {
          mouseWheel: false,
        },

        events: {
          load: function () {
            PubSub.subscribe(`stat-${topic}`, (_, data) => {
              const chart: any =
                Highcharts.charts.length > 0
                  ? Highcharts.charts.find(
                      (c: any) => c?.title?.textStr === topic,
                    )
                  : null;
              if (chart && data.length > 0) {
                const series = chart.series[0];
                series.addPoint(
                  [data[0], formatKPIValue(data[1], format)],
                  true,
                  true,
                  true,
                );
              }
            });
          },
        },
      },

      time: {
        timezone: undefined,
      },

      plotOptions: {
        series: {
          color: colors.primaryMain,
        },
      },

      navigator: {
        enabled: true,
        maskFill: 'rgba(33, 144, 246, 0.15)',
        handles: {
          symbols: ['doublearrow', 'doublearrow'],
          lineWidth: 1,
          width: 9,
          height: 17,
        },
        xAxis: {
          labels: {
            format: '{value:%H:%M}',
          },
        },
      },

      scrollbar: {
        enabled: false,
      },

      xAxis: {
        type: 'datetime',
        tickAmount: 6,
        tickInterval: 1000 * 60 * 31,
        labels: {
          enabled: true,
          format: '{value:%H:%M}',
        },
      },
      yAxis: {
        endOnTick: true,
        max: tickPositions
          ? tickPositions[tickPositions.length - 1]
          : undefined,
        min: tickPositions ? tickPositions[0] : undefined,
        opposite: false,
        gridLineDashStyle: 'Dash',
        tickPositions: tickPositions,
        gridLineWidth: tickPositions ? 0 : 2,
        tickAmount: tickPositions?.length ?? 5,
        tickInterval: tickInterval,
        labels: {
          y: 5,
          formatter: function (v: any) {
            return `${v.value}${yunit}`;
          },
        },

        plotLines: [...generatePlotLines(tickPositions)],
      },

      series: [
        {
          name: title,
          zoneAxis: 'x',
          type: 'spline',
          connectNulls: true,
          data: fixedInitData,
          zones: findNullZones(fixedInitData),
          tooltip: {
            valueDecimals: format === 'number' ? 0 : 2,
          },
        },
      ],
    }),
    [fixedInitData, tickInterval, tickPositions, title, topic, yunit],
  );
  const shouldShowSwitch = topic === 'switch_port_status';

  return (
    <GraphTitleWrapper
      title={title}
      hasData={hasData}
      variant="subtitle1"
      handleFilterChange={(f: string) => {
        setNavigatorEnabled(f !== 'LIVE');
        if (f === 'LIVE' && chartRef.current && chartRef.current.chart) {
          chartRef.current.chart.xAxis[0].setExtremes(
            undefined,
            undefined,
            true,
          );
        }
      }}
      loading={loading ?? !initData}
    >
      <Box sx={{ width: '100%' }}>
        {shouldShowSwitch && (
          <Box
            sx={{
              display: 'flex',
              justifyContent: 'flex-end',
              alignItems: 'center',
              mb: 1,
              height: '24px',
              position: 'relative',
              zIndex: 1,
            }}
          >
            <FormControlLabel
              control={
                <Switch
                  checked={isChecked}
                  onChange={handleSwitchChange}
                  color="primary"
                />
              }
              label={switchLabel}
            />
          </Box>
        )}
        <div
          className={`chart-container ${navigatorEnabled ? '' : 'hide-navigator'}`}
        >
          <Chart options={chartOptions} ref={chartRef} />
        </div>
      </Box>
    </GraphTitleWrapper>
  );
};

export default LineChart;<|MERGE_RESOLUTION|>--- conflicted
+++ resolved
@@ -7,16 +7,11 @@
  */
 
 import { colors } from '@/theme';
-<<<<<<< HEAD
 import { findNullZones, formatKPIValue, generatePlotLines } from '@/utils';
-import { Box } from '@mui/material';
-=======
-import { findNullZones, generatePlotLines } from '@/utils';
->>>>>>> cfad185d
+import { Box, FormControlLabel, Switch } from '@mui/material';
 import HighchartsReact from 'highcharts-react-official';
 import Highcharts from 'highcharts/highstock';
 import { forwardRef, useMemo, useRef, useState } from 'react';
-import { Box, Switch, FormControlLabel } from '@mui/material';
 import GraphTitleWrapper from '../GraphTitleWrapper';
 import './linechart.css';
 
