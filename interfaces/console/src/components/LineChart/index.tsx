--- conflicted
+++ resolved
@@ -5,18 +5,13 @@
  *
  * Copyright (c) 2023-present, Ukama Inc.
  */
-<<<<<<< HEAD
-import React, { useState } from 'react';
-import { METRIC_RANGE_10800 } from '@/constants';
-=======
-
->>>>>>> 03d2063b
+
 import { colors } from '@/theme';
 import { findNullZones, generatePlotLines } from '@/utils';
-import { Box, Switch, FormControlLabel } from '@mui/material';
 import HighchartsReact from 'highcharts-react-official';
 import Highcharts from 'highcharts/highstock';
 import { forwardRef, useMemo, useRef, useState } from 'react';
+import { Box, Switch, FormControlLabel } from '@mui/material';
 import GraphTitleWrapper from '../GraphTitleWrapper';
 import './linechart.css';
 
@@ -72,7 +67,8 @@
   onSwitchChange,
   initialSwitchState = true,
 }: ILineChart) => {
-<<<<<<< HEAD
+  const [navigatorEnabled, setNavigatorEnabled] = useState<boolean>(false);
+  const chartRef = useRef<HighchartsReact.RefObject>(null);
   const [isChecked, setIsChecked] = useState(initialSwitchState);
 
   const handleSwitchChange = (event: React.ChangeEvent<HTMLInputElement>) => {
@@ -84,23 +80,7 @@
     }
   };
 
-  const getOptions = (topic: string, title: string, initData: any) => {
-    const data: any = [];
-    if (Array.isArray(initData)) {
-      initData.forEach((point: any) => {
-        let y = point[1];
-        if (point.length > 0 && y === 0) {
-          y = null;
-        }
-        data.push([point[0], y]);
-      });
-    }
-=======
-  const [navigatorEnabled, setNavigatorEnabled] = useState<boolean>(false);
-  const chartRef = useRef<HighchartsReact.RefObject>(null);
-
   const fixedInitData = useMemo(() => initDataFixes(initData), [initData]);
->>>>>>> 03d2063b
 
   const chartOptions = useMemo<Highcharts.Options>(
     () => ({
@@ -207,7 +187,6 @@
     }),
     [fixedInitData, tickInterval, tickPositions, title, topic, yunit],
   );
-
   const shouldShowSwitch = topic === 'switch_port_status';
 
   return (
@@ -227,16 +206,7 @@
       }}
       loading={loading ?? !initData}
     >
-<<<<<<< HEAD
-      <Box
-        sx={{
-          width: '100%',
-          display: 'flex',
-          flexDirection: 'column',
-          mb: 2,
-          minHeight: shouldShowSwitch ? '350px' : '300px',
-        }}
-      >
+      <Box sx={{ width: '100%' }}>
         {shouldShowSwitch && (
           <Box
             sx={{
@@ -244,7 +214,7 @@
               justifyContent: 'flex-end',
               alignItems: 'center',
               mb: 1,
-              height: '36px',
+              height: '24px',
               position: 'relative',
               zIndex: 1,
             }}
@@ -261,20 +231,11 @@
             />
           </Box>
         )}
-
-        <HighchartsReact
-          key={topic}
-          highcharts={Highcharts}
-          options={getOptions(topic, title, initData)}
-        />
-=======
-      <Box sx={{ width: '100%' }}>
         <div
           className={`chart-container ${navigatorEnabled ? '' : 'hide-navigator'}`}
         >
           <Chart options={chartOptions} ref={chartRef} />
         </div>
->>>>>>> 03d2063b
       </Box>
     </GraphTitleWrapper>
   );
