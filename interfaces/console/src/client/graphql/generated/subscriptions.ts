import { gql } from '@apollo/client';
import * as Apollo from '@apollo/client';
export type Maybe<T> = T | null;
export type InputMaybe<T> = Maybe<T>;
export type Exact<T extends { [key: string]: unknown }> = { [K in keyof T]: T[K] };
export type MakeOptional<T, K extends keyof T> = Omit<T, K> & { [SubKey in K]?: Maybe<T[SubKey]> };
export type MakeMaybe<T, K extends keyof T> = Omit<T, K> & { [SubKey in K]: Maybe<T[SubKey]> };
export type MakeEmpty<T extends { [key: string]: unknown }, K extends keyof T> = { [_ in K]?: never };
export type Incremental<T> = T | { [P in keyof T]?: P extends ' $fragmentName' | '__typename' ? T[P] : never };
const defaultOptions = {} as const;
/** All built-in and custom scalars, mapped to their actual values */
export type Scalars = {
  ID: { input: string; output: string; }
  String: { input: string; output: string; }
  Boolean: { input: boolean; output: boolean; }
  Int: { input: number; output: number; }
  Float: { input: number; output: number; }
};

export enum Graphs_Type {
  Battery = 'BATTERY',
  Controller = 'CONTROLLER',
  DataUsage = 'DATA_USAGE',
  Home = 'HOME',
  MainBackhaul = 'MAIN_BACKHAUL',
  NetworkBackhaul = 'NETWORK_BACKHAUL',
  NetworkCellular = 'NETWORK_CELLULAR',
  NodeHealth = 'NODE_HEALTH',
  Radio = 'RADIO',
  Resources = 'RESOURCES',
  Site = 'SITE',
  Solar = 'SOLAR',
  Subscribers = 'SUBSCRIBERS',
  Switch = 'SWITCH'
}

export type GetMetricBySiteInput = {
  from: Scalars['Float']['input'];
  orgName: Scalars['String']['input'];
  siteId: Scalars['String']['input'];
  step?: Scalars['Float']['input'];
  to: Scalars['Float']['input'];
  type: Graphs_Type;
  userId: Scalars['String']['input'];
  withSubscription?: Scalars['Boolean']['input'];
};

export type GetMetricByTabInput = {
  from: Scalars['Float']['input'];
  networkId?: InputMaybe<Scalars['String']['input']>;
  nodeId?: InputMaybe<Scalars['String']['input']>;
  orgName: Scalars['String']['input'];
  siteId?: InputMaybe<Scalars['String']['input']>;
  step?: Scalars['Float']['input'];
  to: Scalars['Float']['input'];
  type: Graphs_Type;
  userId: Scalars['String']['input'];
  withSubscription?: Scalars['Boolean']['input'];
};

export type GetMetricsSiteStatInput = {
  from: Scalars['Float']['input'];
  nodeIds?: InputMaybe<Array<Scalars['String']['input']>>;
  orgName: Scalars['String']['input'];
  siteIds?: InputMaybe<Array<Scalars['String']['input']>>;
  step?: Scalars['Float']['input'];
  to?: InputMaybe<Scalars['Float']['input']>;
  type: Stats_Type;
  userId?: InputMaybe<Scalars['String']['input']>;
  withSubscription?: Scalars['Boolean']['input'];
};

export type GetMetricsStatInput = {
  from: Scalars['Float']['input'];
  networkId?: InputMaybe<Scalars['String']['input']>;
  nodeId?: InputMaybe<Scalars['String']['input']>;
  operation?: InputMaybe<Scalars['String']['input']>;
  orgName: Scalars['String']['input'];
  step?: Scalars['Float']['input'];
  to: Scalars['Float']['input'];
  type: Stats_Type;
  userId?: InputMaybe<Scalars['String']['input']>;
  withSubscription?: Scalars['Boolean']['input'];
};

export type LatestMetricSubRes = {
  __typename?: 'LatestMetricSubRes';
  dataPlanId?: Maybe<Scalars['String']['output']>;
  msg: Scalars['String']['output'];
  networkId?: Maybe<Scalars['String']['output']>;
  nodeId: Scalars['String']['output'];
  packageId?: Maybe<Scalars['String']['output']>;
  siteId: Scalars['String']['output'];
  success: Scalars['Boolean']['output'];
  type: Scalars['String']['output'];
  value: Array<Scalars['Float']['output']>;
};

export type MetricRes = {
  __typename?: 'MetricRes';
  dataPlanId?: Maybe<Scalars['String']['output']>;
  msg: Scalars['String']['output'];
  networkId?: Maybe<Scalars['String']['output']>;
  nodeId?: Maybe<Scalars['String']['output']>;
  packageId?: Maybe<Scalars['String']['output']>;
  siteId?: Maybe<Scalars['String']['output']>;
  success: Scalars['Boolean']['output'];
  type: Scalars['String']['output'];
  values: Array<Array<Scalars['Float']['output']>>;
};

export type MetricStateRes = {
  __typename?: 'MetricStateRes';
  dataPlanId?: Maybe<Scalars['String']['output']>;
  msg: Scalars['String']['output'];
  networkId?: Maybe<Scalars['String']['output']>;
  nodeId: Scalars['String']['output'];
<<<<<<< HEAD
  packageId?: Maybe<Scalars['String']['output']>;
  siteId?: Maybe<Scalars['String']['output']>;
=======
>>>>>>> 151d171f
  success: Scalars['Boolean']['output'];
  type: Scalars['String']['output'];
  value: Scalars['Float']['output'];
};

export type MetricsRes = {
  __typename?: 'MetricsRes';
  metrics: Array<MetricRes>;
};

export type MetricsStateRes = {
  __typename?: 'MetricsStateRes';
  metrics: Array<MetricStateRes>;
};

export enum Notification_Scope {
  ScopeInvalid = 'SCOPE_INVALID',
  ScopeNetwork = 'SCOPE_NETWORK',
  ScopeNetworks = 'SCOPE_NETWORKS',
  ScopeNode = 'SCOPE_NODE',
  ScopeOrg = 'SCOPE_ORG',
  ScopeOwner = 'SCOPE_OWNER',
  ScopeSite = 'SCOPE_SITE',
  ScopeSites = 'SCOPE_SITES',
  ScopeSubscriber = 'SCOPE_SUBSCRIBER',
  ScopeSubscribers = 'SCOPE_SUBSCRIBERS',
  ScopeUser = 'SCOPE_USER',
  ScopeUsers = 'SCOPE_USERS'
}

export enum Notification_Type {
  TypeActionableCritical = 'TYPE_ACTIONABLE_CRITICAL',
  TypeActionableError = 'TYPE_ACTIONABLE_ERROR',
  TypeActionableInfo = 'TYPE_ACTIONABLE_INFO',
  TypeActionableWarning = 'TYPE_ACTIONABLE_WARNING',
  TypeCritical = 'TYPE_CRITICAL',
  TypeError = 'TYPE_ERROR',
  TypeInfo = 'TYPE_INFO',
  TypeInvalid = 'TYPE_INVALID',
  TypeWarning = 'TYPE_WARNING'
}

export type NotificationRedirect = {
  __typename?: 'NotificationRedirect';
  action: Scalars['String']['output'];
  title: Scalars['String']['output'];
};

export type NotificationsRes = {
  __typename?: 'NotificationsRes';
  notifications: Array<NotificationsResDto>;
};

export type NotificationsResDto = {
  __typename?: 'NotificationsResDto';
  createdAt: Scalars['String']['output'];
  description: Scalars['String']['output'];
  eventKey: Scalars['String']['output'];
  id: Scalars['String']['output'];
  isRead: Scalars['Boolean']['output'];
  redirect: NotificationRedirect;
  resourceId: Scalars['String']['output'];
  scope: Notification_Scope;
  title: Scalars['String']['output'];
  type: Notification_Type;
};

export type Query = {
  __typename?: 'Query';
  getMetricBySite: MetricsRes;
  getMetricByTab: MetricsRes;
  getMetricsStat: MetricsStateRes;
  getNotifications: NotificationsRes;
  getSiteStat: SiteMetricsStateRes;
};


export type QueryGetMetricBySiteArgs = {
  data: GetMetricBySiteInput;
};


export type QueryGetMetricByTabArgs = {
  data: GetMetricByTabInput;
};


export type QueryGetMetricsStatArgs = {
  data: GetMetricsStatInput;
};


export type QueryGetNotificationsArgs = {
  networkId: Scalars['String']['input'];
  orgId: Scalars['String']['input'];
  orgName: Scalars['String']['input'];
  role: Scalars['String']['input'];
  startTimestamp: Scalars['String']['input'];
  subscriberId: Scalars['String']['input'];
  userId: Scalars['String']['input'];
};


export type QueryGetSiteStatArgs = {
  data: GetMetricsSiteStatInput;
};

export enum Stats_Type {
  AllNode = 'ALL_NODE',
  Battery = 'BATTERY',
  DataUsage = 'DATA_USAGE',
  Home = 'HOME',
  MainBackhaul = 'MAIN_BACKHAUL',
  Network = 'NETWORK',
  Overview = 'OVERVIEW',
  Radio = 'RADIO',
  Resources = 'RESOURCES',
  Site = 'SITE'
}

<<<<<<< HEAD
=======
export type SiteMetricStateRes = {
  __typename?: 'SiteMetricStateRes';
  msg: Scalars['String']['output'];
  nodeId?: Maybe<Scalars['String']['output']>;
  siteId: Scalars['String']['output'];
  success: Scalars['Boolean']['output'];
  type: Scalars['String']['output'];
  value: Scalars['Float']['output'];
};

export type SiteMetricsStateRes = {
  __typename?: 'SiteMetricsStateRes';
  metrics: Array<SiteMetricStateRes>;
};

export type SubMetricByTabInput = {
  from: Scalars['Float']['input'];
  nodeId: Scalars['String']['input'];
  orgName: Scalars['String']['input'];
  type: Graphs_Type;
  userId: Scalars['String']['input'];
};

>>>>>>> 151d171f
export type SubMetricsStatInput = {
  from: Scalars['Float']['input'];
  networkId?: InputMaybe<Scalars['String']['input']>;
  nodeId?: InputMaybe<Scalars['String']['input']>;
  orgName: Scalars['String']['input'];
  type: Stats_Type;
  userId: Scalars['String']['input'];
};

export type SubSiteMetricByTabInput = {
  from: Scalars['Float']['input'];
  orgName: Scalars['String']['input'];
  siteId: Scalars['String']['input'];
  type: Graphs_Type;
  userId: Scalars['String']['input'];
};

export type SubSiteMetricsStatInput = {
  from: Scalars['Float']['input'];
  nodeIds?: InputMaybe<Array<Scalars['String']['input']>>;
  orgName: Scalars['String']['input'];
  siteIds?: InputMaybe<Array<Scalars['String']['input']>>;
  type: Stats_Type;
  userId: Scalars['String']['input'];
};

export type Subscription = {
  __typename?: 'Subscription';
  getMetricStatSub: LatestMetricSubRes;
  getSiteMetricByTabSub: LatestMetricSubRes;
  getSiteMetricStatSub: LatestMetricSubRes;
  notificationSubscription: NotificationsResDto;
};


export type SubscriptionGetMetricStatSubArgs = {
  data: SubMetricsStatInput;
};


export type SubscriptionGetSiteMetricByTabSubArgs = {
  data: SubSiteMetricByTabInput;
};


export type SubscriptionGetSiteMetricStatSubArgs = {
  data: SubSiteMetricsStatInput;
};


export type SubscriptionNotificationSubscriptionArgs = {
  networkId: Scalars['String']['input'];
  orgId: Scalars['String']['input'];
  orgName: Scalars['String']['input'];
  role: Scalars['String']['input'];
  startTimestamp: Scalars['String']['input'];
  subscriberId: Scalars['String']['input'];
  userId: Scalars['String']['input'];
};

export type GetNotificationsQueryVariables = Exact<{
  networkId: Scalars['String']['input'];
  orgId: Scalars['String']['input'];
  orgName: Scalars['String']['input'];
  role: Scalars['String']['input'];
  startTimestamp: Scalars['String']['input'];
  subscriberId: Scalars['String']['input'];
  userId: Scalars['String']['input'];
}>;


export type GetNotificationsQuery = { __typename?: 'Query', getNotifications: { __typename?: 'NotificationsRes', notifications: Array<{ __typename?: 'NotificationsResDto', id: string, type: Notification_Type, scope: Notification_Scope, title: string, isRead: boolean, eventKey: string, createdAt: string, resourceId: string, description: string, redirect: { __typename?: 'NotificationRedirect', action: string, title: string } }> } };

export type NotificationSubscriptionSubscriptionVariables = Exact<{
  networkId: Scalars['String']['input'];
  orgId: Scalars['String']['input'];
  orgName: Scalars['String']['input'];
  role: Scalars['String']['input'];
  startTimestamp: Scalars['String']['input'];
  subscriberId: Scalars['String']['input'];
  userId: Scalars['String']['input'];
}>;


export type NotificationSubscriptionSubscription = { __typename?: 'Subscription', notificationSubscription: { __typename?: 'NotificationsResDto', id: string, type: Notification_Type, scope: Notification_Scope, title: string, isRead: boolean, eventKey: string, createdAt: string, resourceId: string, description: string, redirect: { __typename?: 'NotificationRedirect', action: string, title: string } } };

export type GetMetricByTabQueryVariables = Exact<{
  data: GetMetricByTabInput;
}>;


export type GetMetricByTabQuery = { __typename?: 'Query', getMetricByTab: { __typename?: 'MetricsRes', metrics: Array<{ __typename?: 'MetricRes', msg: string, nodeId?: string | null, success: boolean, type: string, values: Array<Array<number>>, networkId?: string | null, siteId?: string | null, packageId?: string | null, dataPlanId?: string | null }> } };

export type GetSiteMetricByTabSubSubscriptionVariables = Exact<{
  data: SubSiteMetricByTabInput;
}>;


export type GetSiteMetricByTabSubSubscription = { __typename?: 'Subscription', getSiteMetricByTabSub: { __typename?: 'LatestMetricSubRes', type: string, success: boolean, msg: string, siteId: string, value: Array<number> } };

export type GetMetricsStatQueryVariables = Exact<{
  data: GetMetricsStatInput;
}>;


<<<<<<< HEAD
export type GetMetricsStatQuery = { __typename?: 'Query', getMetricsStat: { __typename?: 'MetricsStateRes', metrics: Array<{ __typename?: 'MetricStateRes', success: boolean, msg: string, nodeId: string, siteId?: string | null, type: string, value: number, networkId?: string | null, packageId?: string | null, dataPlanId?: string | null }> } };
=======
export type GetMetricsStatQuery = { __typename?: 'Query', getMetricsStat: { __typename?: 'MetricsStateRes', metrics: Array<{ __typename?: 'MetricStateRes', success: boolean, msg: string, nodeId: string, type: string, value: number }> } };
>>>>>>> 151d171f

export type GetSiteStatQueryVariables = Exact<{
  data: GetMetricsSiteStatInput;
}>;


export type GetSiteStatQuery = { __typename?: 'Query', getSiteStat: { __typename?: 'SiteMetricsStateRes', metrics: Array<{ __typename?: 'SiteMetricStateRes', success: boolean, msg: string, siteId: string, nodeId?: string | null, type: string, value: number }> } };

export type GetMetricBySiteQueryVariables = Exact<{
  data: GetMetricBySiteInput;
}>;


export type GetMetricBySiteQuery = { __typename?: 'Query', getMetricBySite: { __typename?: 'MetricsRes', metrics: Array<{ __typename?: 'MetricRes', msg: string, success: boolean, type: string, values: Array<Array<number>> }> } };

export type GetMetricsStatSubSubscriptionVariables = Exact<{
  data: SubMetricsStatInput;
}>;


export type GetMetricsStatSubSubscription = { __typename?: 'Subscription', getMetricStatSub: { __typename?: 'LatestMetricSubRes', msg: string, nodeId: string, success: boolean, type: string, value: Array<number>, networkId?: string | null, siteId: string, packageId?: string | null, dataPlanId?: string | null } };

export type GetSiteMetricStatSubSubscriptionVariables = Exact<{
  data: SubSiteMetricsStatInput;
}>;


export type GetSiteMetricStatSubSubscription = { __typename?: 'Subscription', getSiteMetricStatSub: { __typename?: 'LatestMetricSubRes', msg: string, siteId: string, nodeId: string, success: boolean, type: string, value: Array<number> } };


export const GetNotificationsDocument = gql`
    query GetNotifications($networkId: String!, $orgId: String!, $orgName: String!, $role: String!, $startTimestamp: String!, $subscriberId: String!, $userId: String!) {
  getNotifications(
    networkId: $networkId
    orgId: $orgId
    orgName: $orgName
    startTimestamp: $startTimestamp
    subscriberId: $subscriberId
    userId: $userId
    role: $role
  ) {
    notifications {
      id
      type
      scope
      title
      isRead
      eventKey
      createdAt
      resourceId
      description
      redirect {
        action
        title
      }
    }
  }
}
    `;

/**
 * __useGetNotificationsQuery__
 *
 * To run a query within a React component, call `useGetNotificationsQuery` and pass it any options that fit your needs.
 * When your component renders, `useGetNotificationsQuery` returns an object from Apollo Client that contains loading, error, and data properties
 * you can use to render your UI.
 *
 * @param baseOptions options that will be passed into the query, supported options are listed on: https://www.apollographql.com/docs/react/api/react-hooks/#options;
 *
 * @example
 * const { data, loading, error } = useGetNotificationsQuery({
 *   variables: {
 *      networkId: // value for 'networkId'
 *      orgId: // value for 'orgId'
 *      orgName: // value for 'orgName'
 *      role: // value for 'role'
 *      startTimestamp: // value for 'startTimestamp'
 *      subscriberId: // value for 'subscriberId'
 *      userId: // value for 'userId'
 *   },
 * });
 */
export function useGetNotificationsQuery(baseOptions: Apollo.QueryHookOptions<GetNotificationsQuery, GetNotificationsQueryVariables> & ({ variables: GetNotificationsQueryVariables; skip?: boolean; } | { skip: boolean; }) ) {
        const options = {...defaultOptions, ...baseOptions}
        return Apollo.useQuery<GetNotificationsQuery, GetNotificationsQueryVariables>(GetNotificationsDocument, options);
      }
export function useGetNotificationsLazyQuery(baseOptions?: Apollo.LazyQueryHookOptions<GetNotificationsQuery, GetNotificationsQueryVariables>) {
          const options = {...defaultOptions, ...baseOptions}
          return Apollo.useLazyQuery<GetNotificationsQuery, GetNotificationsQueryVariables>(GetNotificationsDocument, options);
        }
export function useGetNotificationsSuspenseQuery(baseOptions?: Apollo.SkipToken | Apollo.SuspenseQueryHookOptions<GetNotificationsQuery, GetNotificationsQueryVariables>) {
          const options = baseOptions === Apollo.skipToken ? baseOptions : {...defaultOptions, ...baseOptions}
          return Apollo.useSuspenseQuery<GetNotificationsQuery, GetNotificationsQueryVariables>(GetNotificationsDocument, options);
        }
export type GetNotificationsQueryHookResult = ReturnType<typeof useGetNotificationsQuery>;
export type GetNotificationsLazyQueryHookResult = ReturnType<typeof useGetNotificationsLazyQuery>;
export type GetNotificationsSuspenseQueryHookResult = ReturnType<typeof useGetNotificationsSuspenseQuery>;
export type GetNotificationsQueryResult = Apollo.QueryResult<GetNotificationsQuery, GetNotificationsQueryVariables>;
export const NotificationSubscriptionDocument = gql`
    subscription NotificationSubscription($networkId: String!, $orgId: String!, $orgName: String!, $role: String!, $startTimestamp: String!, $subscriberId: String!, $userId: String!) {
  notificationSubscription(
    networkId: $networkId
    orgId: $orgId
    orgName: $orgName
    startTimestamp: $startTimestamp
    subscriberId: $subscriberId
    userId: $userId
    role: $role
  ) {
    id
    type
    scope
    title
    isRead
    eventKey
    createdAt
    resourceId
    description
    redirect {
      action
      title
    }
  }
}
    `;

/**
 * __useNotificationSubscriptionSubscription__
 *
 * To run a query within a React component, call `useNotificationSubscriptionSubscription` and pass it any options that fit your needs.
 * When your component renders, `useNotificationSubscriptionSubscription` returns an object from Apollo Client that contains loading, error, and data properties
 * you can use to render your UI.
 *
 * @param baseOptions options that will be passed into the subscription, supported options are listed on: https://www.apollographql.com/docs/react/api/react-hooks/#options;
 *
 * @example
 * const { data, loading, error } = useNotificationSubscriptionSubscription({
 *   variables: {
 *      networkId: // value for 'networkId'
 *      orgId: // value for 'orgId'
 *      orgName: // value for 'orgName'
 *      role: // value for 'role'
 *      startTimestamp: // value for 'startTimestamp'
 *      subscriberId: // value for 'subscriberId'
 *      userId: // value for 'userId'
 *   },
 * });
 */
export function useNotificationSubscriptionSubscription(baseOptions: Apollo.SubscriptionHookOptions<NotificationSubscriptionSubscription, NotificationSubscriptionSubscriptionVariables> & ({ variables: NotificationSubscriptionSubscriptionVariables; skip?: boolean; } | { skip: boolean; }) ) {
        const options = {...defaultOptions, ...baseOptions}
        return Apollo.useSubscription<NotificationSubscriptionSubscription, NotificationSubscriptionSubscriptionVariables>(NotificationSubscriptionDocument, options);
      }
export type NotificationSubscriptionSubscriptionHookResult = ReturnType<typeof useNotificationSubscriptionSubscription>;
export type NotificationSubscriptionSubscriptionResult = Apollo.SubscriptionResult<NotificationSubscriptionSubscription>;
export const GetMetricByTabDocument = gql`
    query GetMetricByTab($data: GetMetricByTabInput!) {
  getMetricByTab(data: $data) {
    metrics {
      msg
      nodeId
      success
      type
      values
      networkId
      siteId
      packageId
      dataPlanId
    }
  }
}
    `;

/**
 * __useGetMetricByTabQuery__
 *
 * To run a query within a React component, call `useGetMetricByTabQuery` and pass it any options that fit your needs.
 * When your component renders, `useGetMetricByTabQuery` returns an object from Apollo Client that contains loading, error, and data properties
 * you can use to render your UI.
 *
 * @param baseOptions options that will be passed into the query, supported options are listed on: https://www.apollographql.com/docs/react/api/react-hooks/#options;
 *
 * @example
 * const { data, loading, error } = useGetMetricByTabQuery({
 *   variables: {
 *      data: // value for 'data'
 *   },
 * });
 */
export function useGetMetricByTabQuery(baseOptions: Apollo.QueryHookOptions<GetMetricByTabQuery, GetMetricByTabQueryVariables> & ({ variables: GetMetricByTabQueryVariables; skip?: boolean; } | { skip: boolean; }) ) {
        const options = {...defaultOptions, ...baseOptions}
        return Apollo.useQuery<GetMetricByTabQuery, GetMetricByTabQueryVariables>(GetMetricByTabDocument, options);
      }
export function useGetMetricByTabLazyQuery(baseOptions?: Apollo.LazyQueryHookOptions<GetMetricByTabQuery, GetMetricByTabQueryVariables>) {
          const options = {...defaultOptions, ...baseOptions}
          return Apollo.useLazyQuery<GetMetricByTabQuery, GetMetricByTabQueryVariables>(GetMetricByTabDocument, options);
        }
export function useGetMetricByTabSuspenseQuery(baseOptions?: Apollo.SkipToken | Apollo.SuspenseQueryHookOptions<GetMetricByTabQuery, GetMetricByTabQueryVariables>) {
          const options = baseOptions === Apollo.skipToken ? baseOptions : {...defaultOptions, ...baseOptions}
          return Apollo.useSuspenseQuery<GetMetricByTabQuery, GetMetricByTabQueryVariables>(GetMetricByTabDocument, options);
        }
export type GetMetricByTabQueryHookResult = ReturnType<typeof useGetMetricByTabQuery>;
export type GetMetricByTabLazyQueryHookResult = ReturnType<typeof useGetMetricByTabLazyQuery>;
export type GetMetricByTabSuspenseQueryHookResult = ReturnType<typeof useGetMetricByTabSuspenseQuery>;
export type GetMetricByTabQueryResult = Apollo.QueryResult<GetMetricByTabQuery, GetMetricByTabQueryVariables>;
<<<<<<< HEAD
=======
export const GetMetricByTabSubDocument = gql`
    subscription GetMetricByTabSub($data: SubMetricByTabInput!) {
  getMetricByTabSub(data: $data) {
    msg
    nodeId
    siteId
    success
    type
    value
  }
}
    `;

/**
 * __useGetMetricByTabSubSubscription__
 *
 * To run a query within a React component, call `useGetMetricByTabSubSubscription` and pass it any options that fit your needs.
 * When your component renders, `useGetMetricByTabSubSubscription` returns an object from Apollo Client that contains loading, error, and data properties
 * you can use to render your UI.
 *
 * @param baseOptions options that will be passed into the subscription, supported options are listed on: https://www.apollographql.com/docs/react/api/react-hooks/#options;
 *
 * @example
 * const { data, loading, error } = useGetMetricByTabSubSubscription({
 *   variables: {
 *      data: // value for 'data'
 *   },
 * });
 */
export function useGetMetricByTabSubSubscription(baseOptions: Apollo.SubscriptionHookOptions<GetMetricByTabSubSubscription, GetMetricByTabSubSubscriptionVariables> & ({ variables: GetMetricByTabSubSubscriptionVariables; skip?: boolean; } | { skip: boolean; }) ) {
        const options = {...defaultOptions, ...baseOptions}
        return Apollo.useSubscription<GetMetricByTabSubSubscription, GetMetricByTabSubSubscriptionVariables>(GetMetricByTabSubDocument, options);
      }
export type GetMetricByTabSubSubscriptionHookResult = ReturnType<typeof useGetMetricByTabSubSubscription>;
export type GetMetricByTabSubSubscriptionResult = Apollo.SubscriptionResult<GetMetricByTabSubSubscription>;
export const GetSiteMetricByTabSubDocument = gql`
    subscription getSiteMetricByTabSub($data: SubSiteMetricByTabInput!) {
  getSiteMetricByTabSub(data: $data) {
    type
    success
    msg
    siteId
    value
  }
}
    `;

/**
 * __useGetSiteMetricByTabSubSubscription__
 *
 * To run a query within a React component, call `useGetSiteMetricByTabSubSubscription` and pass it any options that fit your needs.
 * When your component renders, `useGetSiteMetricByTabSubSubscription` returns an object from Apollo Client that contains loading, error, and data properties
 * you can use to render your UI.
 *
 * @param baseOptions options that will be passed into the subscription, supported options are listed on: https://www.apollographql.com/docs/react/api/react-hooks/#options;
 *
 * @example
 * const { data, loading, error } = useGetSiteMetricByTabSubSubscription({
 *   variables: {
 *      data: // value for 'data'
 *   },
 * });
 */
export function useGetSiteMetricByTabSubSubscription(baseOptions: Apollo.SubscriptionHookOptions<GetSiteMetricByTabSubSubscription, GetSiteMetricByTabSubSubscriptionVariables> & ({ variables: GetSiteMetricByTabSubSubscriptionVariables; skip?: boolean; } | { skip: boolean; }) ) {
        const options = {...defaultOptions, ...baseOptions}
        return Apollo.useSubscription<GetSiteMetricByTabSubSubscription, GetSiteMetricByTabSubSubscriptionVariables>(GetSiteMetricByTabSubDocument, options);
      }
export type GetSiteMetricByTabSubSubscriptionHookResult = ReturnType<typeof useGetSiteMetricByTabSubSubscription>;
export type GetSiteMetricByTabSubSubscriptionResult = Apollo.SubscriptionResult<GetSiteMetricByTabSubSubscription>;
>>>>>>> 151d171f
export const GetMetricsStatDocument = gql`
    query GetMetricsStat($data: GetMetricsStatInput!) {
  getMetricsStat(data: $data) {
    metrics {
      success
      msg
      nodeId
      type
      value
      networkId
      packageId
      dataPlanId
    }
  }
}
    `;

/**
 * __useGetMetricsStatQuery__
 *
 * To run a query within a React component, call `useGetMetricsStatQuery` and pass it any options that fit your needs.
 * When your component renders, `useGetMetricsStatQuery` returns an object from Apollo Client that contains loading, error, and data properties
 * you can use to render your UI.
 *
 * @param baseOptions options that will be passed into the query, supported options are listed on: https://www.apollographql.com/docs/react/api/react-hooks/#options;
 *
 * @example
 * const { data, loading, error } = useGetMetricsStatQuery({
 *   variables: {
 *      data: // value for 'data'
 *   },
 * });
 */
export function useGetMetricsStatQuery(baseOptions: Apollo.QueryHookOptions<GetMetricsStatQuery, GetMetricsStatQueryVariables> & ({ variables: GetMetricsStatQueryVariables; skip?: boolean; } | { skip: boolean; }) ) {
        const options = {...defaultOptions, ...baseOptions}
        return Apollo.useQuery<GetMetricsStatQuery, GetMetricsStatQueryVariables>(GetMetricsStatDocument, options);
      }
export function useGetMetricsStatLazyQuery(baseOptions?: Apollo.LazyQueryHookOptions<GetMetricsStatQuery, GetMetricsStatQueryVariables>) {
          const options = {...defaultOptions, ...baseOptions}
          return Apollo.useLazyQuery<GetMetricsStatQuery, GetMetricsStatQueryVariables>(GetMetricsStatDocument, options);
        }
export function useGetMetricsStatSuspenseQuery(baseOptions?: Apollo.SkipToken | Apollo.SuspenseQueryHookOptions<GetMetricsStatQuery, GetMetricsStatQueryVariables>) {
          const options = baseOptions === Apollo.skipToken ? baseOptions : {...defaultOptions, ...baseOptions}
          return Apollo.useSuspenseQuery<GetMetricsStatQuery, GetMetricsStatQueryVariables>(GetMetricsStatDocument, options);
        }
export type GetMetricsStatQueryHookResult = ReturnType<typeof useGetMetricsStatQuery>;
export type GetMetricsStatLazyQueryHookResult = ReturnType<typeof useGetMetricsStatLazyQuery>;
export type GetMetricsStatSuspenseQueryHookResult = ReturnType<typeof useGetMetricsStatSuspenseQuery>;
export type GetMetricsStatQueryResult = Apollo.QueryResult<GetMetricsStatQuery, GetMetricsStatQueryVariables>;
export const GetSiteStatDocument = gql`
    query GetSiteStat($data: GetMetricsSiteStatInput!) {
  getSiteStat(data: $data) {
    metrics {
      success
      msg
      siteId
      nodeId
      type
      value
    }
  }
}
    `;

/**
 * __useGetSiteStatQuery__
 *
 * To run a query within a React component, call `useGetSiteStatQuery` and pass it any options that fit your needs.
 * When your component renders, `useGetSiteStatQuery` returns an object from Apollo Client that contains loading, error, and data properties
 * you can use to render your UI.
 *
 * @param baseOptions options that will be passed into the query, supported options are listed on: https://www.apollographql.com/docs/react/api/react-hooks/#options;
 *
 * @example
 * const { data, loading, error } = useGetSiteStatQuery({
 *   variables: {
 *      data: // value for 'data'
 *   },
 * });
 */
export function useGetSiteStatQuery(baseOptions: Apollo.QueryHookOptions<GetSiteStatQuery, GetSiteStatQueryVariables> & ({ variables: GetSiteStatQueryVariables; skip?: boolean; } | { skip: boolean; }) ) {
        const options = {...defaultOptions, ...baseOptions}
        return Apollo.useQuery<GetSiteStatQuery, GetSiteStatQueryVariables>(GetSiteStatDocument, options);
      }
export function useGetSiteStatLazyQuery(baseOptions?: Apollo.LazyQueryHookOptions<GetSiteStatQuery, GetSiteStatQueryVariables>) {
          const options = {...defaultOptions, ...baseOptions}
          return Apollo.useLazyQuery<GetSiteStatQuery, GetSiteStatQueryVariables>(GetSiteStatDocument, options);
        }
export function useGetSiteStatSuspenseQuery(baseOptions?: Apollo.SkipToken | Apollo.SuspenseQueryHookOptions<GetSiteStatQuery, GetSiteStatQueryVariables>) {
          const options = baseOptions === Apollo.skipToken ? baseOptions : {...defaultOptions, ...baseOptions}
          return Apollo.useSuspenseQuery<GetSiteStatQuery, GetSiteStatQueryVariables>(GetSiteStatDocument, options);
        }
export type GetSiteStatQueryHookResult = ReturnType<typeof useGetSiteStatQuery>;
export type GetSiteStatLazyQueryHookResult = ReturnType<typeof useGetSiteStatLazyQuery>;
export type GetSiteStatSuspenseQueryHookResult = ReturnType<typeof useGetSiteStatSuspenseQuery>;
export type GetSiteStatQueryResult = Apollo.QueryResult<GetSiteStatQuery, GetSiteStatQueryVariables>;
export const GetMetricBySiteDocument = gql`
    query GetMetricBySite($data: GetMetricBySiteInput!) {
  getMetricBySite(data: $data) {
    metrics {
      msg
      success
      type
      values
    }
  }
}
    `;

/**
 * __useGetMetricBySiteQuery__
 *
 * To run a query within a React component, call `useGetMetricBySiteQuery` and pass it any options that fit your needs.
 * When your component renders, `useGetMetricBySiteQuery` returns an object from Apollo Client that contains loading, error, and data properties
 * you can use to render your UI.
 *
 * @param baseOptions options that will be passed into the query, supported options are listed on: https://www.apollographql.com/docs/react/api/react-hooks/#options;
 *
 * @example
 * const { data, loading, error } = useGetMetricBySiteQuery({
 *   variables: {
 *      data: // value for 'data'
 *   },
 * });
 */
export function useGetMetricBySiteQuery(baseOptions: Apollo.QueryHookOptions<GetMetricBySiteQuery, GetMetricBySiteQueryVariables> & ({ variables: GetMetricBySiteQueryVariables; skip?: boolean; } | { skip: boolean; }) ) {
        const options = {...defaultOptions, ...baseOptions}
        return Apollo.useQuery<GetMetricBySiteQuery, GetMetricBySiteQueryVariables>(GetMetricBySiteDocument, options);
      }
export function useGetMetricBySiteLazyQuery(baseOptions?: Apollo.LazyQueryHookOptions<GetMetricBySiteQuery, GetMetricBySiteQueryVariables>) {
          const options = {...defaultOptions, ...baseOptions}
          return Apollo.useLazyQuery<GetMetricBySiteQuery, GetMetricBySiteQueryVariables>(GetMetricBySiteDocument, options);
        }
export function useGetMetricBySiteSuspenseQuery(baseOptions?: Apollo.SkipToken | Apollo.SuspenseQueryHookOptions<GetMetricBySiteQuery, GetMetricBySiteQueryVariables>) {
          const options = baseOptions === Apollo.skipToken ? baseOptions : {...defaultOptions, ...baseOptions}
          return Apollo.useSuspenseQuery<GetMetricBySiteQuery, GetMetricBySiteQueryVariables>(GetMetricBySiteDocument, options);
        }
export type GetMetricBySiteQueryHookResult = ReturnType<typeof useGetMetricBySiteQuery>;
export type GetMetricBySiteLazyQueryHookResult = ReturnType<typeof useGetMetricBySiteLazyQuery>;
export type GetMetricBySiteSuspenseQueryHookResult = ReturnType<typeof useGetMetricBySiteSuspenseQuery>;
export type GetMetricBySiteQueryResult = Apollo.QueryResult<GetMetricBySiteQuery, GetMetricBySiteQueryVariables>;
export const GetMetricsStatSubDocument = gql`
    subscription GetMetricsStatSub($data: SubMetricsStatInput!) {
  getMetricStatSub(data: $data) {
    msg
    nodeId
    success
    type
    value
    networkId
    siteId
    packageId
    dataPlanId
  }
}
    `;

/**
 * __useGetMetricsStatSubSubscription__
 *
 * To run a query within a React component, call `useGetMetricsStatSubSubscription` and pass it any options that fit your needs.
 * When your component renders, `useGetMetricsStatSubSubscription` returns an object from Apollo Client that contains loading, error, and data properties
 * you can use to render your UI.
 *
 * @param baseOptions options that will be passed into the subscription, supported options are listed on: https://www.apollographql.com/docs/react/api/react-hooks/#options;
 *
 * @example
 * const { data, loading, error } = useGetMetricsStatSubSubscription({
 *   variables: {
 *      data: // value for 'data'
 *   },
 * });
 */
export function useGetMetricsStatSubSubscription(baseOptions: Apollo.SubscriptionHookOptions<GetMetricsStatSubSubscription, GetMetricsStatSubSubscriptionVariables> & ({ variables: GetMetricsStatSubSubscriptionVariables; skip?: boolean; } | { skip: boolean; }) ) {
        const options = {...defaultOptions, ...baseOptions}
        return Apollo.useSubscription<GetMetricsStatSubSubscription, GetMetricsStatSubSubscriptionVariables>(GetMetricsStatSubDocument, options);
      }
export type GetMetricsStatSubSubscriptionHookResult = ReturnType<typeof useGetMetricsStatSubSubscription>;
export type GetMetricsStatSubSubscriptionResult = Apollo.SubscriptionResult<GetMetricsStatSubSubscription>;
export const GetSiteMetricStatSubDocument = gql`
    subscription GetSiteMetricStatSub($data: SubSiteMetricsStatInput!) {
  getSiteMetricStatSub(data: $data) {
    msg
    siteId
    nodeId
    success
    type
    value
  }
}
    `;

/**
 * __useGetSiteMetricStatSubSubscription__
 *
 * To run a query within a React component, call `useGetSiteMetricStatSubSubscription` and pass it any options that fit your needs.
 * When your component renders, `useGetSiteMetricStatSubSubscription` returns an object from Apollo Client that contains loading, error, and data properties
 * you can use to render your UI.
 *
 * @param baseOptions options that will be passed into the subscription, supported options are listed on: https://www.apollographql.com/docs/react/api/react-hooks/#options;
 *
 * @example
 * const { data, loading, error } = useGetSiteMetricStatSubSubscription({
 *   variables: {
 *      data: // value for 'data'
 *   },
 * });
 */
export function useGetSiteMetricStatSubSubscription(baseOptions: Apollo.SubscriptionHookOptions<GetSiteMetricStatSubSubscription, GetSiteMetricStatSubSubscriptionVariables> & ({ variables: GetSiteMetricStatSubSubscriptionVariables; skip?: boolean; } | { skip: boolean; }) ) {
        const options = {...defaultOptions, ...baseOptions}
        return Apollo.useSubscription<GetSiteMetricStatSubSubscription, GetSiteMetricStatSubSubscriptionVariables>(GetSiteMetricStatSubDocument, options);
      }
export type GetSiteMetricStatSubSubscriptionHookResult = ReturnType<typeof useGetSiteMetricStatSubSubscription>;
export type GetSiteMetricStatSubSubscriptionResult = Apollo.SubscriptionResult<GetSiteMetricStatSubSubscription>;<|MERGE_RESOLUTION|>--- conflicted
+++ resolved
@@ -1,20 +1,33 @@
+import * as Apollo from '@apollo/client';
 import { gql } from '@apollo/client';
-import * as Apollo from '@apollo/client';
 export type Maybe<T> = T | null;
 export type InputMaybe<T> = Maybe<T>;
-export type Exact<T extends { [key: string]: unknown }> = { [K in keyof T]: T[K] };
-export type MakeOptional<T, K extends keyof T> = Omit<T, K> & { [SubKey in K]?: Maybe<T[SubKey]> };
-export type MakeMaybe<T, K extends keyof T> = Omit<T, K> & { [SubKey in K]: Maybe<T[SubKey]> };
-export type MakeEmpty<T extends { [key: string]: unknown }, K extends keyof T> = { [_ in K]?: never };
-export type Incremental<T> = T | { [P in keyof T]?: P extends ' $fragmentName' | '__typename' ? T[P] : never };
+export type Exact<T extends { [key: string]: unknown }> = {
+  [K in keyof T]: T[K];
+};
+export type MakeOptional<T, K extends keyof T> = Omit<T, K> & {
+  [SubKey in K]?: Maybe<T[SubKey]>;
+};
+export type MakeMaybe<T, K extends keyof T> = Omit<T, K> & {
+  [SubKey in K]: Maybe<T[SubKey]>;
+};
+export type MakeEmpty<
+  T extends { [key: string]: unknown },
+  K extends keyof T,
+> = { [_ in K]?: never };
+export type Incremental<T> =
+  | T
+  | {
+      [P in keyof T]?: P extends ' $fragmentName' | '__typename' ? T[P] : never;
+    };
 const defaultOptions = {} as const;
 /** All built-in and custom scalars, mapped to their actual values */
 export type Scalars = {
-  ID: { input: string; output: string; }
-  String: { input: string; output: string; }
-  Boolean: { input: boolean; output: boolean; }
-  Int: { input: number; output: number; }
-  Float: { input: number; output: number; }
+  ID: { input: string; output: string };
+  String: { input: string; output: string };
+  Boolean: { input: boolean; output: boolean };
+  Int: { input: number; output: number };
+  Float: { input: number; output: number };
 };
 
 export enum Graphs_Type {
@@ -31,7 +44,7 @@
   Site = 'SITE',
   Solar = 'SOLAR',
   Subscribers = 'SUBSCRIBERS',
-  Switch = 'SWITCH'
+  Switch = 'SWITCH',
 }
 
 export type GetMetricBySiteInput = {
@@ -115,11 +128,8 @@
   msg: Scalars['String']['output'];
   networkId?: Maybe<Scalars['String']['output']>;
   nodeId: Scalars['String']['output'];
-<<<<<<< HEAD
   packageId?: Maybe<Scalars['String']['output']>;
   siteId?: Maybe<Scalars['String']['output']>;
-=======
->>>>>>> 151d171f
   success: Scalars['Boolean']['output'];
   type: Scalars['String']['output'];
   value: Scalars['Float']['output'];
@@ -147,7 +157,7 @@
   ScopeSubscriber = 'SCOPE_SUBSCRIBER',
   ScopeSubscribers = 'SCOPE_SUBSCRIBERS',
   ScopeUser = 'SCOPE_USER',
-  ScopeUsers = 'SCOPE_USERS'
+  ScopeUsers = 'SCOPE_USERS',
 }
 
 export enum Notification_Type {
@@ -159,7 +169,7 @@
   TypeError = 'TYPE_ERROR',
   TypeInfo = 'TYPE_INFO',
   TypeInvalid = 'TYPE_INVALID',
-  TypeWarning = 'TYPE_WARNING'
+  TypeWarning = 'TYPE_WARNING',
 }
 
 export type NotificationRedirect = {
@@ -196,21 +206,17 @@
   getSiteStat: SiteMetricsStateRes;
 };
 
-
 export type QueryGetMetricBySiteArgs = {
   data: GetMetricBySiteInput;
 };
 
-
 export type QueryGetMetricByTabArgs = {
   data: GetMetricByTabInput;
 };
 
-
 export type QueryGetMetricsStatArgs = {
   data: GetMetricsStatInput;
 };
-
 
 export type QueryGetNotificationsArgs = {
   networkId: Scalars['String']['input'];
@@ -221,7 +227,6 @@
   subscriberId: Scalars['String']['input'];
   userId: Scalars['String']['input'];
 };
-
 
 export type QueryGetSiteStatArgs = {
   data: GetMetricsSiteStatInput;
@@ -237,35 +242,9 @@
   Overview = 'OVERVIEW',
   Radio = 'RADIO',
   Resources = 'RESOURCES',
-  Site = 'SITE'
-}
-
-<<<<<<< HEAD
-=======
-export type SiteMetricStateRes = {
-  __typename?: 'SiteMetricStateRes';
-  msg: Scalars['String']['output'];
-  nodeId?: Maybe<Scalars['String']['output']>;
-  siteId: Scalars['String']['output'];
-  success: Scalars['Boolean']['output'];
-  type: Scalars['String']['output'];
-  value: Scalars['Float']['output'];
-};
-
-export type SiteMetricsStateRes = {
-  __typename?: 'SiteMetricsStateRes';
-  metrics: Array<SiteMetricStateRes>;
-};
-
-export type SubMetricByTabInput = {
-  from: Scalars['Float']['input'];
-  nodeId: Scalars['String']['input'];
-  orgName: Scalars['String']['input'];
-  type: Graphs_Type;
-  userId: Scalars['String']['input'];
-};
-
->>>>>>> 151d171f
+  Site = 'SITE',
+}
+
 export type SubMetricsStatInput = {
   from: Scalars['Float']['input'];
   networkId?: InputMaybe<Scalars['String']['input']>;
@@ -300,21 +279,17 @@
   notificationSubscription: NotificationsResDto;
 };
 
-
 export type SubscriptionGetMetricStatSubArgs = {
   data: SubMetricsStatInput;
 };
 
-
 export type SubscriptionGetSiteMetricByTabSubArgs = {
   data: SubSiteMetricByTabInput;
 };
 
-
 export type SubscriptionGetSiteMetricStatSubArgs = {
   data: SubSiteMetricsStatInput;
 };
-
 
 export type SubscriptionNotificationSubscriptionArgs = {
   networkId: Scalars['String']['input'];
@@ -336,8 +311,29 @@
   userId: Scalars['String']['input'];
 }>;
 
-
-export type GetNotificationsQuery = { __typename?: 'Query', getNotifications: { __typename?: 'NotificationsRes', notifications: Array<{ __typename?: 'NotificationsResDto', id: string, type: Notification_Type, scope: Notification_Scope, title: string, isRead: boolean, eventKey: string, createdAt: string, resourceId: string, description: string, redirect: { __typename?: 'NotificationRedirect', action: string, title: string } }> } };
+export type GetNotificationsQuery = {
+  __typename?: 'Query';
+  getNotifications: {
+    __typename?: 'NotificationsRes';
+    notifications: Array<{
+      __typename?: 'NotificationsResDto';
+      id: string;
+      type: Notification_Type;
+      scope: Notification_Scope;
+      title: string;
+      isRead: boolean;
+      eventKey: string;
+      createdAt: string;
+      resourceId: string;
+      description: string;
+      redirect: {
+        __typename?: 'NotificationRedirect';
+        action: string;
+        title: string;
+      };
+    }>;
+  };
+};
 
 export type NotificationSubscriptionSubscriptionVariables = Exact<{
   networkId: Scalars['String']['input'];
@@ -349,75 +345,301 @@
   userId: Scalars['String']['input'];
 }>;
 
-
-export type NotificationSubscriptionSubscription = { __typename?: 'Subscription', notificationSubscription: { __typename?: 'NotificationsResDto', id: string, type: Notification_Type, scope: Notification_Scope, title: string, isRead: boolean, eventKey: string, createdAt: string, resourceId: string, description: string, redirect: { __typename?: 'NotificationRedirect', action: string, title: string } } };
+export type NotificationSubscriptionSubscription = {
+  __typename?: 'Subscription';
+  notificationSubscription: {
+    __typename?: 'NotificationsResDto';
+    id: string;
+    type: Notification_Type;
+    scope: Notification_Scope;
+    title: string;
+    isRead: boolean;
+    eventKey: string;
+    createdAt: string;
+    resourceId: string;
+    description: string;
+    redirect: {
+      __typename?: 'NotificationRedirect';
+      action: string;
+      title: string;
+    };
+  };
+};
 
 export type GetMetricByTabQueryVariables = Exact<{
   data: GetMetricByTabInput;
 }>;
 
-
-export type GetMetricByTabQuery = { __typename?: 'Query', getMetricByTab: { __typename?: 'MetricsRes', metrics: Array<{ __typename?: 'MetricRes', msg: string, nodeId?: string | null, success: boolean, type: string, values: Array<Array<number>>, networkId?: string | null, siteId?: string | null, packageId?: string | null, dataPlanId?: string | null }> } };
+export type GetMetricByTabQuery = {
+  __typename?: 'Query';
+  getMetricByTab: {
+    __typename?: 'MetricsRes';
+    metrics: Array<{
+      __typename?: 'MetricRes';
+      msg: string;
+      nodeId?: string | null;
+      success: boolean;
+      type: string;
+      values: Array<Array<number>>;
+      networkId?: string | null;
+      siteId?: string | null;
+      packageId?: string | null;
+      dataPlanId?: string | null;
+    }>;
+  };
+};
 
 export type GetSiteMetricByTabSubSubscriptionVariables = Exact<{
   data: SubSiteMetricByTabInput;
 }>;
 
-
-export type GetSiteMetricByTabSubSubscription = { __typename?: 'Subscription', getSiteMetricByTabSub: { __typename?: 'LatestMetricSubRes', type: string, success: boolean, msg: string, siteId: string, value: Array<number> } };
+export type GetSiteMetricByTabSubSubscription = {
+  __typename?: 'Subscription';
+  getSiteMetricByTabSub: {
+    __typename?: 'LatestMetricSubRes';
+    type: string;
+    success: boolean;
+    msg: string;
+    siteId: string;
+    value: Array<number>;
+  };
+};
 
 export type GetMetricsStatQueryVariables = Exact<{
   data: GetMetricsStatInput;
 }>;
 
-
-<<<<<<< HEAD
-export type GetMetricsStatQuery = { __typename?: 'Query', getMetricsStat: { __typename?: 'MetricsStateRes', metrics: Array<{ __typename?: 'MetricStateRes', success: boolean, msg: string, nodeId: string, siteId?: string | null, type: string, value: number, networkId?: string | null, packageId?: string | null, dataPlanId?: string | null }> } };
-=======
-export type GetMetricsStatQuery = { __typename?: 'Query', getMetricsStat: { __typename?: 'MetricsStateRes', metrics: Array<{ __typename?: 'MetricStateRes', success: boolean, msg: string, nodeId: string, type: string, value: number }> } };
->>>>>>> 151d171f
+export type GetMetricsStatQuery = {
+  __typename?: 'Query';
+  getMetricsStat: {
+    __typename?: 'MetricsStateRes';
+    metrics: Array<{
+      __typename?: 'MetricStateRes';
+      success: boolean;
+      msg: string;
+      nodeId: string;
+      siteId?: string | null;
+      type: string;
+      value: number;
+      networkId?: string | null;
+      packageId?: string | null;
+      dataPlanId?: string | null;
+    }>;
+  };
+};
 
 export type GetSiteStatQueryVariables = Exact<{
   data: GetMetricsSiteStatInput;
 }>;
 
-
-export type GetSiteStatQuery = { __typename?: 'Query', getSiteStat: { __typename?: 'SiteMetricsStateRes', metrics: Array<{ __typename?: 'SiteMetricStateRes', success: boolean, msg: string, siteId: string, nodeId?: string | null, type: string, value: number }> } };
+export type GetSiteStatQuery = {
+  __typename?: 'Query';
+  getSiteStat: {
+    __typename?: 'SiteMetricsStateRes';
+    metrics: Array<{
+      __typename?: 'SiteMetricStateRes';
+      success: boolean;
+      msg: string;
+      siteId: string;
+      nodeId?: string | null;
+      type: string;
+      value: number;
+    }>;
+  };
+};
 
 export type GetMetricBySiteQueryVariables = Exact<{
   data: GetMetricBySiteInput;
 }>;
 
-
-export type GetMetricBySiteQuery = { __typename?: 'Query', getMetricBySite: { __typename?: 'MetricsRes', metrics: Array<{ __typename?: 'MetricRes', msg: string, success: boolean, type: string, values: Array<Array<number>> }> } };
+export type GetMetricBySiteQuery = {
+  __typename?: 'Query';
+  getMetricBySite: {
+    __typename?: 'MetricsRes';
+    metrics: Array<{
+      __typename?: 'MetricRes';
+      msg: string;
+      success: boolean;
+      type: string;
+      values: Array<Array<number>>;
+    }>;
+  };
+};
 
 export type GetMetricsStatSubSubscriptionVariables = Exact<{
   data: SubMetricsStatInput;
 }>;
 
-
-export type GetMetricsStatSubSubscription = { __typename?: 'Subscription', getMetricStatSub: { __typename?: 'LatestMetricSubRes', msg: string, nodeId: string, success: boolean, type: string, value: Array<number>, networkId?: string | null, siteId: string, packageId?: string | null, dataPlanId?: string | null } };
+export type GetMetricsStatSubSubscription = {
+  __typename?: 'Subscription';
+  getMetricStatSub: {
+    __typename?: 'LatestMetricSubRes';
+    msg: string;
+    nodeId: string;
+    success: boolean;
+    type: string;
+    value: Array<number>;
+    networkId?: string | null;
+    siteId: string;
+    packageId?: string | null;
+    dataPlanId?: string | null;
+  };
+};
 
 export type GetSiteMetricStatSubSubscriptionVariables = Exact<{
   data: SubSiteMetricsStatInput;
 }>;
 
-
-export type GetSiteMetricStatSubSubscription = { __typename?: 'Subscription', getSiteMetricStatSub: { __typename?: 'LatestMetricSubRes', msg: string, siteId: string, nodeId: string, success: boolean, type: string, value: Array<number> } };
-
+export type GetSiteMetricStatSubSubscription = {
+  __typename?: 'Subscription';
+  getSiteMetricStatSub: {
+    __typename?: 'LatestMetricSubRes';
+    msg: string;
+    siteId: string;
+    nodeId: string;
+    success: boolean;
+    type: string;
+    value: Array<number>;
+  };
+};
 
 export const GetNotificationsDocument = gql`
-    query GetNotifications($networkId: String!, $orgId: String!, $orgName: String!, $role: String!, $startTimestamp: String!, $subscriberId: String!, $userId: String!) {
-  getNotifications(
-    networkId: $networkId
-    orgId: $orgId
-    orgName: $orgName
-    startTimestamp: $startTimestamp
-    subscriberId: $subscriberId
-    userId: $userId
-    role: $role
+  query GetNotifications(
+    $networkId: String!
+    $orgId: String!
+    $orgName: String!
+    $role: String!
+    $startTimestamp: String!
+    $subscriberId: String!
+    $userId: String!
   ) {
-    notifications {
+    getNotifications(
+      networkId: $networkId
+      orgId: $orgId
+      orgName: $orgName
+      startTimestamp: $startTimestamp
+      subscriberId: $subscriberId
+      userId: $userId
+      role: $role
+    ) {
+      notifications {
+        id
+        type
+        scope
+        title
+        isRead
+        eventKey
+        createdAt
+        resourceId
+        description
+        redirect {
+          action
+          title
+        }
+      }
+    }
+  }
+`;
+
+/**
+ * __useGetNotificationsQuery__
+ *
+ * To run a query within a React component, call `useGetNotificationsQuery` and pass it any options that fit your needs.
+ * When your component renders, `useGetNotificationsQuery` returns an object from Apollo Client that contains loading, error, and data properties
+ * you can use to render your UI.
+ *
+ * @param baseOptions options that will be passed into the query, supported options are listed on: https://www.apollographql.com/docs/react/api/react-hooks/#options;
+ *
+ * @example
+ * const { data, loading, error } = useGetNotificationsQuery({
+ *   variables: {
+ *      networkId: // value for 'networkId'
+ *      orgId: // value for 'orgId'
+ *      orgName: // value for 'orgName'
+ *      role: // value for 'role'
+ *      startTimestamp: // value for 'startTimestamp'
+ *      subscriberId: // value for 'subscriberId'
+ *      userId: // value for 'userId'
+ *   },
+ * });
+ */
+export function useGetNotificationsQuery(
+  baseOptions: Apollo.QueryHookOptions<
+    GetNotificationsQuery,
+    GetNotificationsQueryVariables
+  > &
+    (
+      | { variables: GetNotificationsQueryVariables; skip?: boolean }
+      | { skip: boolean }
+    ),
+) {
+  const options = { ...defaultOptions, ...baseOptions };
+  return Apollo.useQuery<GetNotificationsQuery, GetNotificationsQueryVariables>(
+    GetNotificationsDocument,
+    options,
+  );
+}
+export function useGetNotificationsLazyQuery(
+  baseOptions?: Apollo.LazyQueryHookOptions<
+    GetNotificationsQuery,
+    GetNotificationsQueryVariables
+  >,
+) {
+  const options = { ...defaultOptions, ...baseOptions };
+  return Apollo.useLazyQuery<
+    GetNotificationsQuery,
+    GetNotificationsQueryVariables
+  >(GetNotificationsDocument, options);
+}
+export function useGetNotificationsSuspenseQuery(
+  baseOptions?:
+    | Apollo.SkipToken
+    | Apollo.SuspenseQueryHookOptions<
+        GetNotificationsQuery,
+        GetNotificationsQueryVariables
+      >,
+) {
+  const options =
+    baseOptions === Apollo.skipToken
+      ? baseOptions
+      : { ...defaultOptions, ...baseOptions };
+  return Apollo.useSuspenseQuery<
+    GetNotificationsQuery,
+    GetNotificationsQueryVariables
+  >(GetNotificationsDocument, options);
+}
+export type GetNotificationsQueryHookResult = ReturnType<
+  typeof useGetNotificationsQuery
+>;
+export type GetNotificationsLazyQueryHookResult = ReturnType<
+  typeof useGetNotificationsLazyQuery
+>;
+export type GetNotificationsSuspenseQueryHookResult = ReturnType<
+  typeof useGetNotificationsSuspenseQuery
+>;
+export type GetNotificationsQueryResult = Apollo.QueryResult<
+  GetNotificationsQuery,
+  GetNotificationsQueryVariables
+>;
+export const NotificationSubscriptionDocument = gql`
+  subscription NotificationSubscription(
+    $networkId: String!
+    $orgId: String!
+    $orgName: String!
+    $role: String!
+    $startTimestamp: String!
+    $subscriberId: String!
+    $userId: String!
+  ) {
+    notificationSubscription(
+      networkId: $networkId
+      orgId: $orgId
+      orgName: $orgName
+      startTimestamp: $startTimestamp
+      subscriberId: $subscriberId
+      userId: $userId
+      role: $role
+    ) {
       id
       type
       scope
@@ -433,74 +655,7 @@
       }
     }
   }
-}
-    `;
-
-/**
- * __useGetNotificationsQuery__
- *
- * To run a query within a React component, call `useGetNotificationsQuery` and pass it any options that fit your needs.
- * When your component renders, `useGetNotificationsQuery` returns an object from Apollo Client that contains loading, error, and data properties
- * you can use to render your UI.
- *
- * @param baseOptions options that will be passed into the query, supported options are listed on: https://www.apollographql.com/docs/react/api/react-hooks/#options;
- *
- * @example
- * const { data, loading, error } = useGetNotificationsQuery({
- *   variables: {
- *      networkId: // value for 'networkId'
- *      orgId: // value for 'orgId'
- *      orgName: // value for 'orgName'
- *      role: // value for 'role'
- *      startTimestamp: // value for 'startTimestamp'
- *      subscriberId: // value for 'subscriberId'
- *      userId: // value for 'userId'
- *   },
- * });
- */
-export function useGetNotificationsQuery(baseOptions: Apollo.QueryHookOptions<GetNotificationsQuery, GetNotificationsQueryVariables> & ({ variables: GetNotificationsQueryVariables; skip?: boolean; } | { skip: boolean; }) ) {
-        const options = {...defaultOptions, ...baseOptions}
-        return Apollo.useQuery<GetNotificationsQuery, GetNotificationsQueryVariables>(GetNotificationsDocument, options);
-      }
-export function useGetNotificationsLazyQuery(baseOptions?: Apollo.LazyQueryHookOptions<GetNotificationsQuery, GetNotificationsQueryVariables>) {
-          const options = {...defaultOptions, ...baseOptions}
-          return Apollo.useLazyQuery<GetNotificationsQuery, GetNotificationsQueryVariables>(GetNotificationsDocument, options);
-        }
-export function useGetNotificationsSuspenseQuery(baseOptions?: Apollo.SkipToken | Apollo.SuspenseQueryHookOptions<GetNotificationsQuery, GetNotificationsQueryVariables>) {
-          const options = baseOptions === Apollo.skipToken ? baseOptions : {...defaultOptions, ...baseOptions}
-          return Apollo.useSuspenseQuery<GetNotificationsQuery, GetNotificationsQueryVariables>(GetNotificationsDocument, options);
-        }
-export type GetNotificationsQueryHookResult = ReturnType<typeof useGetNotificationsQuery>;
-export type GetNotificationsLazyQueryHookResult = ReturnType<typeof useGetNotificationsLazyQuery>;
-export type GetNotificationsSuspenseQueryHookResult = ReturnType<typeof useGetNotificationsSuspenseQuery>;
-export type GetNotificationsQueryResult = Apollo.QueryResult<GetNotificationsQuery, GetNotificationsQueryVariables>;
-export const NotificationSubscriptionDocument = gql`
-    subscription NotificationSubscription($networkId: String!, $orgId: String!, $orgName: String!, $role: String!, $startTimestamp: String!, $subscriberId: String!, $userId: String!) {
-  notificationSubscription(
-    networkId: $networkId
-    orgId: $orgId
-    orgName: $orgName
-    startTimestamp: $startTimestamp
-    subscriberId: $subscriberId
-    userId: $userId
-    role: $role
-  ) {
-    id
-    type
-    scope
-    title
-    isRead
-    eventKey
-    createdAt
-    resourceId
-    description
-    redirect {
-      action
-      title
-    }
-  }
-}
-    `;
+`;
 
 /**
  * __useNotificationSubscriptionSubscription__
@@ -524,29 +679,47 @@
  *   },
  * });
  */
-export function useNotificationSubscriptionSubscription(baseOptions: Apollo.SubscriptionHookOptions<NotificationSubscriptionSubscription, NotificationSubscriptionSubscriptionVariables> & ({ variables: NotificationSubscriptionSubscriptionVariables; skip?: boolean; } | { skip: boolean; }) ) {
-        const options = {...defaultOptions, ...baseOptions}
-        return Apollo.useSubscription<NotificationSubscriptionSubscription, NotificationSubscriptionSubscriptionVariables>(NotificationSubscriptionDocument, options);
+export function useNotificationSubscriptionSubscription(
+  baseOptions: Apollo.SubscriptionHookOptions<
+    NotificationSubscriptionSubscription,
+    NotificationSubscriptionSubscriptionVariables
+  > &
+    (
+      | {
+          variables: NotificationSubscriptionSubscriptionVariables;
+          skip?: boolean;
+        }
+      | { skip: boolean }
+    ),
+) {
+  const options = { ...defaultOptions, ...baseOptions };
+  return Apollo.useSubscription<
+    NotificationSubscriptionSubscription,
+    NotificationSubscriptionSubscriptionVariables
+  >(NotificationSubscriptionDocument, options);
+}
+export type NotificationSubscriptionSubscriptionHookResult = ReturnType<
+  typeof useNotificationSubscriptionSubscription
+>;
+export type NotificationSubscriptionSubscriptionResult =
+  Apollo.SubscriptionResult<NotificationSubscriptionSubscription>;
+export const GetMetricByTabDocument = gql`
+  query GetMetricByTab($data: GetMetricByTabInput!) {
+    getMetricByTab(data: $data) {
+      metrics {
+        msg
+        nodeId
+        success
+        type
+        values
+        networkId
+        siteId
+        packageId
+        dataPlanId
       }
-export type NotificationSubscriptionSubscriptionHookResult = ReturnType<typeof useNotificationSubscriptionSubscription>;
-export type NotificationSubscriptionSubscriptionResult = Apollo.SubscriptionResult<NotificationSubscriptionSubscription>;
-export const GetMetricByTabDocument = gql`
-    query GetMetricByTab($data: GetMetricByTabInput!) {
-  getMetricByTab(data: $data) {
-    metrics {
-      msg
-      nodeId
-      success
-      type
-      values
-      networkId
-      siteId
-      packageId
-      dataPlanId
     }
   }
-}
-    `;
+`;
 
 /**
  * __useGetMetricByTabQuery__
@@ -564,110 +737,80 @@
  *   },
  * });
  */
-export function useGetMetricByTabQuery(baseOptions: Apollo.QueryHookOptions<GetMetricByTabQuery, GetMetricByTabQueryVariables> & ({ variables: GetMetricByTabQueryVariables; skip?: boolean; } | { skip: boolean; }) ) {
-        const options = {...defaultOptions, ...baseOptions}
-        return Apollo.useQuery<GetMetricByTabQuery, GetMetricByTabQueryVariables>(GetMetricByTabDocument, options);
+export function useGetMetricByTabQuery(
+  baseOptions: Apollo.QueryHookOptions<
+    GetMetricByTabQuery,
+    GetMetricByTabQueryVariables
+  > &
+    (
+      | { variables: GetMetricByTabQueryVariables; skip?: boolean }
+      | { skip: boolean }
+    ),
+) {
+  const options = { ...defaultOptions, ...baseOptions };
+  return Apollo.useQuery<GetMetricByTabQuery, GetMetricByTabQueryVariables>(
+    GetMetricByTabDocument,
+    options,
+  );
+}
+export function useGetMetricByTabLazyQuery(
+  baseOptions?: Apollo.LazyQueryHookOptions<
+    GetMetricByTabQuery,
+    GetMetricByTabQueryVariables
+  >,
+) {
+  const options = { ...defaultOptions, ...baseOptions };
+  return Apollo.useLazyQuery<GetMetricByTabQuery, GetMetricByTabQueryVariables>(
+    GetMetricByTabDocument,
+    options,
+  );
+}
+export function useGetMetricByTabSuspenseQuery(
+  baseOptions?:
+    | Apollo.SkipToken
+    | Apollo.SuspenseQueryHookOptions<
+        GetMetricByTabQuery,
+        GetMetricByTabQueryVariables
+      >,
+) {
+  const options =
+    baseOptions === Apollo.skipToken
+      ? baseOptions
+      : { ...defaultOptions, ...baseOptions };
+  return Apollo.useSuspenseQuery<
+    GetMetricByTabQuery,
+    GetMetricByTabQueryVariables
+  >(GetMetricByTabDocument, options);
+}
+export type GetMetricByTabQueryHookResult = ReturnType<
+  typeof useGetMetricByTabQuery
+>;
+export type GetMetricByTabLazyQueryHookResult = ReturnType<
+  typeof useGetMetricByTabLazyQuery
+>;
+export type GetMetricByTabSuspenseQueryHookResult = ReturnType<
+  typeof useGetMetricByTabSuspenseQuery
+>;
+export type GetMetricByTabQueryResult = Apollo.QueryResult<
+  GetMetricByTabQuery,
+  GetMetricByTabQueryVariables
+>;
+export const GetMetricsStatDocument = gql`
+  query GetMetricsStat($data: GetMetricsStatInput!) {
+    getMetricsStat(data: $data) {
+      metrics {
+        success
+        msg
+        nodeId
+        type
+        value
+        networkId
+        packageId
+        dataPlanId
       }
-export function useGetMetricByTabLazyQuery(baseOptions?: Apollo.LazyQueryHookOptions<GetMetricByTabQuery, GetMetricByTabQueryVariables>) {
-          const options = {...defaultOptions, ...baseOptions}
-          return Apollo.useLazyQuery<GetMetricByTabQuery, GetMetricByTabQueryVariables>(GetMetricByTabDocument, options);
-        }
-export function useGetMetricByTabSuspenseQuery(baseOptions?: Apollo.SkipToken | Apollo.SuspenseQueryHookOptions<GetMetricByTabQuery, GetMetricByTabQueryVariables>) {
-          const options = baseOptions === Apollo.skipToken ? baseOptions : {...defaultOptions, ...baseOptions}
-          return Apollo.useSuspenseQuery<GetMetricByTabQuery, GetMetricByTabQueryVariables>(GetMetricByTabDocument, options);
-        }
-export type GetMetricByTabQueryHookResult = ReturnType<typeof useGetMetricByTabQuery>;
-export type GetMetricByTabLazyQueryHookResult = ReturnType<typeof useGetMetricByTabLazyQuery>;
-export type GetMetricByTabSuspenseQueryHookResult = ReturnType<typeof useGetMetricByTabSuspenseQuery>;
-export type GetMetricByTabQueryResult = Apollo.QueryResult<GetMetricByTabQuery, GetMetricByTabQueryVariables>;
-<<<<<<< HEAD
-=======
-export const GetMetricByTabSubDocument = gql`
-    subscription GetMetricByTabSub($data: SubMetricByTabInput!) {
-  getMetricByTabSub(data: $data) {
-    msg
-    nodeId
-    siteId
-    success
-    type
-    value
-  }
-}
-    `;
-
-/**
- * __useGetMetricByTabSubSubscription__
- *
- * To run a query within a React component, call `useGetMetricByTabSubSubscription` and pass it any options that fit your needs.
- * When your component renders, `useGetMetricByTabSubSubscription` returns an object from Apollo Client that contains loading, error, and data properties
- * you can use to render your UI.
- *
- * @param baseOptions options that will be passed into the subscription, supported options are listed on: https://www.apollographql.com/docs/react/api/react-hooks/#options;
- *
- * @example
- * const { data, loading, error } = useGetMetricByTabSubSubscription({
- *   variables: {
- *      data: // value for 'data'
- *   },
- * });
- */
-export function useGetMetricByTabSubSubscription(baseOptions: Apollo.SubscriptionHookOptions<GetMetricByTabSubSubscription, GetMetricByTabSubSubscriptionVariables> & ({ variables: GetMetricByTabSubSubscriptionVariables; skip?: boolean; } | { skip: boolean; }) ) {
-        const options = {...defaultOptions, ...baseOptions}
-        return Apollo.useSubscription<GetMetricByTabSubSubscription, GetMetricByTabSubSubscriptionVariables>(GetMetricByTabSubDocument, options);
-      }
-export type GetMetricByTabSubSubscriptionHookResult = ReturnType<typeof useGetMetricByTabSubSubscription>;
-export type GetMetricByTabSubSubscriptionResult = Apollo.SubscriptionResult<GetMetricByTabSubSubscription>;
-export const GetSiteMetricByTabSubDocument = gql`
-    subscription getSiteMetricByTabSub($data: SubSiteMetricByTabInput!) {
-  getSiteMetricByTabSub(data: $data) {
-    type
-    success
-    msg
-    siteId
-    value
-  }
-}
-    `;
-
-/**
- * __useGetSiteMetricByTabSubSubscription__
- *
- * To run a query within a React component, call `useGetSiteMetricByTabSubSubscription` and pass it any options that fit your needs.
- * When your component renders, `useGetSiteMetricByTabSubSubscription` returns an object from Apollo Client that contains loading, error, and data properties
- * you can use to render your UI.
- *
- * @param baseOptions options that will be passed into the subscription, supported options are listed on: https://www.apollographql.com/docs/react/api/react-hooks/#options;
- *
- * @example
- * const { data, loading, error } = useGetSiteMetricByTabSubSubscription({
- *   variables: {
- *      data: // value for 'data'
- *   },
- * });
- */
-export function useGetSiteMetricByTabSubSubscription(baseOptions: Apollo.SubscriptionHookOptions<GetSiteMetricByTabSubSubscription, GetSiteMetricByTabSubSubscriptionVariables> & ({ variables: GetSiteMetricByTabSubSubscriptionVariables; skip?: boolean; } | { skip: boolean; }) ) {
-        const options = {...defaultOptions, ...baseOptions}
-        return Apollo.useSubscription<GetSiteMetricByTabSubSubscription, GetSiteMetricByTabSubSubscriptionVariables>(GetSiteMetricByTabSubDocument, options);
-      }
-export type GetSiteMetricByTabSubSubscriptionHookResult = ReturnType<typeof useGetSiteMetricByTabSubSubscription>;
-export type GetSiteMetricByTabSubSubscriptionResult = Apollo.SubscriptionResult<GetSiteMetricByTabSubSubscription>;
->>>>>>> 151d171f
-export const GetMetricsStatDocument = gql`
-    query GetMetricsStat($data: GetMetricsStatInput!) {
-  getMetricsStat(data: $data) {
-    metrics {
-      success
-      msg
-      nodeId
-      type
-      value
-      networkId
-      packageId
-      dataPlanId
     }
   }
-}
-    `;
+`;
 
 /**
  * __useGetMetricsStatQuery__
@@ -685,36 +828,78 @@
  *   },
  * });
  */
-export function useGetMetricsStatQuery(baseOptions: Apollo.QueryHookOptions<GetMetricsStatQuery, GetMetricsStatQueryVariables> & ({ variables: GetMetricsStatQueryVariables; skip?: boolean; } | { skip: boolean; }) ) {
-        const options = {...defaultOptions, ...baseOptions}
-        return Apollo.useQuery<GetMetricsStatQuery, GetMetricsStatQueryVariables>(GetMetricsStatDocument, options);
+export function useGetMetricsStatQuery(
+  baseOptions: Apollo.QueryHookOptions<
+    GetMetricsStatQuery,
+    GetMetricsStatQueryVariables
+  > &
+    (
+      | { variables: GetMetricsStatQueryVariables; skip?: boolean }
+      | { skip: boolean }
+    ),
+) {
+  const options = { ...defaultOptions, ...baseOptions };
+  return Apollo.useQuery<GetMetricsStatQuery, GetMetricsStatQueryVariables>(
+    GetMetricsStatDocument,
+    options,
+  );
+}
+export function useGetMetricsStatLazyQuery(
+  baseOptions?: Apollo.LazyQueryHookOptions<
+    GetMetricsStatQuery,
+    GetMetricsStatQueryVariables
+  >,
+) {
+  const options = { ...defaultOptions, ...baseOptions };
+  return Apollo.useLazyQuery<GetMetricsStatQuery, GetMetricsStatQueryVariables>(
+    GetMetricsStatDocument,
+    options,
+  );
+}
+export function useGetMetricsStatSuspenseQuery(
+  baseOptions?:
+    | Apollo.SkipToken
+    | Apollo.SuspenseQueryHookOptions<
+        GetMetricsStatQuery,
+        GetMetricsStatQueryVariables
+      >,
+) {
+  const options =
+    baseOptions === Apollo.skipToken
+      ? baseOptions
+      : { ...defaultOptions, ...baseOptions };
+  return Apollo.useSuspenseQuery<
+    GetMetricsStatQuery,
+    GetMetricsStatQueryVariables
+  >(GetMetricsStatDocument, options);
+}
+export type GetMetricsStatQueryHookResult = ReturnType<
+  typeof useGetMetricsStatQuery
+>;
+export type GetMetricsStatLazyQueryHookResult = ReturnType<
+  typeof useGetMetricsStatLazyQuery
+>;
+export type GetMetricsStatSuspenseQueryHookResult = ReturnType<
+  typeof useGetMetricsStatSuspenseQuery
+>;
+export type GetMetricsStatQueryResult = Apollo.QueryResult<
+  GetMetricsStatQuery,
+  GetMetricsStatQueryVariables
+>;
+export const GetSiteStatDocument = gql`
+  query GetSiteStat($data: GetMetricsSiteStatInput!) {
+    getSiteStat(data: $data) {
+      metrics {
+        success
+        msg
+        siteId
+        nodeId
+        type
+        value
       }
-export function useGetMetricsStatLazyQuery(baseOptions?: Apollo.LazyQueryHookOptions<GetMetricsStatQuery, GetMetricsStatQueryVariables>) {
-          const options = {...defaultOptions, ...baseOptions}
-          return Apollo.useLazyQuery<GetMetricsStatQuery, GetMetricsStatQueryVariables>(GetMetricsStatDocument, options);
-        }
-export function useGetMetricsStatSuspenseQuery(baseOptions?: Apollo.SkipToken | Apollo.SuspenseQueryHookOptions<GetMetricsStatQuery, GetMetricsStatQueryVariables>) {
-          const options = baseOptions === Apollo.skipToken ? baseOptions : {...defaultOptions, ...baseOptions}
-          return Apollo.useSuspenseQuery<GetMetricsStatQuery, GetMetricsStatQueryVariables>(GetMetricsStatDocument, options);
-        }
-export type GetMetricsStatQueryHookResult = ReturnType<typeof useGetMetricsStatQuery>;
-export type GetMetricsStatLazyQueryHookResult = ReturnType<typeof useGetMetricsStatLazyQuery>;
-export type GetMetricsStatSuspenseQueryHookResult = ReturnType<typeof useGetMetricsStatSuspenseQuery>;
-export type GetMetricsStatQueryResult = Apollo.QueryResult<GetMetricsStatQuery, GetMetricsStatQueryVariables>;
-export const GetSiteStatDocument = gql`
-    query GetSiteStat($data: GetMetricsSiteStatInput!) {
-  getSiteStat(data: $data) {
-    metrics {
-      success
-      msg
-      siteId
-      nodeId
-      type
-      value
     }
   }
-}
-    `;
+`;
 
 /**
  * __useGetSiteStatQuery__
@@ -732,34 +917,74 @@
  *   },
  * });
  */
-export function useGetSiteStatQuery(baseOptions: Apollo.QueryHookOptions<GetSiteStatQuery, GetSiteStatQueryVariables> & ({ variables: GetSiteStatQueryVariables; skip?: boolean; } | { skip: boolean; }) ) {
-        const options = {...defaultOptions, ...baseOptions}
-        return Apollo.useQuery<GetSiteStatQuery, GetSiteStatQueryVariables>(GetSiteStatDocument, options);
+export function useGetSiteStatQuery(
+  baseOptions: Apollo.QueryHookOptions<
+    GetSiteStatQuery,
+    GetSiteStatQueryVariables
+  > &
+    (
+      | { variables: GetSiteStatQueryVariables; skip?: boolean }
+      | { skip: boolean }
+    ),
+) {
+  const options = { ...defaultOptions, ...baseOptions };
+  return Apollo.useQuery<GetSiteStatQuery, GetSiteStatQueryVariables>(
+    GetSiteStatDocument,
+    options,
+  );
+}
+export function useGetSiteStatLazyQuery(
+  baseOptions?: Apollo.LazyQueryHookOptions<
+    GetSiteStatQuery,
+    GetSiteStatQueryVariables
+  >,
+) {
+  const options = { ...defaultOptions, ...baseOptions };
+  return Apollo.useLazyQuery<GetSiteStatQuery, GetSiteStatQueryVariables>(
+    GetSiteStatDocument,
+    options,
+  );
+}
+export function useGetSiteStatSuspenseQuery(
+  baseOptions?:
+    | Apollo.SkipToken
+    | Apollo.SuspenseQueryHookOptions<
+        GetSiteStatQuery,
+        GetSiteStatQueryVariables
+      >,
+) {
+  const options =
+    baseOptions === Apollo.skipToken
+      ? baseOptions
+      : { ...defaultOptions, ...baseOptions };
+  return Apollo.useSuspenseQuery<GetSiteStatQuery, GetSiteStatQueryVariables>(
+    GetSiteStatDocument,
+    options,
+  );
+}
+export type GetSiteStatQueryHookResult = ReturnType<typeof useGetSiteStatQuery>;
+export type GetSiteStatLazyQueryHookResult = ReturnType<
+  typeof useGetSiteStatLazyQuery
+>;
+export type GetSiteStatSuspenseQueryHookResult = ReturnType<
+  typeof useGetSiteStatSuspenseQuery
+>;
+export type GetSiteStatQueryResult = Apollo.QueryResult<
+  GetSiteStatQuery,
+  GetSiteStatQueryVariables
+>;
+export const GetMetricBySiteDocument = gql`
+  query GetMetricBySite($data: GetMetricBySiteInput!) {
+    getMetricBySite(data: $data) {
+      metrics {
+        msg
+        success
+        type
+        values
       }
-export function useGetSiteStatLazyQuery(baseOptions?: Apollo.LazyQueryHookOptions<GetSiteStatQuery, GetSiteStatQueryVariables>) {
-          const options = {...defaultOptions, ...baseOptions}
-          return Apollo.useLazyQuery<GetSiteStatQuery, GetSiteStatQueryVariables>(GetSiteStatDocument, options);
-        }
-export function useGetSiteStatSuspenseQuery(baseOptions?: Apollo.SkipToken | Apollo.SuspenseQueryHookOptions<GetSiteStatQuery, GetSiteStatQueryVariables>) {
-          const options = baseOptions === Apollo.skipToken ? baseOptions : {...defaultOptions, ...baseOptions}
-          return Apollo.useSuspenseQuery<GetSiteStatQuery, GetSiteStatQueryVariables>(GetSiteStatDocument, options);
-        }
-export type GetSiteStatQueryHookResult = ReturnType<typeof useGetSiteStatQuery>;
-export type GetSiteStatLazyQueryHookResult = ReturnType<typeof useGetSiteStatLazyQuery>;
-export type GetSiteStatSuspenseQueryHookResult = ReturnType<typeof useGetSiteStatSuspenseQuery>;
-export type GetSiteStatQueryResult = Apollo.QueryResult<GetSiteStatQuery, GetSiteStatQueryVariables>;
-export const GetMetricBySiteDocument = gql`
-    query GetMetricBySite($data: GetMetricBySiteInput!) {
-  getMetricBySite(data: $data) {
-    metrics {
-      msg
-      success
-      type
-      values
     }
   }
-}
-    `;
+`;
 
 /**
  * __useGetMetricBySiteQuery__
@@ -777,37 +1002,79 @@
  *   },
  * });
  */
-export function useGetMetricBySiteQuery(baseOptions: Apollo.QueryHookOptions<GetMetricBySiteQuery, GetMetricBySiteQueryVariables> & ({ variables: GetMetricBySiteQueryVariables; skip?: boolean; } | { skip: boolean; }) ) {
-        const options = {...defaultOptions, ...baseOptions}
-        return Apollo.useQuery<GetMetricBySiteQuery, GetMetricBySiteQueryVariables>(GetMetricBySiteDocument, options);
-      }
-export function useGetMetricBySiteLazyQuery(baseOptions?: Apollo.LazyQueryHookOptions<GetMetricBySiteQuery, GetMetricBySiteQueryVariables>) {
-          const options = {...defaultOptions, ...baseOptions}
-          return Apollo.useLazyQuery<GetMetricBySiteQuery, GetMetricBySiteQueryVariables>(GetMetricBySiteDocument, options);
-        }
-export function useGetMetricBySiteSuspenseQuery(baseOptions?: Apollo.SkipToken | Apollo.SuspenseQueryHookOptions<GetMetricBySiteQuery, GetMetricBySiteQueryVariables>) {
-          const options = baseOptions === Apollo.skipToken ? baseOptions : {...defaultOptions, ...baseOptions}
-          return Apollo.useSuspenseQuery<GetMetricBySiteQuery, GetMetricBySiteQueryVariables>(GetMetricBySiteDocument, options);
-        }
-export type GetMetricBySiteQueryHookResult = ReturnType<typeof useGetMetricBySiteQuery>;
-export type GetMetricBySiteLazyQueryHookResult = ReturnType<typeof useGetMetricBySiteLazyQuery>;
-export type GetMetricBySiteSuspenseQueryHookResult = ReturnType<typeof useGetMetricBySiteSuspenseQuery>;
-export type GetMetricBySiteQueryResult = Apollo.QueryResult<GetMetricBySiteQuery, GetMetricBySiteQueryVariables>;
+export function useGetMetricBySiteQuery(
+  baseOptions: Apollo.QueryHookOptions<
+    GetMetricBySiteQuery,
+    GetMetricBySiteQueryVariables
+  > &
+    (
+      | { variables: GetMetricBySiteQueryVariables; skip?: boolean }
+      | { skip: boolean }
+    ),
+) {
+  const options = { ...defaultOptions, ...baseOptions };
+  return Apollo.useQuery<GetMetricBySiteQuery, GetMetricBySiteQueryVariables>(
+    GetMetricBySiteDocument,
+    options,
+  );
+}
+export function useGetMetricBySiteLazyQuery(
+  baseOptions?: Apollo.LazyQueryHookOptions<
+    GetMetricBySiteQuery,
+    GetMetricBySiteQueryVariables
+  >,
+) {
+  const options = { ...defaultOptions, ...baseOptions };
+  return Apollo.useLazyQuery<
+    GetMetricBySiteQuery,
+    GetMetricBySiteQueryVariables
+  >(GetMetricBySiteDocument, options);
+}
+export function useGetMetricBySiteSuspenseQuery(
+  baseOptions?:
+    | Apollo.SkipToken
+    | Apollo.SuspenseQueryHookOptions<
+        GetMetricBySiteQuery,
+        GetMetricBySiteQueryVariables
+      >,
+) {
+  const options =
+    baseOptions === Apollo.skipToken
+      ? baseOptions
+      : { ...defaultOptions, ...baseOptions };
+  return Apollo.useSuspenseQuery<
+    GetMetricBySiteQuery,
+    GetMetricBySiteQueryVariables
+  >(GetMetricBySiteDocument, options);
+}
+export type GetMetricBySiteQueryHookResult = ReturnType<
+  typeof useGetMetricBySiteQuery
+>;
+export type GetMetricBySiteLazyQueryHookResult = ReturnType<
+  typeof useGetMetricBySiteLazyQuery
+>;
+export type GetMetricBySiteSuspenseQueryHookResult = ReturnType<
+  typeof useGetMetricBySiteSuspenseQuery
+>;
+export type GetMetricBySiteQueryResult = Apollo.QueryResult<
+  GetMetricBySiteQuery,
+  GetMetricBySiteQueryVariables
+>;
 export const GetMetricsStatSubDocument = gql`
-    subscription GetMetricsStatSub($data: SubMetricsStatInput!) {
-  getMetricStatSub(data: $data) {
-    msg
-    nodeId
-    success
-    type
-    value
-    networkId
-    siteId
-    packageId
-    dataPlanId
+  subscription GetMetricsStatSub($data: SubMetricsStatInput!) {
+    getMetricStatSub(data: $data) {
+      msg
+      nodeId
+      success
+      type
+      value
+      networkId
+      siteId
+      packageId
+      dataPlanId
+    }
   }
-}
-    `;
+`;
 
 /**
  * __useGetMetricsStatSubSubscription__
@@ -825,24 +1092,39 @@
  *   },
  * });
  */
-export function useGetMetricsStatSubSubscription(baseOptions: Apollo.SubscriptionHookOptions<GetMetricsStatSubSubscription, GetMetricsStatSubSubscriptionVariables> & ({ variables: GetMetricsStatSubSubscriptionVariables; skip?: boolean; } | { skip: boolean; }) ) {
-        const options = {...defaultOptions, ...baseOptions}
-        return Apollo.useSubscription<GetMetricsStatSubSubscription, GetMetricsStatSubSubscriptionVariables>(GetMetricsStatSubDocument, options);
-      }
-export type GetMetricsStatSubSubscriptionHookResult = ReturnType<typeof useGetMetricsStatSubSubscription>;
-export type GetMetricsStatSubSubscriptionResult = Apollo.SubscriptionResult<GetMetricsStatSubSubscription>;
+export function useGetMetricsStatSubSubscription(
+  baseOptions: Apollo.SubscriptionHookOptions<
+    GetMetricsStatSubSubscription,
+    GetMetricsStatSubSubscriptionVariables
+  > &
+    (
+      | { variables: GetMetricsStatSubSubscriptionVariables; skip?: boolean }
+      | { skip: boolean }
+    ),
+) {
+  const options = { ...defaultOptions, ...baseOptions };
+  return Apollo.useSubscription<
+    GetMetricsStatSubSubscription,
+    GetMetricsStatSubSubscriptionVariables
+  >(GetMetricsStatSubDocument, options);
+}
+export type GetMetricsStatSubSubscriptionHookResult = ReturnType<
+  typeof useGetMetricsStatSubSubscription
+>;
+export type GetMetricsStatSubSubscriptionResult =
+  Apollo.SubscriptionResult<GetMetricsStatSubSubscription>;
 export const GetSiteMetricStatSubDocument = gql`
-    subscription GetSiteMetricStatSub($data: SubSiteMetricsStatInput!) {
-  getSiteMetricStatSub(data: $data) {
-    msg
-    siteId
-    nodeId
-    success
-    type
-    value
+  subscription GetSiteMetricStatSub($data: SubSiteMetricsStatInput!) {
+    getSiteMetricStatSub(data: $data) {
+      msg
+      siteId
+      nodeId
+      success
+      type
+      value
+    }
   }
-}
-    `;
+`;
 
 /**
  * __useGetSiteMetricStatSubSubscription__
@@ -860,9 +1142,24 @@
  *   },
  * });
  */
-export function useGetSiteMetricStatSubSubscription(baseOptions: Apollo.SubscriptionHookOptions<GetSiteMetricStatSubSubscription, GetSiteMetricStatSubSubscriptionVariables> & ({ variables: GetSiteMetricStatSubSubscriptionVariables; skip?: boolean; } | { skip: boolean; }) ) {
-        const options = {...defaultOptions, ...baseOptions}
-        return Apollo.useSubscription<GetSiteMetricStatSubSubscription, GetSiteMetricStatSubSubscriptionVariables>(GetSiteMetricStatSubDocument, options);
-      }
-export type GetSiteMetricStatSubSubscriptionHookResult = ReturnType<typeof useGetSiteMetricStatSubSubscription>;
-export type GetSiteMetricStatSubSubscriptionResult = Apollo.SubscriptionResult<GetSiteMetricStatSubSubscription>;+export function useGetSiteMetricStatSubSubscription(
+  baseOptions: Apollo.SubscriptionHookOptions<
+    GetSiteMetricStatSubSubscription,
+    GetSiteMetricStatSubSubscriptionVariables
+  > &
+    (
+      | { variables: GetSiteMetricStatSubSubscriptionVariables; skip?: boolean }
+      | { skip: boolean }
+    ),
+) {
+  const options = { ...defaultOptions, ...baseOptions };
+  return Apollo.useSubscription<
+    GetSiteMetricStatSubSubscription,
+    GetSiteMetricStatSubSubscriptionVariables
+  >(GetSiteMetricStatSubDocument, options);
+}
+export type GetSiteMetricStatSubSubscriptionHookResult = ReturnType<
+  typeof useGetSiteMetricStatSubSubscription
+>;
+export type GetSiteMetricStatSubSubscriptionResult =
+  Apollo.SubscriptionResult<GetSiteMetricStatSubSubscription>;