/*
 * This Source Code Form is subject to the terms of the Mozilla Public
 * License, v. 2.0. If a copy of the MPL was not distributed with this
 * file, You can obtain one at https://mozilla.org/MPL/2.0/.
 *
 * Copyright (c) 2023-present, Ukama Inc.
 */
import { cookies } from 'next/headers';
import type { NextRequest } from 'next/server';
import { NextResponse } from 'next/server';
import { Role_Type } from './client/graphql/generated';

type User = {
  id: string;
  role: string;
  name: string;
  email: string;
  orgId: string;
  token: string;
  orgName: string;
  isEmailVerified: boolean;
};

const USER_INIT = {
  id: '',
  name: '',
  token: '',
  email: '',
  orgId: '',
  orgName: '',
  isEmailVerified: false,
  role: Role_Type.RoleInvalid,
};

const whoami = async (session: string) => {
  return await fetch(`${process.env.NEXT_PUBLIC_API_GW_4SS}/get-user`, {
    method: 'GET',
    cache: 'force-cache',
    credentials: 'include',
    headers: {
      cookie: session,
      'Content-Type': 'application/json',
    },
  });
};

function isUserHaveOrg(userObj: { orgId: string; orgName: string }) {
  return userObj.orgId !== '' || userObj.orgName !== '';
}

function isValidUser(userObj: {
  id: string;
  name: string;
  email: string;
  token: string;
  isEmailVerified: boolean;
}) {
  return (
    userObj.id !== '' &&
    userObj.name !== '' &&
    userObj.email !== '' &&
    userObj.token !== '' &&
    userObj.isEmailVerified
  );
}

function decodeBase64Token(token: string): string {
  return Buffer.from(token, 'base64').toString('utf8');
}

function getUserFromToken(token: string): User {
  try {
    const parseToken = decodeBase64Token(token);
    const parts = parseToken.split(';');

    if (parts.length < 7) {
      return USER_INIT;
    }

    const [orgId, orgName, id, name, email, role, isEmailVerified] = parts;
    return {
      id,
      role,
      name,
      email,
      orgId,
      token,
      orgName,
      isEmailVerified: isEmailVerified.includes('true'),
    };
  } catch (error) {
    return USER_INIT;
  }
}

const getUserObject = async (session: string, cookieToken: string) => {
  if (cookieToken) {
    return getUserFromToken(cookieToken);
  } else {
    const res = await whoami(`ukama_session=${session}`);
    if (!res.ok) {
      throw new Error('Unauthorized');
    }
    const jsonRes = await res.json();
    return {
      id: jsonRes.userId,
      role: jsonRes.role,
      name: jsonRes.name,
      email: jsonRes.email,
      orgId: jsonRes.orgId,
      token: jsonRes.token,
      orgName: jsonRes.orgName,
      isEmailVerified: jsonRes.isEmailVerified,
    };
  }
};

const middleware = async (request: NextRequest) => {
<<<<<<< HEAD
=======
  const response = NextResponse.next();
>>>>>>> 5086e228
  const { pathname } = request.nextUrl;

  if (pathname.includes('/ping')) {
    return response;
  }

  if (request.url.includes('logout')) {
    const logoutRes = NextResponse.redirect(
      new URL('/user/logout', process.env.NEXT_PUBLIC_AUTH_APP_URL),
    );
    logoutRes.cookies.delete('token');
    return logoutRes;
  }

  const cookieStore = cookies();
  const session = cookieStore.get('ukama_session');
  const cookieToken = cookieStore.get('token')?.value ?? '';

  if (!session) {
    return NextResponse.redirect(
      new URL('/auth/login', process.env.NEXT_PUBLIC_AUTH_APP_URL),
    );
  }

  let userObj: User = USER_INIT;
  try {
    userObj = await getUserObject(session.value, cookieToken);
  } catch (error) {
    return NextResponse.rewrite(
      new URL('/unauthorized', process.env.NEXT_PUBLIC_APP_URL),
    );
  }

  if (!userObj?.isEmailVerified) {
    return NextResponse.redirect(
      new URL('/user/verification', process.env.NEXT_PUBLIC_AUTH_APP_URL),
    );
  }

  if (userObj.token && !cookieToken) {
    response.cookies.set('token', userObj.token, {
      path: '/',
      name: 'token',
      httpOnly: true,
      sameSite: 'lax',
      value: userObj.token,
      domain: process.env.NEXT_PUBLIC_APP_DOMAIN,
      secure: process.env.NODE_ENV === 'production',
      expires: new Date(Date.now() + 1000 * 60 * 60 * 24),
    });
  } else if (!userObj.token) {
    return NextResponse.rewrite(
      new URL('/unauthorized', process.env.NEXT_PUBLIC_APP_URL),
    );
  }

  response.headers.set('role', userObj.role);
  response.headers.set('name', userObj.name);
  response.headers.set('user-id', userObj.id);
  response.headers.set('email', userObj.email);
  response.headers.set('org-id', userObj.orgId);
  response.headers.set('org-name', userObj.orgName);

  if (
    (pathname.includes('/console') || pathname === '/') &&
    !isUserHaveOrg(userObj)
  ) {
    return NextResponse.redirect(
      new URL('/onboarding', process.env.NEXT_PUBLIC_APP_URL),
    );
  }

  if (
    pathname.includes('/console') &&
    (userObj.role === Role_Type.RoleInvalid ||
      userObj.role === Role_Type.RoleUser)
  ) {
    return NextResponse.redirect(
      new URL('/403', process.env.NEXT_PUBLIC_APP_URL),
    );
  }

  if (
    pathname.includes('/manage') &&
    userObj.role !== Role_Type.RoleOwner &&
    userObj.role !== Role_Type.RoleAdmin
  ) {
    return NextResponse.redirect(
      new URL('/unauthorized', process.env.NEXT_PUBLIC_APP_URL),
    );
  }

  if (pathname === '/' && isUserHaveOrg(userObj) && isValidUser(userObj)) {
    return NextResponse.redirect(
      new URL('/console/home', process.env.NEXT_PUBLIC_APP_URL),
    );
  }

  return response;
};

export { middleware };<|MERGE_RESOLUTION|>--- conflicted
+++ resolved
@@ -116,10 +116,7 @@
 };
 
 const middleware = async (request: NextRequest) => {
-<<<<<<< HEAD
-=======
   const response = NextResponse.next();
->>>>>>> 5086e228
   const { pathname } = request.nextUrl;
 
   if (pathname.includes('/ping')) {
