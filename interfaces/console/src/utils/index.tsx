--- conflicted
+++ resolved
@@ -383,7 +383,6 @@
   }
 };
 
-<<<<<<< HEAD
 const getKPIStatValue = (
   id: string,
   loading: boolean,
@@ -394,7 +393,6 @@
   return stat?.value?.toString() ?? KPI_PLACEHOLDER_VALUE;
 };
 
-=======
 const base64ToBlob = (base64: string, contentType = ''): Blob => {
   const byteCharacters = atob(base64.split(',')[1] || base64);
   const byteArrays = [];
@@ -412,12 +410,12 @@
 
   return new Blob(byteArrays, { type: contentType });
 };
->>>>>>> ccb5b960
+
 export {
+  base64ToBlob,
   ConfigureStep,
   fileToBase64,
   formatBytes,
-  base64ToBlob,
   formatBytesToMB,
   formatTime,
   getDataPlanUsage,
