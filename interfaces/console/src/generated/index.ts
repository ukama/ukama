--- conflicted
+++ resolved
@@ -1,863 +1,969 @@
-import { gql } from '@apollo/client';
-import * as Apollo from '@apollo/client';
+import { gql } from "@apollo/client";
+import * as Apollo from "@apollo/client";
 export type Maybe<T> = T | null;
 export type InputMaybe<T> = Maybe<T>;
-export type Exact<T extends { [key: string]: unknown }> = { [K in keyof T]: T[K] };
-export type MakeOptional<T, K extends keyof T> = Omit<T, K> & { [SubKey in K]?: Maybe<T[SubKey]> };
-export type MakeMaybe<T, K extends keyof T> = Omit<T, K> & { [SubKey in K]: Maybe<T[SubKey]> };
+export type Exact<T extends { [key: string]: unknown }> = {
+    [K in keyof T]: T[K];
+};
+export type MakeOptional<T, K extends keyof T> = Omit<T, K> & {
+    [SubKey in K]?: Maybe<T[SubKey]>;
+};
+export type MakeMaybe<T, K extends keyof T> = Omit<T, K> & {
+    [SubKey in K]: Maybe<T[SubKey]>;
+};
 const defaultOptions = {} as const;
 /** All built-in and custom scalars, mapped to their actual values */
 export type Scalars = {
-  ID: string;
-  String: string;
-  Boolean: boolean;
-  Int: number;
-  Float: number;
-  /** The javascript `Date` as string. Type represents date and time as the ISO Date string. */
-  DateTime: any;
+    ID: string;
+    String: string;
+    Boolean: boolean;
+    Int: number;
+    Float: number;
+    /** The javascript `Date` as string. Type represents date and time as the ISO Date string. */
+    DateTime: any;
 };
 
 export enum Alert_Type {
-  Error = 'ERROR',
-  Info = 'INFO',
-  Warning = 'WARNING'
+    Error = "ERROR",
+    Info = "INFO",
+    Warning = "WARNING",
 }
 
 export enum Api_Method_Type {
-  Delete = 'DELETE',
-  Get = 'GET',
-  Post = 'POST',
-  Put = 'PUT'
+    Delete = "DELETE",
+    Get = "GET",
+    Post = "POST",
+    Put = "PUT",
 }
 
 export type ActivateUserDto = {
-  dataPlan: Scalars['Float'];
-  dataUsage: Scalars['Float'];
-  eSimNumber: Scalars['String'];
-  email?: InputMaybe<Scalars['String']>;
-  iccid: Scalars['String'];
-  name: Scalars['String'];
-  phone?: InputMaybe<Scalars['String']>;
-  roaming: Scalars['Boolean'];
+    dataPlan: Scalars["Float"];
+    dataUsage: Scalars["Float"];
+    eSimNumber: Scalars["String"];
+    email?: InputMaybe<Scalars["String"]>;
+    iccid: Scalars["String"];
+    name: Scalars["String"];
+    phone?: InputMaybe<Scalars["String"]>;
+    roaming: Scalars["Boolean"];
 };
 
 export type ActivateUserResponse = {
-  __typename?: 'ActivateUserResponse';
-  success: Scalars['Boolean'];
+    __typename?: "ActivateUserResponse";
+    success: Scalars["Boolean"];
 };
 
 export type AddNodeDto = {
-  name: Scalars['String'];
-  nodeId: Scalars['String'];
+    name: Scalars["String"];
+    nodeId: Scalars["String"];
 };
 
 export type AddNodeResponse = {
-  __typename?: 'AddNodeResponse';
-  name: Scalars['String'];
-  nodeId: Scalars['String'];
-  state: Org_Node_State;
-  type: Node_Type;
+    __typename?: "AddNodeResponse";
+    name: Scalars["String"];
+    nodeId: Scalars["String"];
+    state: Org_Node_State;
+    type: Node_Type;
 };
 
 export type AddUserDto = {
-  email: Scalars['String'];
-  name: Scalars['String'];
-};
-
-<<<<<<< HEAD
+    email: Scalars["String"];
+    name: Scalars["String"];
+};
+
 export type AddUserResponse = {
-  __typename?: 'AddUserResponse';
-  email: Scalars['String'];
-  iccid: Scalars['String'];
-  name: Scalars['String'];
-  phone: Scalars['String'];
-  uuid: Scalars['String'];
-};
-
-=======
->>>>>>> ade806b7
+    __typename?: "AddUserResponse";
+    email: Scalars["String"];
+    iccid: Scalars["String"];
+    name: Scalars["String"];
+    phone: Scalars["String"];
+    uuid: Scalars["String"];
+};
+
 export type AddUserServiceRes = {
-  __typename?: 'AddUserServiceRes';
-  iccid: Scalars['String'];
-  user: OrgUserDto;
+    __typename?: "AddUserServiceRes";
+    iccid: Scalars["String"];
+    user: OrgUserDto;
 };
 
 export type AlertDto = {
-  __typename?: 'AlertDto';
-  alertDate?: Maybe<Scalars['DateTime']>;
-  description?: Maybe<Scalars['String']>;
-  id?: Maybe<Scalars['String']>;
-  title?: Maybe<Scalars['String']>;
-  type: Alert_Type;
+    __typename?: "AlertDto";
+    alertDate?: Maybe<Scalars["DateTime"]>;
+    description?: Maybe<Scalars["String"]>;
+    id?: Maybe<Scalars["String"]>;
+    title?: Maybe<Scalars["String"]>;
+    type: Alert_Type;
 };
 
 export type AlertResponse = {
-  __typename?: 'AlertResponse';
-  data: Array<AlertDto>;
-  length: Scalars['Float'];
-  status: Scalars['String'];
+    __typename?: "AlertResponse";
+    data: Array<AlertDto>;
+    length: Scalars["Float"];
+    status: Scalars["String"];
 };
 
 export type AlertsResponse = {
-  __typename?: 'AlertsResponse';
-  alerts: Array<AlertDto>;
-  meta: Meta;
+    __typename?: "AlertsResponse";
+    alerts: Array<AlertDto>;
+    meta: Meta;
 };
 
 export type ApiMethodDataDto = {
-  __typename?: 'ApiMethodDataDto';
-  body?: Maybe<Scalars['String']>;
-  headers?: Maybe<Scalars['String']>;
-  params?: Maybe<Scalars['String']>;
-  path: Scalars['String'];
-  type: Api_Method_Type;
+    __typename?: "ApiMethodDataDto";
+    body?: Maybe<Scalars["String"]>;
+    headers?: Maybe<Scalars["String"]>;
+    params?: Maybe<Scalars["String"]>;
+    path: Scalars["String"];
+    type: Api_Method_Type;
 };
 
 export type BillHistoryDto = {
-  __typename?: 'BillHistoryDto';
-  date: Scalars['String'];
-  description: Scalars['String'];
-  id: Scalars['String'];
-  subtotal: Scalars['Float'];
-  totalUsage: Scalars['Float'];
+    __typename?: "BillHistoryDto";
+    date: Scalars["String"];
+    description: Scalars["String"];
+    id: Scalars["String"];
+    subtotal: Scalars["Float"];
+    totalUsage: Scalars["Float"];
 };
 
 export type BillHistoryResponse = {
-  __typename?: 'BillHistoryResponse';
-  data: Array<BillHistoryDto>;
-  status: Scalars['String'];
+    __typename?: "BillHistoryResponse";
+    data: Array<BillHistoryDto>;
+    status: Scalars["String"];
 };
 
 export type BillResponse = {
-  __typename?: 'BillResponse';
-  bill: Array<CurrentBillDto>;
-  billMonth: Scalars['String'];
-  dueDate: Scalars['String'];
-  total: Scalars['Float'];
+    __typename?: "BillResponse";
+    bill: Array<CurrentBillDto>;
+    billMonth: Scalars["String"];
+    dueDate: Scalars["String"];
+    total: Scalars["Float"];
 };
 
 export type ConnectedUserDto = {
-  __typename?: 'ConnectedUserDto';
-  totalUser: Scalars['String'];
+    __typename?: "ConnectedUserDto";
+    totalUser: Scalars["String"];
 };
 
 export type CurrentBillDto = {
-  __typename?: 'CurrentBillDto';
-  dataUsed: Scalars['Float'];
-  id: Scalars['String'];
-  name: Scalars['String'];
-  rate: Scalars['Float'];
-  subtotal: Scalars['Float'];
+    __typename?: "CurrentBillDto";
+    dataUsed: Scalars["Float"];
+    id: Scalars["String"];
+    name: Scalars["String"];
+    rate: Scalars["Float"];
+    subtotal: Scalars["Float"];
 };
 
 export type CurrentBillResponse = {
-  __typename?: 'CurrentBillResponse';
-  data: Array<CurrentBillDto>;
-  status: Scalars['String'];
+    __typename?: "CurrentBillResponse";
+    data: Array<CurrentBillDto>;
+    status: Scalars["String"];
 };
 
 export enum Data_Bill_Filter {
-  April = 'APRIL',
-  August = 'AUGUST',
-  Current = 'CURRENT',
-  December = 'DECEMBER',
-  Februray = 'FEBRURAY',
-  January = 'JANUARY',
-  July = 'JULY',
-  June = 'JUNE',
-  March = 'MARCH',
-  May = 'MAY',
-  Novermber = 'NOVERMBER',
-  October = 'OCTOBER',
-  September = 'SEPTEMBER'
+    April = "APRIL",
+    August = "AUGUST",
+    Current = "CURRENT",
+    December = "DECEMBER",
+    Februray = "FEBRURAY",
+    January = "JANUARY",
+    July = "JULY",
+    June = "JUNE",
+    March = "MARCH",
+    May = "MAY",
+    Novermber = "NOVERMBER",
+    October = "OCTOBER",
+    September = "SEPTEMBER",
 }
 
 export type DataBillDto = {
-  __typename?: 'DataBillDto';
-  billDue: Scalars['Float'];
-  dataBill: Scalars['Float'];
-  id: Scalars['String'];
+    __typename?: "DataBillDto";
+    billDue: Scalars["Float"];
+    dataBill: Scalars["Float"];
+    id: Scalars["String"];
 };
 
 export type DataBillResponse = {
-  __typename?: 'DataBillResponse';
-  data: DataBillDto;
-  status: Scalars['String'];
+    __typename?: "DataBillResponse";
+    data: DataBillDto;
+    status: Scalars["String"];
 };
 
 export type DataUsageDto = {
-  __typename?: 'DataUsageDto';
-  dataConsumed: Scalars['Float'];
-  dataPackage: Scalars['String'];
-  id: Scalars['String'];
+    __typename?: "DataUsageDto";
+    dataConsumed: Scalars["Float"];
+    dataPackage: Scalars["String"];
+    id: Scalars["String"];
 };
 
 export type DataUsageResponse = {
-  __typename?: 'DataUsageResponse';
-  data: DataUsageDto;
-  status: Scalars['String'];
+    __typename?: "DataUsageResponse";
+    data: DataUsageDto;
+    status: Scalars["String"];
 };
 
 export type DeactivateResponse = {
-  __typename?: 'DeactivateResponse';
-  id: Scalars['String'];
-  success: Scalars['Boolean'];
+    __typename?: "DeactivateResponse";
+    id: Scalars["String"];
+    success: Scalars["Boolean"];
 };
 
 export type ErrorType = {
-  __typename?: 'ErrorType';
-  code: Scalars['Float'];
-  description?: Maybe<Scalars['String']>;
-  message: Scalars['String'];
+    __typename?: "ErrorType";
+    code: Scalars["Float"];
+    description?: Maybe<Scalars["String"]>;
+    message: Scalars["String"];
 };
 
 export type EsimDto = {
-  __typename?: 'EsimDto';
-  active: Scalars['Boolean'];
-  esim: Scalars['String'];
+    __typename?: "EsimDto";
+    active: Scalars["Boolean"];
+    esim: Scalars["String"];
 };
 
 export type EsimResponse = {
-  __typename?: 'EsimResponse';
-  data: Array<EsimDto>;
-  status: Scalars['String'];
+    __typename?: "EsimResponse";
+    data: Array<EsimDto>;
+    status: Scalars["String"];
 };
 
 export enum Get_User_Status_Type {
-  Active = 'ACTIVE',
-  Inactive = 'INACTIVE'
+    Active = "ACTIVE",
+    Inactive = "INACTIVE",
 }
 
 export enum Graphs_Tab {
-  Home = 'HOME',
-  Network = 'NETWORK',
-  Overview = 'OVERVIEW',
-  Radio = 'RADIO',
-  Resources = 'RESOURCES'
+    Home = "HOME",
+    Network = "NETWORK",
+    Overview = "OVERVIEW",
+    Radio = "RADIO",
+    Resources = "RESOURCES",
 }
 
 export type GetMetricsRes = {
-  __typename?: 'GetMetricsRes';
-  metrics: Array<MetricRes>;
-  next: Scalars['Boolean'];
-  to: Scalars['Float'];
+    __typename?: "GetMetricsRes";
+    metrics: Array<MetricRes>;
+    next: Scalars["Boolean"];
+    to: Scalars["Float"];
 };
 
 export type GetUserDto = {
-  __typename?: 'GetUserDto';
-  dataPlan: Scalars['Float'];
-  dataUsage: Scalars['Float'];
-  eSimNumber: Scalars['String'];
-  email?: Maybe<Scalars['String']>;
-  iccid: Scalars['String'];
-  id: Scalars['String'];
-  name: Scalars['String'];
-  phone?: Maybe<Scalars['String']>;
-  roaming: Scalars['Boolean'];
-  status: Scalars['Boolean'];
+    __typename?: "GetUserDto";
+    dataPlan: Scalars["Float"];
+    dataUsage: Scalars["Float"];
+    eSimNumber: Scalars["String"];
+    email?: Maybe<Scalars["String"]>;
+    iccid: Scalars["String"];
+    id: Scalars["String"];
+    name: Scalars["String"];
+    phone?: Maybe<Scalars["String"]>;
+    roaming: Scalars["Boolean"];
+    status: Scalars["Boolean"];
 };
 
 export type GetUserResponseDto = {
-  __typename?: 'GetUserResponseDto';
-  data: Array<GetUserDto>;
-  length: Scalars['Float'];
-  status: Scalars['String'];
+    __typename?: "GetUserResponseDto";
+    data: Array<GetUserDto>;
+    length: Scalars["Float"];
+    status: Scalars["String"];
 };
 
 export type GetUsersDto = {
-  __typename?: 'GetUsersDto';
-  dataPlan: Scalars['Float'];
-  dataUsage: Scalars['Float'];
-  email?: Maybe<Scalars['String']>;
-  id: Scalars['String'];
-  name: Scalars['String'];
-  phone?: Maybe<Scalars['String']>;
+    __typename?: "GetUsersDto";
+    dataPlan: Scalars["Float"];
+    dataUsage: Scalars["Float"];
+    email?: Maybe<Scalars["String"]>;
+    id: Scalars["String"];
+    name: Scalars["String"];
+    phone?: Maybe<Scalars["String"]>;
 };
 
 export type HeaderType = {
-  __typename?: 'HeaderType';
-  Authorization: Scalars['String'];
-  Cookie: Scalars['String'];
+    __typename?: "HeaderType";
+    Authorization: Scalars["String"];
+    Cookie: Scalars["String"];
 };
 
 export type Meta = {
-  __typename?: 'Meta';
-  count: Scalars['Float'];
-  page: Scalars['Float'];
-  pages: Scalars['Float'];
-  size: Scalars['Float'];
+    __typename?: "Meta";
+    count: Scalars["Float"];
+    page: Scalars["Float"];
+    pages: Scalars["Float"];
+    size: Scalars["Float"];
 };
 
 export type MetricDto = {
-  __typename?: 'MetricDto';
-  x: Scalars['Float'];
-  y: Scalars['Float'];
+    __typename?: "MetricDto";
+    x: Scalars["Float"];
+    y: Scalars["Float"];
 };
 
 export type MetricInfo = {
-  __typename?: 'MetricInfo';
-  org: Scalars['String'];
+    __typename?: "MetricInfo";
+    org: Scalars["String"];
 };
 
 export type MetricRes = {
-  __typename?: 'MetricRes';
-  data: Array<MetricDto>;
-  name: Scalars['String'];
-  next: Scalars['Boolean'];
-  type: Scalars['String'];
+    __typename?: "MetricRes";
+    data: Array<MetricDto>;
+    name: Scalars["String"];
+    next: Scalars["Boolean"];
+    type: Scalars["String"];
 };
 
 export type MetricServiceRes = {
-  __typename?: 'MetricServiceRes';
-  metric: MetricInfo;
-  value: Array<MetricValues>;
+    __typename?: "MetricServiceRes";
+    metric: MetricInfo;
+    value: Array<MetricValues>;
 };
 
 export type MetricValues = {
-  __typename?: 'MetricValues';
-  x: Scalars['Float'];
-  y: Scalars['String'];
+    __typename?: "MetricValues";
+    x: Scalars["Float"];
+    y: Scalars["String"];
 };
 
 export type MetricsByTabInputDto = {
-  from: Scalars['Float'];
-  nodeId: Scalars['String'];
-  nodeType: Node_Type;
-  regPolling: Scalars['Boolean'];
-  step: Scalars['Float'];
-  tab: Graphs_Tab;
-  to: Scalars['Float'];
+    from: Scalars["Float"];
+    nodeId: Scalars["String"];
+    nodeType: Node_Type;
+    regPolling: Scalars["Boolean"];
+    step: Scalars["Float"];
+    tab: Graphs_Tab;
+    to: Scalars["Float"];
 };
 
 export type MetricsInputDto = {
-  from: Scalars['Float'];
-  nodeId: Scalars['String'];
-  orgId: Scalars['String'];
-  regPolling: Scalars['Boolean'];
-  step: Scalars['Float'];
-  to: Scalars['Float'];
+    from: Scalars["Float"];
+    nodeId: Scalars["String"];
+    orgId: Scalars["String"];
+    regPolling: Scalars["Boolean"];
+    step: Scalars["Float"];
+    to: Scalars["Float"];
 };
 
 export type Mutation = {
-<<<<<<< HEAD
-  __typename?: 'Mutation';
-  activateUser: ActivateUserResponse;
-  addNode: AddNodeResponse;
-  addUser: AddUserResponse;
-  deactivateUser: DeactivateResponse;
-  deleteNode: DeactivateResponse;
-  deleteUser: ActivateUserResponse;
-  updateNode: OrgNodeDto;
-  updateUser: UserResponse;
-  updateUserStatus: UpdateUserServiceRes;
-=======
     __typename?: "Mutation";
     activateUser: ActivateUserResponse;
     addNode: AddNodeResponse;
-    addUser: UserResDto;
+    addUser: AddUserResponse;
     deactivateUser: DeactivateResponse;
     deleteNode: DeactivateResponse;
     deleteUser: ActivateUserResponse;
     updateNode: OrgNodeDto;
-    updateUser: UserResDto;
->>>>>>> ade806b7
-};
-
+    updateUser: UserResponse;
+    updateUserStatus: UpdateUserServiceRes;
+};
 
 export type MutationActivateUserArgs = {
-  data: ActivateUserDto;
-};
-
+    data: ActivateUserDto;
+};
 
 export type MutationAddNodeArgs = {
-  data: AddNodeDto;
-};
-
+    data: AddNodeDto;
+};
 
 export type MutationAddUserArgs = {
-  data: AddUserDto;
-};
-
+    data: AddUserDto;
+};
 
 export type MutationDeactivateUserArgs = {
-  id: Scalars['String'];
-};
-
+    id: Scalars["String"];
+};
 
 export type MutationDeleteNodeArgs = {
-  id: Scalars['String'];
-};
-
+    id: Scalars["String"];
+};
 
 export type MutationDeleteUserArgs = {
-  userId: Scalars['String'];
-};
-
+    userId: Scalars["String"];
+};
 
 export type MutationUpdateNodeArgs = {
-  data: UpdateNodeDto;
-};
-
+    data: UpdateNodeDto;
+};
 
 export type MutationUpdateUserArgs = {
-<<<<<<< HEAD
-  data: UpdateUserDto;
-};
-
+    data: UpdateUserDto;
+};
 
 export type MutationUpdateUserStatusArgs = {
-  data: UpdateUserServiceInput;
-=======
-    data: UpdateUserDto;
+    data: UpdateUserServiceInput;
+};
+
+export enum Network_Status {
+    BeingConfigured = "BEING_CONFIGURED",
+    Online = "ONLINE",
+}
+
+export enum Network_Type {
+    Private = "PRIVATE",
+    Public = "PUBLIC",
+}
+
+export enum Node_Type {
+    Amplifier = "AMPLIFIER",
+    Home = "HOME",
+    Tower = "TOWER",
+}
+
+export type NetworkDto = {
+    __typename?: "NetworkDto";
+    description?: Maybe<Scalars["String"]>;
+    id: Scalars["String"];
+    status: Network_Status;
+};
+
+export type NetworkResponse = {
+    __typename?: "NetworkResponse";
+    data: NetworkDto;
+    status: Scalars["String"];
+};
+
+export type NodeAppResponse = {
+    __typename?: "NodeAppResponse";
+    cpu: Scalars["String"];
+    id: Scalars["String"];
+    memory: Scalars["String"];
+    title: Scalars["String"];
+    version: Scalars["String"];
+};
+
+export type NodeAppsVersionLogsResponse = {
+    __typename?: "NodeAppsVersionLogsResponse";
+    date: Scalars["Float"];
+    notes: Scalars["String"];
+    version: Scalars["String"];
+};
+
+export type NodeDetailDto = {
+    __typename?: "NodeDetailDto";
+    description: Scalars["String"];
+    hardware: Scalars["Float"];
+    id: Scalars["String"];
+    macAddress: Scalars["Float"];
+    manufacturing: Scalars["Float"];
+    modelType: Scalars["String"];
+    osVersion: Scalars["Float"];
+    serial: Scalars["Float"];
+    ukamaOS: Scalars["Float"];
+};
+
+export type NodeDto = {
+    __typename?: "NodeDto";
+    description: Scalars["String"];
+    id: Scalars["String"];
+    isUpdateAvailable: Scalars["Boolean"];
+    name: Scalars["String"];
+    status: Org_Node_State;
+    totalUser: Scalars["Float"];
+    type: Scalars["String"];
+    updateDescription: Scalars["String"];
+    updateShortNote: Scalars["String"];
+    updateVersion: Scalars["String"];
+};
+
+export type NodeResponse = {
+    __typename?: "NodeResponse";
+    data: Array<NodeDto>;
+    length: Scalars["Float"];
+    status: Scalars["String"];
+};
+
+export type NodeResponseDto = {
+    __typename?: "NodeResponseDto";
+    activeNodes: Scalars["Float"];
+    nodes: Array<NodeDto>;
+    totalNodes: Scalars["Float"];
+};
+
+export type NodesResponse = {
+    __typename?: "NodesResponse";
+    meta: Meta;
+    nodes: NodeResponseDto;
+};
+
+export enum Org_Node_State {
+    Onboarded = "ONBOARDED",
+    Pending = "PENDING",
+    Undefined = "UNDEFINED",
+}
+
+export type OrgMetricValueDto = {
+    __typename?: "OrgMetricValueDto";
+    x: Scalars["Float"];
+    y: Scalars["String"];
+};
+
+export type OrgNodeDto = {
+    __typename?: "OrgNodeDto";
+    name: Scalars["String"];
+    nodeId: Scalars["String"];
+    state: Org_Node_State;
+    type: Scalars["String"];
+};
+
+export type OrgNodeResponse = {
+    __typename?: "OrgNodeResponse";
+    nodes: Array<OrgNodeDto>;
+    orgName: Scalars["String"];
+};
+
+export type OrgNodeResponseDto = {
+    __typename?: "OrgNodeResponseDto";
+    activeNodes: Scalars["Float"];
+    nodes: Array<NodeDto>;
     orgId: Scalars["String"];
->>>>>>> ade806b7
-};
-
-export enum Network_Status {
-  BeingConfigured = 'BEING_CONFIGURED',
-  Online = 'ONLINE'
-}
-
-export enum Network_Type {
-  Private = 'PRIVATE',
-  Public = 'PUBLIC'
-}
-
-export enum Node_Type {
-  Amplifier = 'AMPLIFIER',
-  Home = 'HOME',
-  Tower = 'TOWER'
-}
-
-export type NetworkDto = {
-  __typename?: 'NetworkDto';
-  description?: Maybe<Scalars['String']>;
-  id: Scalars['String'];
-  status: Network_Status;
-};
-
-export type NetworkResponse = {
-  __typename?: 'NetworkResponse';
-  data: NetworkDto;
-  status: Scalars['String'];
-};
-
-export type NodeAppResponse = {
-  __typename?: 'NodeAppResponse';
-  cpu: Scalars['String'];
-  id: Scalars['String'];
-  memory: Scalars['String'];
-  title: Scalars['String'];
-  version: Scalars['String'];
-};
-
-export type NodeAppsVersionLogsResponse = {
-  __typename?: 'NodeAppsVersionLogsResponse';
-  date: Scalars['Float'];
-  notes: Scalars['String'];
-  version: Scalars['String'];
-};
-
-export type NodeDetailDto = {
-  __typename?: 'NodeDetailDto';
-  description: Scalars['String'];
-  hardware: Scalars['Float'];
-  id: Scalars['String'];
-  macAddress: Scalars['Float'];
-  manufacturing: Scalars['Float'];
-  modelType: Scalars['String'];
-  osVersion: Scalars['Float'];
-  serial: Scalars['Float'];
-  ukamaOS: Scalars['Float'];
-};
-
-export type NodeDto = {
-  __typename?: 'NodeDto';
-  description: Scalars['String'];
-  id: Scalars['String'];
-  isUpdateAvailable: Scalars['Boolean'];
-  name: Scalars['String'];
-  status: Org_Node_State;
-  totalUser: Scalars['Float'];
-  type: Scalars['String'];
-  updateDescription: Scalars['String'];
-  updateShortNote: Scalars['String'];
-  updateVersion: Scalars['String'];
-};
-
-export type NodeResponse = {
-  __typename?: 'NodeResponse';
-  data: Array<NodeDto>;
-  length: Scalars['Float'];
-  status: Scalars['String'];
-};
-
-export type NodeResponseDto = {
-  __typename?: 'NodeResponseDto';
-  activeNodes: Scalars['Float'];
-  nodes: Array<NodeDto>;
-  totalNodes: Scalars['Float'];
-};
-
-export type NodesResponse = {
-  __typename?: 'NodesResponse';
-  meta: Meta;
-  nodes: NodeResponseDto;
-};
-
-export enum Org_Node_State {
-  Onboarded = 'ONBOARDED',
-  Pending = 'PENDING',
-  Undefined = 'UNDEFINED'
-}
-
-export type OrgMetricValueDto = {
-  __typename?: 'OrgMetricValueDto';
-  x: Scalars['Float'];
-  y: Scalars['String'];
-};
-
-export type OrgNodeDto = {
-  __typename?: 'OrgNodeDto';
-  name: Scalars['String'];
-  nodeId: Scalars['String'];
-  state: Org_Node_State;
-  type: Scalars['String'];
-};
-
-export type OrgNodeResponse = {
-  __typename?: 'OrgNodeResponse';
-  nodes: Array<OrgNodeDto>;
-  orgName: Scalars['String'];
-};
-
-export type OrgNodeResponseDto = {
-  __typename?: 'OrgNodeResponseDto';
-  activeNodes: Scalars['Float'];
-  nodes: Array<NodeDto>;
-  orgId: Scalars['String'];
-  totalNodes: Scalars['Float'];
+    totalNodes: Scalars["Float"];
 };
 
 export type OrgUserDto = {
-  __typename?: 'OrgUserDto';
-  email: Scalars['String'];
-  name: Scalars['String'];
-  phone: Scalars['String'];
-  uuid: Scalars['String'];
+    __typename?: "OrgUserDto";
+    email: Scalars["String"];
+    name: Scalars["String"];
+    phone: Scalars["String"];
+    uuid: Scalars["String"];
 };
 
 export type OrgUserResponse = {
-  __typename?: 'OrgUserResponse';
-  sim: OrgUserSimDto;
-  user: OrgUserDto;
+    __typename?: "OrgUserResponse";
+    sim: OrgUserSimDto;
+    user: OrgUserDto;
 };
 
 export type OrgUserSimDto = {
-  __typename?: 'OrgUserSimDto';
-  carrier: UserSimUkamaDto;
-  iccid: Scalars['String'];
-  isPhysical: Scalars['Boolean'];
-  ukama: UserSimUkamaDto;
+    __typename?: "OrgUserSimDto";
+    carrier: UserSimUkamaDto;
+    iccid: Scalars["String"];
+    isPhysical: Scalars["Boolean"];
+    ukama: UserSimUkamaDto;
 };
 
 export type OrgUsersResponse = {
-  __typename?: 'OrgUsersResponse';
-  org: Scalars['String'];
-  users: Array<OrgUserDto>;
+    __typename?: "OrgUsersResponse";
+    org: Scalars["String"];
+    users: Array<OrgUserDto>;
 };
 
 export type PaginationDto = {
-  pageNo: Scalars['Float'];
-  pageSize: Scalars['Float'];
+    pageNo: Scalars["Float"];
+    pageSize: Scalars["Float"];
 };
 
 export type PaginationResponse = {
-  __typename?: 'PaginationResponse';
-  meta: Meta;
+    __typename?: "PaginationResponse";
+    meta: Meta;
 };
 
 export type ParsedCookie = {
-  __typename?: 'ParsedCookie';
-  header: HeaderType;
-  orgId: Scalars['String'];
+    __typename?: "ParsedCookie";
+    header: HeaderType;
+    orgId: Scalars["String"];
 };
 
 export type Query = {
-  __typename?: 'Query';
-  getAlerts: AlertsResponse;
-  getBillHistory: Array<BillHistoryDto>;
-  getConnectedUsers: ConnectedUserDto;
-  getCurrentBill: BillResponse;
-  getDataBill: DataBillDto;
-  getDataUsage: DataUsageDto;
-  getEsims: Array<EsimDto>;
-  getMetricsByTab: GetMetricsRes;
-  getNetwork: NetworkDto;
-  getNodeApps: Array<NodeAppResponse>;
-  getNodeAppsVersionLogs: Array<NodeAppsVersionLogsResponse>;
-  getNodeDetails: NodeDetailDto;
-  getNodeNetwork: NetworkDto;
-  getNodes: NodesResponse;
-  getNodesByOrg: OrgNodeResponseDto;
-  getUser: GetUserDto;
-  getUsersByOrg: Array<GetUsersDto>;
-};
-
+    __typename?: "Query";
+    getAlerts: AlertsResponse;
+    getBillHistory: Array<BillHistoryDto>;
+    getConnectedUsers: ConnectedUserDto;
+    getCurrentBill: BillResponse;
+    getDataBill: DataBillDto;
+    getDataUsage: DataUsageDto;
+    getEsims: Array<EsimDto>;
+    getMetricsByTab: GetMetricsRes;
+    getNetwork: NetworkDto;
+    getNodeApps: Array<NodeAppResponse>;
+    getNodeAppsVersionLogs: Array<NodeAppsVersionLogsResponse>;
+    getNodeDetails: NodeDetailDto;
+    getNodeNetwork: NetworkDto;
+    getNodes: NodesResponse;
+    getNodesByOrg: OrgNodeResponseDto;
+    getUser: GetUserDto;
+    getUsersByOrg: Array<GetUsersDto>;
+};
 
 export type QueryGetAlertsArgs = {
-  data: PaginationDto;
-};
-
+    data: PaginationDto;
+};
 
 export type QueryGetConnectedUsersArgs = {
-  filter: Time_Filter;
-};
-
+    filter: Time_Filter;
+};
 
 export type QueryGetDataBillArgs = {
-  filter: Data_Bill_Filter;
-};
-
+    filter: Data_Bill_Filter;
+};
 
 export type QueryGetDataUsageArgs = {
-  filter: Time_Filter;
-};
-
+    filter: Time_Filter;
+};
 
 export type QueryGetMetricsByTabArgs = {
-  data: MetricsByTabInputDto;
-};
-
+    data: MetricsByTabInputDto;
+};
 
 export type QueryGetNetworkArgs = {
-  filter: Network_Type;
-};
-
+    filter: Network_Type;
+};
 
 export type QueryGetNodesArgs = {
-  data: PaginationDto;
-};
-
+    data: PaginationDto;
+};
 
 export type QueryGetUserArgs = {
-  userId: Scalars['String'];
+    userId: Scalars["String"];
 };
 
 export type ResidentResponse = {
-  __typename?: 'ResidentResponse';
-  activeResidents: Scalars['Float'];
-  residents: Array<GetUserDto>;
-  totalResidents: Scalars['Float'];
+    __typename?: "ResidentResponse";
+    activeResidents: Scalars["Float"];
+    residents: Array<GetUserDto>;
+    totalResidents: Scalars["Float"];
 };
 
 export type Subscription = {
-  __typename?: 'Subscription';
-  getAlerts: AlertDto;
-  getConnectedUsers: ConnectedUserDto;
-  getDataBill: DataBillDto;
-  getDataUsage: DataUsageDto;
-  getMetricsByTab: Array<MetricRes>;
-  getNetwork: NetworkDto;
+    __typename?: "Subscription";
+    getAlerts: AlertDto;
+    getConnectedUsers: ConnectedUserDto;
+    getDataBill: DataBillDto;
+    getDataUsage: DataUsageDto;
+    getMetricsByTab: Array<MetricRes>;
+    getNetwork: NetworkDto;
 };
 
 export enum Time_Filter {
-  Month = 'MONTH',
-  Today = 'TODAY',
-  Total = 'TOTAL',
-  Week = 'WEEK'
+    Month = "MONTH",
+    Today = "TODAY",
+    Total = "TOTAL",
+    Week = "WEEK",
 }
 
 export type UpdateNodeDto = {
-  name: Scalars['String'];
-  nodeId: Scalars['String'];
+    name: Scalars["String"];
+    nodeId: Scalars["String"];
 };
 
 export type UpdateUserDto = {
-<<<<<<< HEAD
-  eSimNumber?: InputMaybe<Scalars['String']>;
-  email?: InputMaybe<Scalars['String']>;
-  firstName?: InputMaybe<Scalars['String']>;
-  id: Scalars['String'];
-  lastName?: InputMaybe<Scalars['String']>;
-  phone?: InputMaybe<Scalars['String']>;
-=======
+    eSimNumber?: InputMaybe<Scalars["String"]>;
+    email?: InputMaybe<Scalars["String"]>;
+    firstName?: InputMaybe<Scalars["String"]>;
+    id: Scalars["String"];
+    lastName?: InputMaybe<Scalars["String"]>;
+    phone?: InputMaybe<Scalars["String"]>;
+};
+
+export type UpdateUserServiceInput = {
+    simId: Scalars["String"];
+    status: Scalars["Boolean"];
+    userId: Scalars["String"];
+};
+
+export type UpdateUserServiceRes = {
+    __typename?: "UpdateUserServiceRes";
+    success: Scalars["Boolean"];
+};
+
+export type UserResponse = {
+    __typename?: "UserResponse";
     email: Scalars["String"];
     id: Scalars["String"];
     name: Scalars["String"];
     phone: Scalars["String"];
->>>>>>> ade806b7
-};
-
-export type UpdateUserServiceInput = {
-  simId: Scalars['String'];
-  status: Scalars['Boolean'];
-  userId: Scalars['String'];
-};
-
-export type UpdateUserServiceRes = {
-  __typename?: 'UpdateUserServiceRes';
-  success: Scalars['Boolean'];
-};
-
-<<<<<<< HEAD
-export type UserResponse = {
-  __typename?: 'UserResponse';
-  email: Scalars['String'];
-  id: Scalars['String'];
-  name: Scalars['String'];
-  phone: Scalars['String'];
-  sim: Scalars['String'];
-=======
-export type UserResDto = {
-    __typename?: "UserResDto";
-    email: Scalars["String"];
-    iccid?: Maybe<Scalars["String"]>;
+    sim: Scalars["String"];
+};
+
+export type UserSimServices = {
+    __typename?: "UserSimServices";
+    data: Scalars["Boolean"];
+    sms: Scalars["Boolean"];
+    voice: Scalars["Boolean"];
+};
+
+export type UserSimUkamaDto = {
+    __typename?: "UserSimUkamaDto";
+    services: UserSimServices;
+    status: Get_User_Status_Type;
+};
+
+export type GetDataUsageQueryVariables = Exact<{
+    filter: Time_Filter;
+}>;
+
+export type GetDataUsageQuery = {
+    __typename?: "Query";
+    getDataUsage: {
+        __typename?: "DataUsageDto";
+        id: string;
+        dataConsumed: number;
+        dataPackage: string;
+    };
+};
+
+export type GetLatestDataUsageSubscriptionVariables = Exact<{
+    [key: string]: never;
+}>;
+
+export type GetLatestDataUsageSubscription = {
+    __typename?: "Subscription";
+    getDataUsage: {
+        __typename?: "DataUsageDto";
+        id: string;
+        dataConsumed: number;
+        dataPackage: string;
+    };
+};
+
+export type GetConnectedUsersQueryVariables = Exact<{
+    filter: Time_Filter;
+}>;
+
+export type GetConnectedUsersQuery = {
+    __typename?: "Query";
+    getConnectedUsers: { __typename?: "ConnectedUserDto"; totalUser: string };
+};
+
+export type GetLatestConnectedUsersSubscriptionVariables = Exact<{
+    [key: string]: never;
+}>;
+
+export type GetLatestConnectedUsersSubscription = {
+    __typename?: "Subscription";
+    getConnectedUsers: { __typename?: "ConnectedUserDto"; totalUser: string };
+};
+
+export type GetDataBillQueryVariables = Exact<{
+    filter: Data_Bill_Filter;
+}>;
+
+export type GetDataBillQuery = {
+    __typename?: "Query";
+    getDataBill: {
+        __typename?: "DataBillDto";
+        id: string;
+        dataBill: number;
+        billDue: number;
+    };
+};
+
+export type GetLatestDataBillSubscriptionVariables = Exact<{
+    [key: string]: never;
+}>;
+
+export type GetLatestDataBillSubscription = {
+    __typename?: "Subscription";
+    getDataBill: {
+        __typename?: "DataBillDto";
+        id: string;
+        dataBill: number;
+        billDue: number;
+    };
+};
+
+export type GetAlertsQueryVariables = Exact<{
+    data: PaginationDto;
+}>;
+
+export type GetAlertsQuery = {
+    __typename?: "Query";
+    getAlerts: {
+        __typename?: "AlertsResponse";
+        meta: {
+            __typename?: "Meta";
+            count: number;
+            page: number;
+            size: number;
+            pages: number;
+        };
+        alerts: Array<{
+            __typename?: "AlertDto";
+            id?: string | null;
+            type: Alert_Type;
+            title?: string | null;
+            description?: string | null;
+            alertDate?: any | null;
+        }>;
+    };
+};
+
+export type GetLatestAlertsSubscriptionVariables = Exact<{
+    [key: string]: never;
+}>;
+
+export type GetLatestAlertsSubscription = {
+    __typename?: "Subscription";
+    getAlerts: {
+        __typename?: "AlertDto";
+        id?: string | null;
+        type: Alert_Type;
+        title?: string | null;
+        description?: string | null;
+        alertDate?: any | null;
+    };
+};
+
+export type GetNodesByOrgQueryVariables = Exact<{ [key: string]: never }>;
+
+export type GetNodesByOrgQuery = {
+    __typename?: "Query";
+    getNodesByOrg: {
+        __typename?: "OrgNodeResponseDto";
+        orgId: string;
+        activeNodes: number;
+        totalNodes: number;
+        nodes: Array<{
+            __typename?: "NodeDto";
+            id: string;
+            status: Org_Node_State;
+            name: string;
+            type: string;
+            description: string;
+            totalUser: number;
+            isUpdateAvailable: boolean;
+            updateVersion: string;
+            updateShortNote: string;
+            updateDescription: string;
+        }>;
+    };
+};
+
+export type GetNodeDetailsQueryVariables = Exact<{ [key: string]: never }>;
+
+export type GetNodeDetailsQuery = {
+    __typename?: "Query";
+    getNodeDetails: {
+        __typename?: "NodeDetailDto";
+        id: string;
+        modelType: string;
+        serial: number;
+        macAddress: number;
+        osVersion: number;
+        manufacturing: number;
+        ukamaOS: number;
+        hardware: number;
+        description: string;
+    };
+};
+
+export type GetNodeAppsVersionLogsQueryVariables = Exact<{
+    [key: string]: never;
+}>;
+
+export type GetNodeAppsVersionLogsQuery = {
+    __typename?: "Query";
+    getNodeAppsVersionLogs: Array<{
+        __typename?: "NodeAppsVersionLogsResponse";
+        version: string;
+        date: number;
+        notes: string;
+    }>;
+};
+
+export type GetNodeAppsQueryVariables = Exact<{ [key: string]: never }>;
+
+export type GetNodeAppsQuery = {
+    __typename?: "Query";
+    getNodeApps: Array<{
+        __typename?: "NodeAppResponse";
+        id: string;
+        title: string;
+        version: string;
+        cpu: string;
+        memory: string;
+    }>;
+};
+
+export type GetUsersByOrgQueryVariables = Exact<{ [key: string]: never }>;
+
+export type GetUsersByOrgQuery = {
+    __typename?: "Query";
+    getUsersByOrg: Array<{
+        __typename?: "GetUsersDto";
+        id: string;
+        name: string;
+        email?: string | null;
+        phone?: string | null;
+        dataPlan: number;
+        dataUsage: number;
+    }>;
+};
+
+export type GetUserQueryVariables = Exact<{
+    userId: Scalars["String"];
+}>;
+
+export type GetUserQuery = {
+    __typename?: "Query";
+    getUser: {
+        __typename?: "GetUserDto";
+        id: string;
+        status: boolean;
+        name: string;
+        eSimNumber: string;
+        iccid: string;
+        email?: string | null;
+        phone?: string | null;
+        roaming: boolean;
+        dataPlan: number;
+        dataUsage: number;
+    };
+};
+
+export type GetNetworkQueryVariables = Exact<{
+    filter: Network_Type;
+}>;
+
+export type GetNetworkQuery = {
+    __typename?: "Query";
+    getNetwork: {
+        __typename?: "NetworkDto";
+        id: string;
+        status: Network_Status;
+        description?: string | null;
+    };
+};
+
+export type GetLatestNetworkSubscriptionVariables = Exact<{
+    [key: string]: never;
+}>;
+
+export type GetLatestNetworkSubscription = {
+    __typename?: "Subscription";
+    getNetwork: {
+        __typename?: "NetworkDto";
+        id: string;
+        status: Network_Status;
+        description?: string | null;
+    };
+};
+
+export type DeactivateUserMutationVariables = Exact<{
     id: Scalars["String"];
-    name: Scalars["String"];
-    phone: Scalars["String"];
->>>>>>> ade806b7
-};
-
-export type UserSimServices = {
-  __typename?: 'UserSimServices';
-  data: Scalars['Boolean'];
-  sms: Scalars['Boolean'];
-  voice: Scalars['Boolean'];
-};
-
-export type UserSimUkamaDto = {
-  __typename?: 'UserSimUkamaDto';
-  services: UserSimServices;
-  status: Get_User_Status_Type;
-};
-
-export type GetDataUsageQueryVariables = Exact<{
-  filter: Time_Filter;
 }>;
 
-
-export type GetDataUsageQuery = { __typename?: 'Query', getDataUsage: { __typename?: 'DataUsageDto', id: string, dataConsumed: number, dataPackage: string } };
-
-export type GetLatestDataUsageSubscriptionVariables = Exact<{ [key: string]: never; }>;
-
-
-export type GetLatestDataUsageSubscription = { __typename?: 'Subscription', getDataUsage: { __typename?: 'DataUsageDto', id: string, dataConsumed: number, dataPackage: string } };
-
-export type GetConnectedUsersQueryVariables = Exact<{
-<<<<<<< HEAD
-  filter: Time_Filter;
-=======
-    orgId: Scalars["String"];
-    filter: Time_Filter;
->>>>>>> ade806b7
+export type DeactivateUserMutation = {
+    __typename?: "Mutation";
+    deactivateUser: {
+        __typename?: "DeactivateResponse";
+        id: string;
+        success: boolean;
+    };
+};
+
+export type UpdateUserMutationVariables = Exact<{
+    data: UpdateUserDto;
 }>;
 
-
-export type GetConnectedUsersQuery = { __typename?: 'Query', getConnectedUsers: { __typename?: 'ConnectedUserDto', totalUser: string } };
-
-export type GetLatestConnectedUsersSubscriptionVariables = Exact<{ [key: string]: never; }>;
-
-
-export type GetLatestConnectedUsersSubscription = { __typename?: 'Subscription', getConnectedUsers: { __typename?: 'ConnectedUserDto', totalUser: string } };
-
-export type GetDataBillQueryVariables = Exact<{
-  filter: Data_Bill_Filter;
-}>;
-
-
-export type GetDataBillQuery = { __typename?: 'Query', getDataBill: { __typename?: 'DataBillDto', id: string, dataBill: number, billDue: number } };
-
-export type GetLatestDataBillSubscriptionVariables = Exact<{ [key: string]: never; }>;
-
-
-export type GetLatestDataBillSubscription = { __typename?: 'Subscription', getDataBill: { __typename?: 'DataBillDto', id: string, dataBill: number, billDue: number } };
-
-export type GetAlertsQueryVariables = Exact<{
-  data: PaginationDto;
-}>;
-
-
-export type GetAlertsQuery = { __typename?: 'Query', getAlerts: { __typename?: 'AlertsResponse', meta: { __typename?: 'Meta', count: number, page: number, size: number, pages: number }, alerts: Array<{ __typename?: 'AlertDto', id?: string | null, type: Alert_Type, title?: string | null, description?: string | null, alertDate?: any | null }> } };
-
-export type GetLatestAlertsSubscriptionVariables = Exact<{ [key: string]: never; }>;
-
-
-export type GetLatestAlertsSubscription = { __typename?: 'Subscription', getAlerts: { __typename?: 'AlertDto', id?: string | null, type: Alert_Type, title?: string | null, description?: string | null, alertDate?: any | null } };
-
-export type GetNodesByOrgQueryVariables = Exact<{ [key: string]: never; }>;
-
-
-export type GetNodesByOrgQuery = { __typename?: 'Query', getNodesByOrg: { __typename?: 'OrgNodeResponseDto', orgId: string, activeNodes: number, totalNodes: number, nodes: Array<{ __typename?: 'NodeDto', id: string, status: Org_Node_State, name: string, type: string, description: string, totalUser: number, isUpdateAvailable: boolean, updateVersion: string, updateShortNote: string, updateDescription: string }> } };
-
-export type GetNodeDetailsQueryVariables = Exact<{ [key: string]: never; }>;
-
-
-export type GetNodeDetailsQuery = { __typename?: 'Query', getNodeDetails: { __typename?: 'NodeDetailDto', id: string, modelType: string, serial: number, macAddress: number, osVersion: number, manufacturing: number, ukamaOS: number, hardware: number, description: string } };
-
-export type GetNodeAppsVersionLogsQueryVariables = Exact<{ [key: string]: never; }>;
-
-
-export type GetNodeAppsVersionLogsQuery = { __typename?: 'Query', getNodeAppsVersionLogs: Array<{ __typename?: 'NodeAppsVersionLogsResponse', version: string, date: number, notes: string }> };
-
-export type GetNodeAppsQueryVariables = Exact<{ [key: string]: never; }>;
-
-
-export type GetNodeAppsQuery = { __typename?: 'Query', getNodeApps: Array<{ __typename?: 'NodeAppResponse', id: string, title: string, version: string, cpu: string, memory: string }> };
-
-export type GetUsersByOrgQueryVariables = Exact<{ [key: string]: never; }>;
-
-
-export type GetUsersByOrgQuery = { __typename?: 'Query', getUsersByOrg: Array<{ __typename?: 'GetUsersDto', id: string, name: string, email?: string | null, phone?: string | null, dataPlan: number, dataUsage: number }> };
-
-export type GetUserQueryVariables = Exact<{
-  userId: Scalars['String'];
-}>;
-
-
-export type GetUserQuery = { __typename?: 'Query', getUser: { __typename?: 'GetUserDto', id: string, status: boolean, name: string, eSimNumber: string, iccid: string, email?: string | null, phone?: string | null, roaming: boolean, dataPlan: number, dataUsage: number } };
-
-export type GetNetworkQueryVariables = Exact<{
-  filter: Network_Type;
-}>;
-
-
-export type GetNetworkQuery = { __typename?: 'Query', getNetwork: { __typename?: 'NetworkDto', id: string, status: Network_Status, description?: string | null } };
-
-export type GetLatestNetworkSubscriptionVariables = Exact<{ [key: string]: never; }>;
-
-
-export type GetLatestNetworkSubscription = { __typename?: 'Subscription', getNetwork: { __typename?: 'NetworkDto', id: string, status: Network_Status, description?: string | null } };
-
-export type DeactivateUserMutationVariables = Exact<{
-  id: Scalars['String'];
-}>;
-
-
-export type DeactivateUserMutation = { __typename?: 'Mutation', deactivateUser: { __typename?: 'DeactivateResponse', id: string, success: boolean } };
-
-<<<<<<< HEAD
-export type UpdateUserMutationVariables = Exact<{
-  data: UpdateUserDto;
-}>;
-
-
-export type UpdateUserMutation = { __typename?: 'Mutation', updateUser: { __typename?: 'UserResponse', id: string, name: string, sim: string, email: string, phone: string } };
-
-export type ActivateUserMutationVariables = Exact<{
-  data: ActivateUserDto;
-}>;
-
-
-export type ActivateUserMutation = { __typename?: 'Mutation', activateUser: { __typename?: 'ActivateUserResponse', success: boolean } };
-
-export type UpdateNodeMutationVariables = Exact<{
-  data: UpdateNodeDto;
-}>;
-
-
-export type UpdateNodeMutation = { __typename?: 'Mutation', updateNode: { __typename?: 'OrgNodeDto', nodeId: string, name: string, state: Org_Node_State, type: string } };
-=======
+export type UpdateUserMutation = {
+    __typename?: "Mutation";
+    updateUser: {
+        __typename?: "UserResponse";
+        id: string;
+        name: string;
+        sim: string;
+        email: string;
+        phone: string;
+    };
+};
+
 export type ActivateUserMutationVariables = Exact<{
     data: ActivateUserDto;
 }>;
@@ -867,37 +973,33 @@
     activateUser: { __typename?: "ActivateUserResponse"; success: boolean };
 };
 
-export type AddUserMutationVariables = Exact<{
-    data: AddUserDto;
-    orgId: Scalars["String"];
+export type UpdateNodeMutationVariables = Exact<{
+    data: UpdateNodeDto;
 }>;
 
-export type AddUserMutation = {
+export type UpdateNodeMutation = {
     __typename?: "Mutation";
-    addUser: {
-        __typename?: "UserResDto";
+    updateNode: {
+        __typename?: "OrgNodeDto";
+        nodeId: string;
         name: string;
-        email: string;
-        iccid?: string | null;
-        phone: string;
-        id: string;
+        state: Org_Node_State;
+        type: string;
     };
 };
 
-export type UpdateUserMutationVariables = Exact<{
-    data: UpdateUserDto;
-    orgId: Scalars["String"];
+export type AddNodeMutationVariables = Exact<{
+    data: AddNodeDto;
 }>;
 
-export type UpdateUserMutation = {
+export type AddNodeMutation = {
     __typename?: "Mutation";
-    updateUser: {
-        __typename?: "UserResDto";
+    addNode: {
+        __typename?: "AddNodeResponse";
+        nodeId: string;
         name: string;
-        email: string;
-        iccid?: string | null;
-        phone: string;
-        id: string;
+        state: Org_Node_State;
+        type: Node_Type;
     };
 };
 
@@ -913,79 +1015,60 @@
         success: boolean;
     };
 };
->>>>>>> ade806b7
-
-export type AddNodeMutationVariables = Exact<{
-  data: AddNodeDto;
+
+export type GetMetricsByTabQueryVariables = Exact<{
+    data: MetricsByTabInputDto;
 }>;
 
-<<<<<<< HEAD
-
-export type AddNodeMutation = { __typename?: 'Mutation', addNode: { __typename?: 'AddNodeResponse', nodeId: string, name: string, state: Org_Node_State, type: Node_Type } };
-
-export type DeleteNodeMutationVariables = Exact<{
-  id: Scalars['String'];
+export type GetMetricsByTabQuery = {
+    __typename?: "Query";
+    getMetricsByTab: {
+        __typename?: "GetMetricsRes";
+        to: number;
+        next: boolean;
+        metrics: Array<{
+            __typename?: "MetricRes";
+            type: string;
+            name: string;
+            next: boolean;
+            data: Array<{ __typename?: "MetricDto"; y: number; x: number }>;
+        }>;
+    };
+};
+
+export type GetMetricsByTabSSubscriptionVariables = Exact<{
+    [key: string]: never;
 }>;
 
-
-export type DeleteNodeMutation = { __typename?: 'Mutation', deleteNode: { __typename?: 'DeactivateResponse', id: string, success: boolean } };
-=======
-export type AddNodeMutation = {
-    __typename?: "Mutation";
-    addNode: {
-        __typename?: "AddNodeResponse";
-        nodeId: string;
-        state: Org_Node_State;
-        type: Node_Type;
-        name: string;
-    };
-};
-
-export type UpdateNodeMutationVariables = Exact<{
-    data: UpdateNodeDto;
-}>;
-
-export type UpdateNodeMutation = {
-    __typename?: "Mutation";
-    updateNode: {
-        __typename?: "OrgNodeDto";
-        nodeId: string;
-        state: Org_Node_State;
+export type GetMetricsByTabSSubscription = {
+    __typename?: "Subscription";
+    getMetricsByTab: Array<{
+        __typename?: "MetricRes";
         type: string;
         name: string;
-    };
-};
->>>>>>> ade806b7
-
-export type GetMetricsByTabQueryVariables = Exact<{
-  data: MetricsByTabInputDto;
+        next: boolean;
+        data: Array<{ __typename?: "MetricDto"; x: number; y: number }>;
+    }>;
+};
+
+export type UpdateUserStatusMutationVariables = Exact<{
+    data: UpdateUserServiceInput;
 }>;
 
-
-export type GetMetricsByTabQuery = { __typename?: 'Query', getMetricsByTab: { __typename?: 'GetMetricsRes', to: number, next: boolean, metrics: Array<{ __typename?: 'MetricRes', type: string, name: string, next: boolean, data: Array<{ __typename?: 'MetricDto', y: number, x: number }> }> } };
-
-export type GetMetricsByTabSSubscriptionVariables = Exact<{ [key: string]: never; }>;
-
-
-export type GetMetricsByTabSSubscription = { __typename?: 'Subscription', getMetricsByTab: Array<{ __typename?: 'MetricRes', type: string, name: string, next: boolean, data: Array<{ __typename?: 'MetricDto', x: number, y: number }> }> };
-
-export type UpdateUserStatusMutationVariables = Exact<{
-  data: UpdateUserServiceInput;
-}>;
-
-
-export type UpdateUserStatusMutation = { __typename?: 'Mutation', updateUserStatus: { __typename?: 'UpdateUserServiceRes', success: boolean } };
-
+export type UpdateUserStatusMutation = {
+    __typename?: "Mutation";
+    updateUserStatus: { __typename?: "UpdateUserServiceRes"; success: boolean };
+};
 
 export const GetDataUsageDocument = gql`
     query getDataUsage($filter: TIME_FILTER!) {
-  getDataUsage(filter: $filter) {
-    id
-    dataConsumed
-    dataPackage
-  }
-}
-    `;
+        getDataUsage(filter: $filter) {
+            id
+            dataConsumed
+            dataPackage
+        }
+    }
+`;
 
 /**
  * __useGetDataUsageQuery__
@@ -1003,26 +1086,49 @@
  *   },
  * });
  */
-export function useGetDataUsageQuery(baseOptions: Apollo.QueryHookOptions<GetDataUsageQuery, GetDataUsageQueryVariables>) {
-        const options = {...defaultOptions, ...baseOptions}
-        return Apollo.useQuery<GetDataUsageQuery, GetDataUsageQueryVariables>(GetDataUsageDocument, options);
-      }
-export function useGetDataUsageLazyQuery(baseOptions?: Apollo.LazyQueryHookOptions<GetDataUsageQuery, GetDataUsageQueryVariables>) {
-          const options = {...defaultOptions, ...baseOptions}
-          return Apollo.useLazyQuery<GetDataUsageQuery, GetDataUsageQueryVariables>(GetDataUsageDocument, options);
-        }
-export type GetDataUsageQueryHookResult = ReturnType<typeof useGetDataUsageQuery>;
-export type GetDataUsageLazyQueryHookResult = ReturnType<typeof useGetDataUsageLazyQuery>;
-export type GetDataUsageQueryResult = Apollo.QueryResult<GetDataUsageQuery, GetDataUsageQueryVariables>;
+export function useGetDataUsageQuery(
+    baseOptions: Apollo.QueryHookOptions<
+        GetDataUsageQuery,
+        GetDataUsageQueryVariables
+    >
+) {
+    const options = { ...defaultOptions, ...baseOptions };
+    return Apollo.useQuery<GetDataUsageQuery, GetDataUsageQueryVariables>(
+        GetDataUsageDocument,
+        options
+    );
+}
+export function useGetDataUsageLazyQuery(
+    baseOptions?: Apollo.LazyQueryHookOptions<
+        GetDataUsageQuery,
+        GetDataUsageQueryVariables
+    >
+) {
+    const options = { ...defaultOptions, ...baseOptions };
+    return Apollo.useLazyQuery<GetDataUsageQuery, GetDataUsageQueryVariables>(
+        GetDataUsageDocument,
+        options
+    );
+}
+export type GetDataUsageQueryHookResult = ReturnType<
+    typeof useGetDataUsageQuery
+>;
+export type GetDataUsageLazyQueryHookResult = ReturnType<
+    typeof useGetDataUsageLazyQuery
+>;
+export type GetDataUsageQueryResult = Apollo.QueryResult<
+    GetDataUsageQuery,
+    GetDataUsageQueryVariables
+>;
 export const GetLatestDataUsageDocument = gql`
     subscription getLatestDataUsage {
-  getDataUsage {
-    id
-    dataConsumed
-    dataPackage
-  }
-}
-    `;
+        getDataUsage {
+            id
+            dataConsumed
+            dataPackage
+        }
+    }
+`;
 
 /**
  * __useGetLatestDataUsageSubscription__
@@ -1039,28 +1145,30 @@
  *   },
  * });
  */
-export function useGetLatestDataUsageSubscription(baseOptions?: Apollo.SubscriptionHookOptions<GetLatestDataUsageSubscription, GetLatestDataUsageSubscriptionVariables>) {
-        const options = {...defaultOptions, ...baseOptions}
-        return Apollo.useSubscription<GetLatestDataUsageSubscription, GetLatestDataUsageSubscriptionVariables>(GetLatestDataUsageDocument, options);
-      }
-export type GetLatestDataUsageSubscriptionHookResult = ReturnType<typeof useGetLatestDataUsageSubscription>;
-export type GetLatestDataUsageSubscriptionResult = Apollo.SubscriptionResult<GetLatestDataUsageSubscription>;
+export function useGetLatestDataUsageSubscription(
+    baseOptions?: Apollo.SubscriptionHookOptions<
+        GetLatestDataUsageSubscription,
+        GetLatestDataUsageSubscriptionVariables
+    >
+) {
+    const options = { ...defaultOptions, ...baseOptions };
+    return Apollo.useSubscription<
+        GetLatestDataUsageSubscription,
+        GetLatestDataUsageSubscriptionVariables
+    >(GetLatestDataUsageDocument, options);
+}
+export type GetLatestDataUsageSubscriptionHookResult = ReturnType<
+    typeof useGetLatestDataUsageSubscription
+>;
+export type GetLatestDataUsageSubscriptionResult =
+    Apollo.SubscriptionResult<GetLatestDataUsageSubscription>;
 export const GetConnectedUsersDocument = gql`
-<<<<<<< HEAD
     query getConnectedUsers($filter: TIME_FILTER!) {
-  getConnectedUsers(filter: $filter) {
-    totalUser
-  }
-}
-    `;
-=======
-    query getConnectedUsers($orgId: String!, $filter: TIME_FILTER!) {
-        getConnectedUsers(filter: $filter, orgId: $orgId) {
+        getConnectedUsers(filter: $filter) {
             totalUser
         }
     }
 `;
->>>>>>> ade806b7
 
 /**
  * __useGetConnectedUsersQuery__
@@ -1074,32 +1182,51 @@
  * @example
  * const { data, loading, error } = useGetConnectedUsersQuery({
  *   variables: {
-<<<<<<< HEAD
-=======
- *      orgId: // value for 'orgId'
->>>>>>> ade806b7
  *      filter: // value for 'filter'
  *   },
  * });
  */
-export function useGetConnectedUsersQuery(baseOptions: Apollo.QueryHookOptions<GetConnectedUsersQuery, GetConnectedUsersQueryVariables>) {
-        const options = {...defaultOptions, ...baseOptions}
-        return Apollo.useQuery<GetConnectedUsersQuery, GetConnectedUsersQueryVariables>(GetConnectedUsersDocument, options);
-      }
-export function useGetConnectedUsersLazyQuery(baseOptions?: Apollo.LazyQueryHookOptions<GetConnectedUsersQuery, GetConnectedUsersQueryVariables>) {
-          const options = {...defaultOptions, ...baseOptions}
-          return Apollo.useLazyQuery<GetConnectedUsersQuery, GetConnectedUsersQueryVariables>(GetConnectedUsersDocument, options);
-        }
-export type GetConnectedUsersQueryHookResult = ReturnType<typeof useGetConnectedUsersQuery>;
-export type GetConnectedUsersLazyQueryHookResult = ReturnType<typeof useGetConnectedUsersLazyQuery>;
-export type GetConnectedUsersQueryResult = Apollo.QueryResult<GetConnectedUsersQuery, GetConnectedUsersQueryVariables>;
+export function useGetConnectedUsersQuery(
+    baseOptions: Apollo.QueryHookOptions<
+        GetConnectedUsersQuery,
+        GetConnectedUsersQueryVariables
+    >
+) {
+    const options = { ...defaultOptions, ...baseOptions };
+    return Apollo.useQuery<
+        GetConnectedUsersQuery,
+        GetConnectedUsersQueryVariables
+    >(GetConnectedUsersDocument, options);
+}
+export function useGetConnectedUsersLazyQuery(
+    baseOptions?: Apollo.LazyQueryHookOptions<
+        GetConnectedUsersQuery,
+        GetConnectedUsersQueryVariables
+    >
+) {
+    const options = { ...defaultOptions, ...baseOptions };
+    return Apollo.useLazyQuery<
+        GetConnectedUsersQuery,
+        GetConnectedUsersQueryVariables
+    >(GetConnectedUsersDocument, options);
+}
+export type GetConnectedUsersQueryHookResult = ReturnType<
+    typeof useGetConnectedUsersQuery
+>;
+export type GetConnectedUsersLazyQueryHookResult = ReturnType<
+    typeof useGetConnectedUsersLazyQuery
+>;
+export type GetConnectedUsersQueryResult = Apollo.QueryResult<
+    GetConnectedUsersQuery,
+    GetConnectedUsersQueryVariables
+>;
 export const GetLatestConnectedUsersDocument = gql`
     subscription getLatestConnectedUsers {
-  getConnectedUsers {
-    totalUser
-  }
-}
-    `;
+        getConnectedUsers {
+            totalUser
+        }
+    }
+`;
 
 /**
  * __useGetLatestConnectedUsersSubscription__
@@ -1116,21 +1243,32 @@
  *   },
  * });
  */
-export function useGetLatestConnectedUsersSubscription(baseOptions?: Apollo.SubscriptionHookOptions<GetLatestConnectedUsersSubscription, GetLatestConnectedUsersSubscriptionVariables>) {
-        const options = {...defaultOptions, ...baseOptions}
-        return Apollo.useSubscription<GetLatestConnectedUsersSubscription, GetLatestConnectedUsersSubscriptionVariables>(GetLatestConnectedUsersDocument, options);
-      }
-export type GetLatestConnectedUsersSubscriptionHookResult = ReturnType<typeof useGetLatestConnectedUsersSubscription>;
-export type GetLatestConnectedUsersSubscriptionResult = Apollo.SubscriptionResult<GetLatestConnectedUsersSubscription>;
+export function useGetLatestConnectedUsersSubscription(
+    baseOptions?: Apollo.SubscriptionHookOptions<
+        GetLatestConnectedUsersSubscription,
+        GetLatestConnectedUsersSubscriptionVariables
+    >
+) {
+    const options = { ...defaultOptions, ...baseOptions };
+    return Apollo.useSubscription<
+        GetLatestConnectedUsersSubscription,
+        GetLatestConnectedUsersSubscriptionVariables
+    >(GetLatestConnectedUsersDocument, options);
+}
+export type GetLatestConnectedUsersSubscriptionHookResult = ReturnType<
+    typeof useGetLatestConnectedUsersSubscription
+>;
+export type GetLatestConnectedUsersSubscriptionResult =
+    Apollo.SubscriptionResult<GetLatestConnectedUsersSubscription>;
 export const GetDataBillDocument = gql`
     query getDataBill($filter: DATA_BILL_FILTER!) {
-  getDataBill(filter: $filter) {
-    id
-    dataBill
-    billDue
-  }
-}
-    `;
+        getDataBill(filter: $filter) {
+            id
+            dataBill
+            billDue
+        }
+    }
+`;
 
 /**
  * __useGetDataBillQuery__
@@ -1148,26 +1286,47 @@
  *   },
  * });
  */
-export function useGetDataBillQuery(baseOptions: Apollo.QueryHookOptions<GetDataBillQuery, GetDataBillQueryVariables>) {
-        const options = {...defaultOptions, ...baseOptions}
-        return Apollo.useQuery<GetDataBillQuery, GetDataBillQueryVariables>(GetDataBillDocument, options);
-      }
-export function useGetDataBillLazyQuery(baseOptions?: Apollo.LazyQueryHookOptions<GetDataBillQuery, GetDataBillQueryVariables>) {
-          const options = {...defaultOptions, ...baseOptions}
-          return Apollo.useLazyQuery<GetDataBillQuery, GetDataBillQueryVariables>(GetDataBillDocument, options);
-        }
+export function useGetDataBillQuery(
+    baseOptions: Apollo.QueryHookOptions<
+        GetDataBillQuery,
+        GetDataBillQueryVariables
+    >
+) {
+    const options = { ...defaultOptions, ...baseOptions };
+    return Apollo.useQuery<GetDataBillQuery, GetDataBillQueryVariables>(
+        GetDataBillDocument,
+        options
+    );
+}
+export function useGetDataBillLazyQuery(
+    baseOptions?: Apollo.LazyQueryHookOptions<
+        GetDataBillQuery,
+        GetDataBillQueryVariables
+    >
+) {
+    const options = { ...defaultOptions, ...baseOptions };
+    return Apollo.useLazyQuery<GetDataBillQuery, GetDataBillQueryVariables>(
+        GetDataBillDocument,
+        options
+    );
+}
 export type GetDataBillQueryHookResult = ReturnType<typeof useGetDataBillQuery>;
-export type GetDataBillLazyQueryHookResult = ReturnType<typeof useGetDataBillLazyQuery>;
-export type GetDataBillQueryResult = Apollo.QueryResult<GetDataBillQuery, GetDataBillQueryVariables>;
+export type GetDataBillLazyQueryHookResult = ReturnType<
+    typeof useGetDataBillLazyQuery
+>;
+export type GetDataBillQueryResult = Apollo.QueryResult<
+    GetDataBillQuery,
+    GetDataBillQueryVariables
+>;
 export const GetLatestDataBillDocument = gql`
     subscription getLatestDataBill {
-  getDataBill {
-    id
-    dataBill
-    billDue
-  }
-}
-    `;
+        getDataBill {
+            id
+            dataBill
+            billDue
+        }
+    }
+`;
 
 /**
  * __useGetLatestDataBillSubscription__
@@ -1184,31 +1343,42 @@
  *   },
  * });
  */
-export function useGetLatestDataBillSubscription(baseOptions?: Apollo.SubscriptionHookOptions<GetLatestDataBillSubscription, GetLatestDataBillSubscriptionVariables>) {
-        const options = {...defaultOptions, ...baseOptions}
-        return Apollo.useSubscription<GetLatestDataBillSubscription, GetLatestDataBillSubscriptionVariables>(GetLatestDataBillDocument, options);
-      }
-export type GetLatestDataBillSubscriptionHookResult = ReturnType<typeof useGetLatestDataBillSubscription>;
-export type GetLatestDataBillSubscriptionResult = Apollo.SubscriptionResult<GetLatestDataBillSubscription>;
+export function useGetLatestDataBillSubscription(
+    baseOptions?: Apollo.SubscriptionHookOptions<
+        GetLatestDataBillSubscription,
+        GetLatestDataBillSubscriptionVariables
+    >
+) {
+    const options = { ...defaultOptions, ...baseOptions };
+    return Apollo.useSubscription<
+        GetLatestDataBillSubscription,
+        GetLatestDataBillSubscriptionVariables
+    >(GetLatestDataBillDocument, options);
+}
+export type GetLatestDataBillSubscriptionHookResult = ReturnType<
+    typeof useGetLatestDataBillSubscription
+>;
+export type GetLatestDataBillSubscriptionResult =
+    Apollo.SubscriptionResult<GetLatestDataBillSubscription>;
 export const GetAlertsDocument = gql`
     query getAlerts($data: PaginationDto!) {
-  getAlerts(data: $data) {
-    meta {
-      count
-      page
-      size
-      pages
+        getAlerts(data: $data) {
+            meta {
+                count
+                page
+                size
+                pages
+            }
+            alerts {
+                id
+                type
+                title
+                description
+                alertDate
+            }
+        }
     }
-    alerts {
-      id
-      type
-      title
-      description
-      alertDate
-    }
-  }
-}
-    `;
+`;
 
 /**
  * __useGetAlertsQuery__
@@ -1226,28 +1396,49 @@
  *   },
  * });
  */
-export function useGetAlertsQuery(baseOptions: Apollo.QueryHookOptions<GetAlertsQuery, GetAlertsQueryVariables>) {
-        const options = {...defaultOptions, ...baseOptions}
-        return Apollo.useQuery<GetAlertsQuery, GetAlertsQueryVariables>(GetAlertsDocument, options);
-      }
-export function useGetAlertsLazyQuery(baseOptions?: Apollo.LazyQueryHookOptions<GetAlertsQuery, GetAlertsQueryVariables>) {
-          const options = {...defaultOptions, ...baseOptions}
-          return Apollo.useLazyQuery<GetAlertsQuery, GetAlertsQueryVariables>(GetAlertsDocument, options);
-        }
+export function useGetAlertsQuery(
+    baseOptions: Apollo.QueryHookOptions<
+        GetAlertsQuery,
+        GetAlertsQueryVariables
+    >
+) {
+    const options = { ...defaultOptions, ...baseOptions };
+    return Apollo.useQuery<GetAlertsQuery, GetAlertsQueryVariables>(
+        GetAlertsDocument,
+        options
+    );
+}
+export function useGetAlertsLazyQuery(
+    baseOptions?: Apollo.LazyQueryHookOptions<
+        GetAlertsQuery,
+        GetAlertsQueryVariables
+    >
+) {
+    const options = { ...defaultOptions, ...baseOptions };
+    return Apollo.useLazyQuery<GetAlertsQuery, GetAlertsQueryVariables>(
+        GetAlertsDocument,
+        options
+    );
+}
 export type GetAlertsQueryHookResult = ReturnType<typeof useGetAlertsQuery>;
-export type GetAlertsLazyQueryHookResult = ReturnType<typeof useGetAlertsLazyQuery>;
-export type GetAlertsQueryResult = Apollo.QueryResult<GetAlertsQuery, GetAlertsQueryVariables>;
+export type GetAlertsLazyQueryHookResult = ReturnType<
+    typeof useGetAlertsLazyQuery
+>;
+export type GetAlertsQueryResult = Apollo.QueryResult<
+    GetAlertsQuery,
+    GetAlertsQueryVariables
+>;
 export const GetLatestAlertsDocument = gql`
     subscription getLatestAlerts {
-  getAlerts {
-    id
-    type
-    title
-    description
-    alertDate
-  }
-}
-    `;
+        getAlerts {
+            id
+            type
+            title
+            description
+            alertDate
+        }
+    }
+`;
 
 /**
  * __useGetLatestAlertsSubscription__
@@ -1264,33 +1455,44 @@
  *   },
  * });
  */
-export function useGetLatestAlertsSubscription(baseOptions?: Apollo.SubscriptionHookOptions<GetLatestAlertsSubscription, GetLatestAlertsSubscriptionVariables>) {
-        const options = {...defaultOptions, ...baseOptions}
-        return Apollo.useSubscription<GetLatestAlertsSubscription, GetLatestAlertsSubscriptionVariables>(GetLatestAlertsDocument, options);
-      }
-export type GetLatestAlertsSubscriptionHookResult = ReturnType<typeof useGetLatestAlertsSubscription>;
-export type GetLatestAlertsSubscriptionResult = Apollo.SubscriptionResult<GetLatestAlertsSubscription>;
+export function useGetLatestAlertsSubscription(
+    baseOptions?: Apollo.SubscriptionHookOptions<
+        GetLatestAlertsSubscription,
+        GetLatestAlertsSubscriptionVariables
+    >
+) {
+    const options = { ...defaultOptions, ...baseOptions };
+    return Apollo.useSubscription<
+        GetLatestAlertsSubscription,
+        GetLatestAlertsSubscriptionVariables
+    >(GetLatestAlertsDocument, options);
+}
+export type GetLatestAlertsSubscriptionHookResult = ReturnType<
+    typeof useGetLatestAlertsSubscription
+>;
+export type GetLatestAlertsSubscriptionResult =
+    Apollo.SubscriptionResult<GetLatestAlertsSubscription>;
 export const GetNodesByOrgDocument = gql`
     query getNodesByOrg {
-  getNodesByOrg {
-    orgId
-    nodes {
-      id
-      status
-      name
-      type
-      description
-      totalUser
-      isUpdateAvailable
-      updateVersion
-      updateShortNote
-      updateDescription
+        getNodesByOrg {
+            orgId
+            nodes {
+                id
+                status
+                name
+                type
+                description
+                totalUser
+                isUpdateAvailable
+                updateVersion
+                updateShortNote
+                updateDescription
+            }
+            activeNodes
+            totalNodes
+        }
     }
-    activeNodes
-    totalNodes
-  }
-}
-    `;
+`;
 
 /**
  * __useGetNodesByOrgQuery__
@@ -1307,32 +1509,55 @@
  *   },
  * });
  */
-export function useGetNodesByOrgQuery(baseOptions?: Apollo.QueryHookOptions<GetNodesByOrgQuery, GetNodesByOrgQueryVariables>) {
-        const options = {...defaultOptions, ...baseOptions}
-        return Apollo.useQuery<GetNodesByOrgQuery, GetNodesByOrgQueryVariables>(GetNodesByOrgDocument, options);
-      }
-export function useGetNodesByOrgLazyQuery(baseOptions?: Apollo.LazyQueryHookOptions<GetNodesByOrgQuery, GetNodesByOrgQueryVariables>) {
-          const options = {...defaultOptions, ...baseOptions}
-          return Apollo.useLazyQuery<GetNodesByOrgQuery, GetNodesByOrgQueryVariables>(GetNodesByOrgDocument, options);
-        }
-export type GetNodesByOrgQueryHookResult = ReturnType<typeof useGetNodesByOrgQuery>;
-export type GetNodesByOrgLazyQueryHookResult = ReturnType<typeof useGetNodesByOrgLazyQuery>;
-export type GetNodesByOrgQueryResult = Apollo.QueryResult<GetNodesByOrgQuery, GetNodesByOrgQueryVariables>;
+export function useGetNodesByOrgQuery(
+    baseOptions?: Apollo.QueryHookOptions<
+        GetNodesByOrgQuery,
+        GetNodesByOrgQueryVariables
+    >
+) {
+    const options = { ...defaultOptions, ...baseOptions };
+    return Apollo.useQuery<GetNodesByOrgQuery, GetNodesByOrgQueryVariables>(
+        GetNodesByOrgDocument,
+        options
+    );
+}
+export function useGetNodesByOrgLazyQuery(
+    baseOptions?: Apollo.LazyQueryHookOptions<
+        GetNodesByOrgQuery,
+        GetNodesByOrgQueryVariables
+    >
+) {
+    const options = { ...defaultOptions, ...baseOptions };
+    return Apollo.useLazyQuery<GetNodesByOrgQuery, GetNodesByOrgQueryVariables>(
+        GetNodesByOrgDocument,
+        options
+    );
+}
+export type GetNodesByOrgQueryHookResult = ReturnType<
+    typeof useGetNodesByOrgQuery
+>;
+export type GetNodesByOrgLazyQueryHookResult = ReturnType<
+    typeof useGetNodesByOrgLazyQuery
+>;
+export type GetNodesByOrgQueryResult = Apollo.QueryResult<
+    GetNodesByOrgQuery,
+    GetNodesByOrgQueryVariables
+>;
 export const GetNodeDetailsDocument = gql`
     query getNodeDetails {
-  getNodeDetails {
-    id
-    modelType
-    serial
-    macAddress
-    osVersion
-    manufacturing
-    ukamaOS
-    hardware
-    description
-  }
-}
-    `;
+        getNodeDetails {
+            id
+            modelType
+            serial
+            macAddress
+            osVersion
+            manufacturing
+            ukamaOS
+            hardware
+            description
+        }
+    }
+`;
 
 /**
  * __useGetNodeDetailsQuery__
@@ -1349,26 +1574,49 @@
  *   },
  * });
  */
-export function useGetNodeDetailsQuery(baseOptions?: Apollo.QueryHookOptions<GetNodeDetailsQuery, GetNodeDetailsQueryVariables>) {
-        const options = {...defaultOptions, ...baseOptions}
-        return Apollo.useQuery<GetNodeDetailsQuery, GetNodeDetailsQueryVariables>(GetNodeDetailsDocument, options);
-      }
-export function useGetNodeDetailsLazyQuery(baseOptions?: Apollo.LazyQueryHookOptions<GetNodeDetailsQuery, GetNodeDetailsQueryVariables>) {
-          const options = {...defaultOptions, ...baseOptions}
-          return Apollo.useLazyQuery<GetNodeDetailsQuery, GetNodeDetailsQueryVariables>(GetNodeDetailsDocument, options);
-        }
-export type GetNodeDetailsQueryHookResult = ReturnType<typeof useGetNodeDetailsQuery>;
-export type GetNodeDetailsLazyQueryHookResult = ReturnType<typeof useGetNodeDetailsLazyQuery>;
-export type GetNodeDetailsQueryResult = Apollo.QueryResult<GetNodeDetailsQuery, GetNodeDetailsQueryVariables>;
+export function useGetNodeDetailsQuery(
+    baseOptions?: Apollo.QueryHookOptions<
+        GetNodeDetailsQuery,
+        GetNodeDetailsQueryVariables
+    >
+) {
+    const options = { ...defaultOptions, ...baseOptions };
+    return Apollo.useQuery<GetNodeDetailsQuery, GetNodeDetailsQueryVariables>(
+        GetNodeDetailsDocument,
+        options
+    );
+}
+export function useGetNodeDetailsLazyQuery(
+    baseOptions?: Apollo.LazyQueryHookOptions<
+        GetNodeDetailsQuery,
+        GetNodeDetailsQueryVariables
+    >
+) {
+    const options = { ...defaultOptions, ...baseOptions };
+    return Apollo.useLazyQuery<
+        GetNodeDetailsQuery,
+        GetNodeDetailsQueryVariables
+    >(GetNodeDetailsDocument, options);
+}
+export type GetNodeDetailsQueryHookResult = ReturnType<
+    typeof useGetNodeDetailsQuery
+>;
+export type GetNodeDetailsLazyQueryHookResult = ReturnType<
+    typeof useGetNodeDetailsLazyQuery
+>;
+export type GetNodeDetailsQueryResult = Apollo.QueryResult<
+    GetNodeDetailsQuery,
+    GetNodeDetailsQueryVariables
+>;
 export const GetNodeAppsVersionLogsDocument = gql`
     query getNodeAppsVersionLogs {
-  getNodeAppsVersionLogs {
-    version
-    date
-    notes
-  }
-}
-    `;
+        getNodeAppsVersionLogs {
+            version
+            date
+            notes
+        }
+    }
+`;
 
 /**
  * __useGetNodeAppsVersionLogsQuery__
@@ -1385,28 +1633,51 @@
  *   },
  * });
  */
-export function useGetNodeAppsVersionLogsQuery(baseOptions?: Apollo.QueryHookOptions<GetNodeAppsVersionLogsQuery, GetNodeAppsVersionLogsQueryVariables>) {
-        const options = {...defaultOptions, ...baseOptions}
-        return Apollo.useQuery<GetNodeAppsVersionLogsQuery, GetNodeAppsVersionLogsQueryVariables>(GetNodeAppsVersionLogsDocument, options);
-      }
-export function useGetNodeAppsVersionLogsLazyQuery(baseOptions?: Apollo.LazyQueryHookOptions<GetNodeAppsVersionLogsQuery, GetNodeAppsVersionLogsQueryVariables>) {
-          const options = {...defaultOptions, ...baseOptions}
-          return Apollo.useLazyQuery<GetNodeAppsVersionLogsQuery, GetNodeAppsVersionLogsQueryVariables>(GetNodeAppsVersionLogsDocument, options);
-        }
-export type GetNodeAppsVersionLogsQueryHookResult = ReturnType<typeof useGetNodeAppsVersionLogsQuery>;
-export type GetNodeAppsVersionLogsLazyQueryHookResult = ReturnType<typeof useGetNodeAppsVersionLogsLazyQuery>;
-export type GetNodeAppsVersionLogsQueryResult = Apollo.QueryResult<GetNodeAppsVersionLogsQuery, GetNodeAppsVersionLogsQueryVariables>;
+export function useGetNodeAppsVersionLogsQuery(
+    baseOptions?: Apollo.QueryHookOptions<
+        GetNodeAppsVersionLogsQuery,
+        GetNodeAppsVersionLogsQueryVariables
+    >
+) {
+    const options = { ...defaultOptions, ...baseOptions };
+    return Apollo.useQuery<
+        GetNodeAppsVersionLogsQuery,
+        GetNodeAppsVersionLogsQueryVariables
+    >(GetNodeAppsVersionLogsDocument, options);
+}
+export function useGetNodeAppsVersionLogsLazyQuery(
+    baseOptions?: Apollo.LazyQueryHookOptions<
+        GetNodeAppsVersionLogsQuery,
+        GetNodeAppsVersionLogsQueryVariables
+    >
+) {
+    const options = { ...defaultOptions, ...baseOptions };
+    return Apollo.useLazyQuery<
+        GetNodeAppsVersionLogsQuery,
+        GetNodeAppsVersionLogsQueryVariables
+    >(GetNodeAppsVersionLogsDocument, options);
+}
+export type GetNodeAppsVersionLogsQueryHookResult = ReturnType<
+    typeof useGetNodeAppsVersionLogsQuery
+>;
+export type GetNodeAppsVersionLogsLazyQueryHookResult = ReturnType<
+    typeof useGetNodeAppsVersionLogsLazyQuery
+>;
+export type GetNodeAppsVersionLogsQueryResult = Apollo.QueryResult<
+    GetNodeAppsVersionLogsQuery,
+    GetNodeAppsVersionLogsQueryVariables
+>;
 export const GetNodeAppsDocument = gql`
     query getNodeApps {
-  getNodeApps {
-    id
-    title
-    version
-    cpu
-    memory
-  }
-}
-    `;
+        getNodeApps {
+            id
+            title
+            version
+            cpu
+            memory
+        }
+    }
+`;
 
 /**
  * __useGetNodeAppsQuery__
@@ -1423,29 +1694,50 @@
  *   },
  * });
  */
-export function useGetNodeAppsQuery(baseOptions?: Apollo.QueryHookOptions<GetNodeAppsQuery, GetNodeAppsQueryVariables>) {
-        const options = {...defaultOptions, ...baseOptions}
-        return Apollo.useQuery<GetNodeAppsQuery, GetNodeAppsQueryVariables>(GetNodeAppsDocument, options);
-      }
-export function useGetNodeAppsLazyQuery(baseOptions?: Apollo.LazyQueryHookOptions<GetNodeAppsQuery, GetNodeAppsQueryVariables>) {
-          const options = {...defaultOptions, ...baseOptions}
-          return Apollo.useLazyQuery<GetNodeAppsQuery, GetNodeAppsQueryVariables>(GetNodeAppsDocument, options);
-        }
+export function useGetNodeAppsQuery(
+    baseOptions?: Apollo.QueryHookOptions<
+        GetNodeAppsQuery,
+        GetNodeAppsQueryVariables
+    >
+) {
+    const options = { ...defaultOptions, ...baseOptions };
+    return Apollo.useQuery<GetNodeAppsQuery, GetNodeAppsQueryVariables>(
+        GetNodeAppsDocument,
+        options
+    );
+}
+export function useGetNodeAppsLazyQuery(
+    baseOptions?: Apollo.LazyQueryHookOptions<
+        GetNodeAppsQuery,
+        GetNodeAppsQueryVariables
+    >
+) {
+    const options = { ...defaultOptions, ...baseOptions };
+    return Apollo.useLazyQuery<GetNodeAppsQuery, GetNodeAppsQueryVariables>(
+        GetNodeAppsDocument,
+        options
+    );
+}
 export type GetNodeAppsQueryHookResult = ReturnType<typeof useGetNodeAppsQuery>;
-export type GetNodeAppsLazyQueryHookResult = ReturnType<typeof useGetNodeAppsLazyQuery>;
-export type GetNodeAppsQueryResult = Apollo.QueryResult<GetNodeAppsQuery, GetNodeAppsQueryVariables>;
+export type GetNodeAppsLazyQueryHookResult = ReturnType<
+    typeof useGetNodeAppsLazyQuery
+>;
+export type GetNodeAppsQueryResult = Apollo.QueryResult<
+    GetNodeAppsQuery,
+    GetNodeAppsQueryVariables
+>;
 export const GetUsersByOrgDocument = gql`
     query getUsersByOrg {
-  getUsersByOrg {
-    id
-    name
-    email
-    phone
-    dataPlan
-    dataUsage
-  }
-}
-    `;
+        getUsersByOrg {
+            id
+            name
+            email
+            phone
+            dataPlan
+            dataUsage
+        }
+    }
+`;
 
 /**
  * __useGetUsersByOrgQuery__
@@ -1462,33 +1754,56 @@
  *   },
  * });
  */
-export function useGetUsersByOrgQuery(baseOptions?: Apollo.QueryHookOptions<GetUsersByOrgQuery, GetUsersByOrgQueryVariables>) {
-        const options = {...defaultOptions, ...baseOptions}
-        return Apollo.useQuery<GetUsersByOrgQuery, GetUsersByOrgQueryVariables>(GetUsersByOrgDocument, options);
-      }
-export function useGetUsersByOrgLazyQuery(baseOptions?: Apollo.LazyQueryHookOptions<GetUsersByOrgQuery, GetUsersByOrgQueryVariables>) {
-          const options = {...defaultOptions, ...baseOptions}
-          return Apollo.useLazyQuery<GetUsersByOrgQuery, GetUsersByOrgQueryVariables>(GetUsersByOrgDocument, options);
-        }
-export type GetUsersByOrgQueryHookResult = ReturnType<typeof useGetUsersByOrgQuery>;
-export type GetUsersByOrgLazyQueryHookResult = ReturnType<typeof useGetUsersByOrgLazyQuery>;
-export type GetUsersByOrgQueryResult = Apollo.QueryResult<GetUsersByOrgQuery, GetUsersByOrgQueryVariables>;
+export function useGetUsersByOrgQuery(
+    baseOptions?: Apollo.QueryHookOptions<
+        GetUsersByOrgQuery,
+        GetUsersByOrgQueryVariables
+    >
+) {
+    const options = { ...defaultOptions, ...baseOptions };
+    return Apollo.useQuery<GetUsersByOrgQuery, GetUsersByOrgQueryVariables>(
+        GetUsersByOrgDocument,
+        options
+    );
+}
+export function useGetUsersByOrgLazyQuery(
+    baseOptions?: Apollo.LazyQueryHookOptions<
+        GetUsersByOrgQuery,
+        GetUsersByOrgQueryVariables
+    >
+) {
+    const options = { ...defaultOptions, ...baseOptions };
+    return Apollo.useLazyQuery<GetUsersByOrgQuery, GetUsersByOrgQueryVariables>(
+        GetUsersByOrgDocument,
+        options
+    );
+}
+export type GetUsersByOrgQueryHookResult = ReturnType<
+    typeof useGetUsersByOrgQuery
+>;
+export type GetUsersByOrgLazyQueryHookResult = ReturnType<
+    typeof useGetUsersByOrgLazyQuery
+>;
+export type GetUsersByOrgQueryResult = Apollo.QueryResult<
+    GetUsersByOrgQuery,
+    GetUsersByOrgQueryVariables
+>;
 export const GetUserDocument = gql`
     query getUser($userId: String!) {
-  getUser(userId: $userId) {
-    id
-    status
-    name
-    eSimNumber
-    iccid
-    email
-    phone
-    roaming
-    dataPlan
-    dataUsage
-  }
-}
-    `;
+        getUser(userId: $userId) {
+            id
+            status
+            name
+            eSimNumber
+            iccid
+            email
+            phone
+            roaming
+            dataPlan
+            dataUsage
+        }
+    }
+`;
 
 /**
  * __useGetUserQuery__
@@ -1506,26 +1821,42 @@
  *   },
  * });
  */
-export function useGetUserQuery(baseOptions: Apollo.QueryHookOptions<GetUserQuery, GetUserQueryVariables>) {
-        const options = {...defaultOptions, ...baseOptions}
-        return Apollo.useQuery<GetUserQuery, GetUserQueryVariables>(GetUserDocument, options);
-      }
-export function useGetUserLazyQuery(baseOptions?: Apollo.LazyQueryHookOptions<GetUserQuery, GetUserQueryVariables>) {
-          const options = {...defaultOptions, ...baseOptions}
-          return Apollo.useLazyQuery<GetUserQuery, GetUserQueryVariables>(GetUserDocument, options);
-        }
+export function useGetUserQuery(
+    baseOptions: Apollo.QueryHookOptions<GetUserQuery, GetUserQueryVariables>
+) {
+    const options = { ...defaultOptions, ...baseOptions };
+    return Apollo.useQuery<GetUserQuery, GetUserQueryVariables>(
+        GetUserDocument,
+        options
+    );
+}
+export function useGetUserLazyQuery(
+    baseOptions?: Apollo.LazyQueryHookOptions<
+        GetUserQuery,
+        GetUserQueryVariables
+    >
+) {
+    const options = { ...defaultOptions, ...baseOptions };
+    return Apollo.useLazyQuery<GetUserQuery, GetUserQueryVariables>(
+        GetUserDocument,
+        options
+    );
+}
 export type GetUserQueryHookResult = ReturnType<typeof useGetUserQuery>;
 export type GetUserLazyQueryHookResult = ReturnType<typeof useGetUserLazyQuery>;
-export type GetUserQueryResult = Apollo.QueryResult<GetUserQuery, GetUserQueryVariables>;
+export type GetUserQueryResult = Apollo.QueryResult<
+    GetUserQuery,
+    GetUserQueryVariables
+>;
 export const GetNetworkDocument = gql`
     query getNetwork($filter: NETWORK_TYPE!) {
-  getNetwork(filter: $filter) {
-    id
-    status
-    description
-  }
-}
-    `;
+        getNetwork(filter: $filter) {
+            id
+            status
+            description
+        }
+    }
+`;
 
 /**
  * __useGetNetworkQuery__
@@ -1543,26 +1874,47 @@
  *   },
  * });
  */
-export function useGetNetworkQuery(baseOptions: Apollo.QueryHookOptions<GetNetworkQuery, GetNetworkQueryVariables>) {
-        const options = {...defaultOptions, ...baseOptions}
-        return Apollo.useQuery<GetNetworkQuery, GetNetworkQueryVariables>(GetNetworkDocument, options);
-      }
-export function useGetNetworkLazyQuery(baseOptions?: Apollo.LazyQueryHookOptions<GetNetworkQuery, GetNetworkQueryVariables>) {
-          const options = {...defaultOptions, ...baseOptions}
-          return Apollo.useLazyQuery<GetNetworkQuery, GetNetworkQueryVariables>(GetNetworkDocument, options);
-        }
+export function useGetNetworkQuery(
+    baseOptions: Apollo.QueryHookOptions<
+        GetNetworkQuery,
+        GetNetworkQueryVariables
+    >
+) {
+    const options = { ...defaultOptions, ...baseOptions };
+    return Apollo.useQuery<GetNetworkQuery, GetNetworkQueryVariables>(
+        GetNetworkDocument,
+        options
+    );
+}
+export function useGetNetworkLazyQuery(
+    baseOptions?: Apollo.LazyQueryHookOptions<
+        GetNetworkQuery,
+        GetNetworkQueryVariables
+    >
+) {
+    const options = { ...defaultOptions, ...baseOptions };
+    return Apollo.useLazyQuery<GetNetworkQuery, GetNetworkQueryVariables>(
+        GetNetworkDocument,
+        options
+    );
+}
 export type GetNetworkQueryHookResult = ReturnType<typeof useGetNetworkQuery>;
-export type GetNetworkLazyQueryHookResult = ReturnType<typeof useGetNetworkLazyQuery>;
-export type GetNetworkQueryResult = Apollo.QueryResult<GetNetworkQuery, GetNetworkQueryVariables>;
+export type GetNetworkLazyQueryHookResult = ReturnType<
+    typeof useGetNetworkLazyQuery
+>;
+export type GetNetworkQueryResult = Apollo.QueryResult<
+    GetNetworkQuery,
+    GetNetworkQueryVariables
+>;
 export const GetLatestNetworkDocument = gql`
     subscription getLatestNetwork {
-  getNetwork {
-    id
-    status
-    description
-  }
-}
-    `;
+        getNetwork {
+            id
+            status
+            description
+        }
+    }
+`;
 
 /**
  * __useGetLatestNetworkSubscription__
@@ -1579,21 +1931,35 @@
  *   },
  * });
  */
-export function useGetLatestNetworkSubscription(baseOptions?: Apollo.SubscriptionHookOptions<GetLatestNetworkSubscription, GetLatestNetworkSubscriptionVariables>) {
-        const options = {...defaultOptions, ...baseOptions}
-        return Apollo.useSubscription<GetLatestNetworkSubscription, GetLatestNetworkSubscriptionVariables>(GetLatestNetworkDocument, options);
-      }
-export type GetLatestNetworkSubscriptionHookResult = ReturnType<typeof useGetLatestNetworkSubscription>;
-export type GetLatestNetworkSubscriptionResult = Apollo.SubscriptionResult<GetLatestNetworkSubscription>;
+export function useGetLatestNetworkSubscription(
+    baseOptions?: Apollo.SubscriptionHookOptions<
+        GetLatestNetworkSubscription,
+        GetLatestNetworkSubscriptionVariables
+    >
+) {
+    const options = { ...defaultOptions, ...baseOptions };
+    return Apollo.useSubscription<
+        GetLatestNetworkSubscription,
+        GetLatestNetworkSubscriptionVariables
+    >(GetLatestNetworkDocument, options);
+}
+export type GetLatestNetworkSubscriptionHookResult = ReturnType<
+    typeof useGetLatestNetworkSubscription
+>;
+export type GetLatestNetworkSubscriptionResult =
+    Apollo.SubscriptionResult<GetLatestNetworkSubscription>;
 export const DeactivateUserDocument = gql`
     mutation deactivateUser($id: String!) {
-  deactivateUser(id: $id) {
-    id
-    success
-  }
-}
-    `;
-export type DeactivateUserMutationFn = Apollo.MutationFunction<DeactivateUserMutation, DeactivateUserMutationVariables>;
+        deactivateUser(id: $id) {
+            id
+            success
+        }
+    }
+`;
+export type DeactivateUserMutationFn = Apollo.MutationFunction<
+    DeactivateUserMutation,
+    DeactivateUserMutationVariables
+>;
 
 /**
  * __useDeactivateUserMutation__
@@ -1612,26 +1978,42 @@
  *   },
  * });
  */
-<<<<<<< HEAD
-export function useDeactivateUserMutation(baseOptions?: Apollo.MutationHookOptions<DeactivateUserMutation, DeactivateUserMutationVariables>) {
-        const options = {...defaultOptions, ...baseOptions}
-        return Apollo.useMutation<DeactivateUserMutation, DeactivateUserMutationVariables>(DeactivateUserDocument, options);
-      }
-export type DeactivateUserMutationHookResult = ReturnType<typeof useDeactivateUserMutation>;
-export type DeactivateUserMutationResult = Apollo.MutationResult<DeactivateUserMutation>;
-export type DeactivateUserMutationOptions = Apollo.BaseMutationOptions<DeactivateUserMutation, DeactivateUserMutationVariables>;
+export function useDeactivateUserMutation(
+    baseOptions?: Apollo.MutationHookOptions<
+        DeactivateUserMutation,
+        DeactivateUserMutationVariables
+    >
+) {
+    const options = { ...defaultOptions, ...baseOptions };
+    return Apollo.useMutation<
+        DeactivateUserMutation,
+        DeactivateUserMutationVariables
+    >(DeactivateUserDocument, options);
+}
+export type DeactivateUserMutationHookResult = ReturnType<
+    typeof useDeactivateUserMutation
+>;
+export type DeactivateUserMutationResult =
+    Apollo.MutationResult<DeactivateUserMutation>;
+export type DeactivateUserMutationOptions = Apollo.BaseMutationOptions<
+    DeactivateUserMutation,
+    DeactivateUserMutationVariables
+>;
 export const UpdateUserDocument = gql`
     mutation updateUser($data: UpdateUserDto!) {
-  updateUser(data: $data) {
-    id
-    name
-    sim
-    email
-    phone
-  }
-}
-    `;
-export type UpdateUserMutationFn = Apollo.MutationFunction<UpdateUserMutation, UpdateUserMutationVariables>;
+        updateUser(data: $data) {
+            id
+            name
+            sim
+            email
+            phone
+        }
+    }
+`;
+export type UpdateUserMutationFn = Apollo.MutationFunction<
+    UpdateUserMutation,
+    UpdateUserMutationVariables
+>;
 
 /**
  * __useUpdateUserMutation__
@@ -1650,44 +2032,38 @@
  *   },
  * });
  */
-export function useUpdateUserMutation(baseOptions?: Apollo.MutationHookOptions<UpdateUserMutation, UpdateUserMutationVariables>) {
-        const options = {...defaultOptions, ...baseOptions}
-        return Apollo.useMutation<UpdateUserMutation, UpdateUserMutationVariables>(UpdateUserDocument, options);
-      }
-export type UpdateUserMutationHookResult = ReturnType<typeof useUpdateUserMutation>;
-export type UpdateUserMutationResult = Apollo.MutationResult<UpdateUserMutation>;
-export type UpdateUserMutationOptions = Apollo.BaseMutationOptions<UpdateUserMutation, UpdateUserMutationVariables>;
-=======
-export function useDeactivateUserMutation(
+export function useUpdateUserMutation(
     baseOptions?: Apollo.MutationHookOptions<
-        DeactivateUserMutation,
-        DeactivateUserMutationVariables
-    >
-) {
-    const options = { ...defaultOptions, ...baseOptions };
-    return Apollo.useMutation<
-        DeactivateUserMutation,
-        DeactivateUserMutationVariables
-    >(DeactivateUserDocument, options);
-}
-export type DeactivateUserMutationHookResult = ReturnType<
-    typeof useDeactivateUserMutation
->;
-export type DeactivateUserMutationResult =
-    Apollo.MutationResult<DeactivateUserMutation>;
-export type DeactivateUserMutationOptions = Apollo.BaseMutationOptions<
-    DeactivateUserMutation,
-    DeactivateUserMutationVariables
->;
->>>>>>> ade806b7
+        UpdateUserMutation,
+        UpdateUserMutationVariables
+    >
+) {
+    const options = { ...defaultOptions, ...baseOptions };
+    return Apollo.useMutation<UpdateUserMutation, UpdateUserMutationVariables>(
+        UpdateUserDocument,
+        options
+    );
+}
+export type UpdateUserMutationHookResult = ReturnType<
+    typeof useUpdateUserMutation
+>;
+export type UpdateUserMutationResult =
+    Apollo.MutationResult<UpdateUserMutation>;
+export type UpdateUserMutationOptions = Apollo.BaseMutationOptions<
+    UpdateUserMutation,
+    UpdateUserMutationVariables
+>;
 export const ActivateUserDocument = gql`
     mutation activateUser($data: ActivateUserDto!) {
-  activateUser(data: $data) {
-    success
-  }
-}
-    `;
-export type ActivateUserMutationFn = Apollo.MutationFunction<ActivateUserMutation, ActivateUserMutationVariables>;
+        activateUser(data: $data) {
+            success
+        }
+    }
+`;
+export type ActivateUserMutationFn = Apollo.MutationFunction<
+    ActivateUserMutation,
+    ActivateUserMutationVariables
+>;
 
 /**
  * __useActivateUserMutation__
@@ -1706,26 +2082,6 @@
  *   },
  * });
  */
-<<<<<<< HEAD
-export function useActivateUserMutation(baseOptions?: Apollo.MutationHookOptions<ActivateUserMutation, ActivateUserMutationVariables>) {
-        const options = {...defaultOptions, ...baseOptions}
-        return Apollo.useMutation<ActivateUserMutation, ActivateUserMutationVariables>(ActivateUserDocument, options);
-      }
-export type ActivateUserMutationHookResult = ReturnType<typeof useActivateUserMutation>;
-export type ActivateUserMutationResult = Apollo.MutationResult<ActivateUserMutation>;
-export type ActivateUserMutationOptions = Apollo.BaseMutationOptions<ActivateUserMutation, ActivateUserMutationVariables>;
-export const UpdateNodeDocument = gql`
-    mutation updateNode($data: UpdateNodeDto!) {
-  updateNode(data: $data) {
-    nodeId
-    name
-    state
-    type
-  }
-}
-    `;
-export type UpdateNodeMutationFn = Apollo.MutationFunction<UpdateNodeMutation, UpdateNodeMutationVariables>;
-=======
 export function useActivateUserMutation(
     baseOptions?: Apollo.MutationHookOptions<
         ActivateUserMutation,
@@ -1747,22 +2103,20 @@
     ActivateUserMutation,
     ActivateUserMutationVariables
 >;
-export const AddUserDocument = gql`
-    mutation addUser($data: AddUserDto!, $orgId: String!) {
-        addUser(data: $data, orgId: $orgId) {
+export const UpdateNodeDocument = gql`
+    mutation updateNode($data: UpdateNodeDto!) {
+        updateNode(data: $data) {
+            nodeId
             name
-            email
-            iccid
-            phone
-            id
+            state
+            type
         }
     }
 `;
-export type AddUserMutationFn = Apollo.MutationFunction<
-    AddUserMutation,
-    AddUserMutationVariables
->;
->>>>>>> ade806b7
+export type UpdateNodeMutationFn = Apollo.MutationFunction<
+    UpdateNodeMutation,
+    UpdateNodeMutationVariables
+>;
 
 /**
  * __useAddUserMutation__
@@ -1782,60 +2136,41 @@
  *   },
  * });
  */
-<<<<<<< HEAD
-export function useUpdateNodeMutation(baseOptions?: Apollo.MutationHookOptions<UpdateNodeMutation, UpdateNodeMutationVariables>) {
-        const options = {...defaultOptions, ...baseOptions}
-        return Apollo.useMutation<UpdateNodeMutation, UpdateNodeMutationVariables>(UpdateNodeDocument, options);
-      }
-export type UpdateNodeMutationHookResult = ReturnType<typeof useUpdateNodeMutation>;
-export type UpdateNodeMutationResult = Apollo.MutationResult<UpdateNodeMutation>;
-export type UpdateNodeMutationOptions = Apollo.BaseMutationOptions<UpdateNodeMutation, UpdateNodeMutationVariables>;
+export function useUpdateNodeMutation(
+    baseOptions?: Apollo.MutationHookOptions<
+        UpdateNodeMutation,
+        UpdateNodeMutationVariables
+    >
+) {
+    const options = { ...defaultOptions, ...baseOptions };
+    return Apollo.useMutation<UpdateNodeMutation, UpdateNodeMutationVariables>(
+        UpdateNodeDocument,
+        options
+    );
+}
+export type UpdateNodeMutationHookResult = ReturnType<
+    typeof useUpdateNodeMutation
+>;
+export type UpdateNodeMutationResult =
+    Apollo.MutationResult<UpdateNodeMutation>;
+export type UpdateNodeMutationOptions = Apollo.BaseMutationOptions<
+    UpdateNodeMutation,
+    UpdateNodeMutationVariables
+>;
 export const AddNodeDocument = gql`
     mutation addNode($data: AddNodeDto!) {
-  addNode(data: $data) {
-    nodeId
-    name
-    state
-    type
-  }
-}
-    `;
-export type AddNodeMutationFn = Apollo.MutationFunction<AddNodeMutation, AddNodeMutationVariables>;
-=======
-export function useAddUserMutation(
-    baseOptions?: Apollo.MutationHookOptions<
-        AddUserMutation,
-        AddUserMutationVariables
-    >
-) {
-    const options = { ...defaultOptions, ...baseOptions };
-    return Apollo.useMutation<AddUserMutation, AddUserMutationVariables>(
-        AddUserDocument,
-        options
-    );
-}
-export type AddUserMutationHookResult = ReturnType<typeof useAddUserMutation>;
-export type AddUserMutationResult = Apollo.MutationResult<AddUserMutation>;
-export type AddUserMutationOptions = Apollo.BaseMutationOptions<
-    AddUserMutation,
-    AddUserMutationVariables
->;
-export const UpdateUserDocument = gql`
-    mutation updateUser($data: UpdateUserDto!, $orgId: String!) {
-        updateUser(data: $data, orgId: $orgId) {
+        addNode(data: $data) {
+            nodeId
             name
-            email
-            iccid
-            phone
-            id
+            state
+            type
         }
     }
 `;
-export type UpdateUserMutationFn = Apollo.MutationFunction<
-    UpdateUserMutation,
-    UpdateUserMutationVariables
->;
->>>>>>> ade806b7
+export type AddNodeMutationFn = Apollo.MutationFunction<
+    AddNodeMutation,
+    AddNodeMutationVariables
+>;
 
 /**
  * __useUpdateUserMutation__
@@ -1855,46 +2190,36 @@
  *   },
  * });
  */
-<<<<<<< HEAD
-export function useAddNodeMutation(baseOptions?: Apollo.MutationHookOptions<AddNodeMutation, AddNodeMutationVariables>) {
-        const options = {...defaultOptions, ...baseOptions}
-        return Apollo.useMutation<AddNodeMutation, AddNodeMutationVariables>(AddNodeDocument, options);
-      }
+export function useAddNodeMutation(
+    baseOptions?: Apollo.MutationHookOptions<
+        AddNodeMutation,
+        AddNodeMutationVariables
+    >
+) {
+    const options = { ...defaultOptions, ...baseOptions };
+    return Apollo.useMutation<AddNodeMutation, AddNodeMutationVariables>(
+        AddNodeDocument,
+        options
+    );
+}
 export type AddNodeMutationHookResult = ReturnType<typeof useAddNodeMutation>;
 export type AddNodeMutationResult = Apollo.MutationResult<AddNodeMutation>;
-export type AddNodeMutationOptions = Apollo.BaseMutationOptions<AddNodeMutation, AddNodeMutationVariables>;
-=======
-export function useUpdateUserMutation(
-    baseOptions?: Apollo.MutationHookOptions<
-        UpdateUserMutation,
-        UpdateUserMutationVariables
-    >
-) {
-    const options = { ...defaultOptions, ...baseOptions };
-    return Apollo.useMutation<UpdateUserMutation, UpdateUserMutationVariables>(
-        UpdateUserDocument,
-        options
-    );
-}
-export type UpdateUserMutationHookResult = ReturnType<
-    typeof useUpdateUserMutation
->;
-export type UpdateUserMutationResult =
-    Apollo.MutationResult<UpdateUserMutation>;
-export type UpdateUserMutationOptions = Apollo.BaseMutationOptions<
-    UpdateUserMutation,
-    UpdateUserMutationVariables
->;
->>>>>>> ade806b7
+export type AddNodeMutationOptions = Apollo.BaseMutationOptions<
+    AddNodeMutation,
+    AddNodeMutationVariables
+>;
 export const DeleteNodeDocument = gql`
     mutation deleteNode($id: String!) {
-  deleteNode(id: $id) {
-    id
-    success
-  }
-}
-    `;
-export type DeleteNodeMutationFn = Apollo.MutationFunction<DeleteNodeMutation, DeleteNodeMutationVariables>;
+        deleteNode(id: $id) {
+            id
+            success
+        }
+    }
+`;
+export type DeleteNodeMutationFn = Apollo.MutationFunction<
+    DeleteNodeMutation,
+    DeleteNodeMutationVariables
+>;
 
 /**
  * __useDeleteNodeMutation__
@@ -1913,15 +2238,6 @@
  *   },
  * });
  */
-<<<<<<< HEAD
-export function useDeleteNodeMutation(baseOptions?: Apollo.MutationHookOptions<DeleteNodeMutation, DeleteNodeMutationVariables>) {
-        const options = {...defaultOptions, ...baseOptions}
-        return Apollo.useMutation<DeleteNodeMutation, DeleteNodeMutationVariables>(DeleteNodeDocument, options);
-      }
-export type DeleteNodeMutationHookResult = ReturnType<typeof useDeleteNodeMutation>;
-export type DeleteNodeMutationResult = Apollo.MutationResult<DeleteNodeMutation>;
-export type DeleteNodeMutationOptions = Apollo.BaseMutationOptions<DeleteNodeMutation, DeleteNodeMutationVariables>;
-=======
 export function useDeleteNodeMutation(
     baseOptions?: Apollo.MutationHookOptions<
         DeleteNodeMutation,
@@ -1943,127 +2259,23 @@
     DeleteNodeMutation,
     DeleteNodeMutationVariables
 >;
-export const AddNodeDocument = gql`
-    mutation addNode($data: AddNodeDto!) {
-        addNode(data: $data) {
-            nodeId
-            state
-            type
-            name
+export const GetMetricsByTabDocument = gql`
+    query getMetricsByTab($data: MetricsByTabInputDTO!) {
+        getMetricsByTab(data: $data) {
+            to
+            next
+            metrics {
+                type
+                name
+                next
+                data {
+                    y
+                    x
+                }
+            }
         }
     }
 `;
-export type AddNodeMutationFn = Apollo.MutationFunction<
-    AddNodeMutation,
-    AddNodeMutationVariables
->;
-
-/**
- * __useAddNodeMutation__
- *
- * To run a mutation, you first call `useAddNodeMutation` within a React component and pass it any options that fit your needs.
- * When your component renders, `useAddNodeMutation` returns a tuple that includes:
- * - A mutate function that you can call at any time to execute the mutation
- * - An object with fields that represent the current status of the mutation's execution
- *
- * @param baseOptions options that will be passed into the mutation, supported options are listed on: https://www.apollographql.com/docs/react/api/react-hooks/#options-2;
- *
- * @example
- * const [addNodeMutation, { data, loading, error }] = useAddNodeMutation({
- *   variables: {
- *      data: // value for 'data'
- *   },
- * });
- */
-export function useAddNodeMutation(
-    baseOptions?: Apollo.MutationHookOptions<
-        AddNodeMutation,
-        AddNodeMutationVariables
-    >
-) {
-    const options = { ...defaultOptions, ...baseOptions };
-    return Apollo.useMutation<AddNodeMutation, AddNodeMutationVariables>(
-        AddNodeDocument,
-        options
-    );
-}
-export type AddNodeMutationHookResult = ReturnType<typeof useAddNodeMutation>;
-export type AddNodeMutationResult = Apollo.MutationResult<AddNodeMutation>;
-export type AddNodeMutationOptions = Apollo.BaseMutationOptions<
-    AddNodeMutation,
-    AddNodeMutationVariables
->;
-export const UpdateNodeDocument = gql`
-    mutation updateNode($data: UpdateNodeDto!) {
-        updateNode(data: $data) {
-            nodeId
-            state
-            type
-            name
-        }
-    }
-`;
-export type UpdateNodeMutationFn = Apollo.MutationFunction<
-    UpdateNodeMutation,
-    UpdateNodeMutationVariables
->;
-
-/**
- * __useUpdateNodeMutation__
- *
- * To run a mutation, you first call `useUpdateNodeMutation` within a React component and pass it any options that fit your needs.
- * When your component renders, `useUpdateNodeMutation` returns a tuple that includes:
- * - A mutate function that you can call at any time to execute the mutation
- * - An object with fields that represent the current status of the mutation's execution
- *
- * @param baseOptions options that will be passed into the mutation, supported options are listed on: https://www.apollographql.com/docs/react/api/react-hooks/#options-2;
- *
- * @example
- * const [updateNodeMutation, { data, loading, error }] = useUpdateNodeMutation({
- *   variables: {
- *      data: // value for 'data'
- *   },
- * });
- */
-export function useUpdateNodeMutation(
-    baseOptions?: Apollo.MutationHookOptions<
-        UpdateNodeMutation,
-        UpdateNodeMutationVariables
-    >
-) {
-    const options = { ...defaultOptions, ...baseOptions };
-    return Apollo.useMutation<UpdateNodeMutation, UpdateNodeMutationVariables>(
-        UpdateNodeDocument,
-        options
-    );
-}
-export type UpdateNodeMutationHookResult = ReturnType<
-    typeof useUpdateNodeMutation
->;
-export type UpdateNodeMutationResult =
-    Apollo.MutationResult<UpdateNodeMutation>;
-export type UpdateNodeMutationOptions = Apollo.BaseMutationOptions<
-    UpdateNodeMutation,
-    UpdateNodeMutationVariables
->;
->>>>>>> ade806b7
-export const GetMetricsByTabDocument = gql`
-    query getMetricsByTab($data: MetricsByTabInputDTO!) {
-  getMetricsByTab(data: $data) {
-    to
-    next
-    metrics {
-      type
-      name
-      next
-      data {
-        y
-        x
-      }
-    }
-  }
-}
-    `;
 
 /**
  * __useGetMetricsByTabQuery__
@@ -2081,30 +2293,53 @@
  *   },
  * });
  */
-export function useGetMetricsByTabQuery(baseOptions: Apollo.QueryHookOptions<GetMetricsByTabQuery, GetMetricsByTabQueryVariables>) {
-        const options = {...defaultOptions, ...baseOptions}
-        return Apollo.useQuery<GetMetricsByTabQuery, GetMetricsByTabQueryVariables>(GetMetricsByTabDocument, options);
-      }
-export function useGetMetricsByTabLazyQuery(baseOptions?: Apollo.LazyQueryHookOptions<GetMetricsByTabQuery, GetMetricsByTabQueryVariables>) {
-          const options = {...defaultOptions, ...baseOptions}
-          return Apollo.useLazyQuery<GetMetricsByTabQuery, GetMetricsByTabQueryVariables>(GetMetricsByTabDocument, options);
-        }
-export type GetMetricsByTabQueryHookResult = ReturnType<typeof useGetMetricsByTabQuery>;
-export type GetMetricsByTabLazyQueryHookResult = ReturnType<typeof useGetMetricsByTabLazyQuery>;
-export type GetMetricsByTabQueryResult = Apollo.QueryResult<GetMetricsByTabQuery, GetMetricsByTabQueryVariables>;
+export function useGetMetricsByTabQuery(
+    baseOptions: Apollo.QueryHookOptions<
+        GetMetricsByTabQuery,
+        GetMetricsByTabQueryVariables
+    >
+) {
+    const options = { ...defaultOptions, ...baseOptions };
+    return Apollo.useQuery<GetMetricsByTabQuery, GetMetricsByTabQueryVariables>(
+        GetMetricsByTabDocument,
+        options
+    );
+}
+export function useGetMetricsByTabLazyQuery(
+    baseOptions?: Apollo.LazyQueryHookOptions<
+        GetMetricsByTabQuery,
+        GetMetricsByTabQueryVariables
+    >
+) {
+    const options = { ...defaultOptions, ...baseOptions };
+    return Apollo.useLazyQuery<
+        GetMetricsByTabQuery,
+        GetMetricsByTabQueryVariables
+    >(GetMetricsByTabDocument, options);
+}
+export type GetMetricsByTabQueryHookResult = ReturnType<
+    typeof useGetMetricsByTabQuery
+>;
+export type GetMetricsByTabLazyQueryHookResult = ReturnType<
+    typeof useGetMetricsByTabLazyQuery
+>;
+export type GetMetricsByTabQueryResult = Apollo.QueryResult<
+    GetMetricsByTabQuery,
+    GetMetricsByTabQueryVariables
+>;
 export const GetMetricsByTabSDocument = gql`
     subscription getMetricsByTabS {
-  getMetricsByTab {
-    type
-    name
-    next
-    data {
-      x
-      y
+        getMetricsByTab {
+            type
+            name
+            next
+            data {
+                x
+                y
+            }
+        }
     }
-  }
-}
-    `;
+`;
 
 /**
  * __useGetMetricsByTabSSubscription__
@@ -2121,20 +2356,34 @@
  *   },
  * });
  */
-export function useGetMetricsByTabSSubscription(baseOptions?: Apollo.SubscriptionHookOptions<GetMetricsByTabSSubscription, GetMetricsByTabSSubscriptionVariables>) {
-        const options = {...defaultOptions, ...baseOptions}
-        return Apollo.useSubscription<GetMetricsByTabSSubscription, GetMetricsByTabSSubscriptionVariables>(GetMetricsByTabSDocument, options);
-      }
-export type GetMetricsByTabSSubscriptionHookResult = ReturnType<typeof useGetMetricsByTabSSubscription>;
-export type GetMetricsByTabSSubscriptionResult = Apollo.SubscriptionResult<GetMetricsByTabSSubscription>;
+export function useGetMetricsByTabSSubscription(
+    baseOptions?: Apollo.SubscriptionHookOptions<
+        GetMetricsByTabSSubscription,
+        GetMetricsByTabSSubscriptionVariables
+    >
+) {
+    const options = { ...defaultOptions, ...baseOptions };
+    return Apollo.useSubscription<
+        GetMetricsByTabSSubscription,
+        GetMetricsByTabSSubscriptionVariables
+    >(GetMetricsByTabSDocument, options);
+}
+export type GetMetricsByTabSSubscriptionHookResult = ReturnType<
+    typeof useGetMetricsByTabSSubscription
+>;
+export type GetMetricsByTabSSubscriptionResult =
+    Apollo.SubscriptionResult<GetMetricsByTabSSubscription>;
 export const UpdateUserStatusDocument = gql`
     mutation updateUserStatus($data: UpdateUserServiceInput!) {
-  updateUserStatus(data: $data) {
-    success
-  }
-}
-    `;
-export type UpdateUserStatusMutationFn = Apollo.MutationFunction<UpdateUserStatusMutation, UpdateUserStatusMutationVariables>;
+        updateUserStatus(data: $data) {
+            success
+        }
+    }
+`;
+export type UpdateUserStatusMutationFn = Apollo.MutationFunction<
+    UpdateUserStatusMutation,
+    UpdateUserStatusMutationVariables
+>;
 
 /**
  * __useUpdateUserStatusMutation__
@@ -2153,10 +2402,24 @@
  *   },
  * });
  */
-export function useUpdateUserStatusMutation(baseOptions?: Apollo.MutationHookOptions<UpdateUserStatusMutation, UpdateUserStatusMutationVariables>) {
-        const options = {...defaultOptions, ...baseOptions}
-        return Apollo.useMutation<UpdateUserStatusMutation, UpdateUserStatusMutationVariables>(UpdateUserStatusDocument, options);
-      }
-export type UpdateUserStatusMutationHookResult = ReturnType<typeof useUpdateUserStatusMutation>;
-export type UpdateUserStatusMutationResult = Apollo.MutationResult<UpdateUserStatusMutation>;
-export type UpdateUserStatusMutationOptions = Apollo.BaseMutationOptions<UpdateUserStatusMutation, UpdateUserStatusMutationVariables>;+export function useUpdateUserStatusMutation(
+    baseOptions?: Apollo.MutationHookOptions<
+        UpdateUserStatusMutation,
+        UpdateUserStatusMutationVariables
+    >
+) {
+    const options = { ...defaultOptions, ...baseOptions };
+    return Apollo.useMutation<
+        UpdateUserStatusMutation,
+        UpdateUserStatusMutationVariables
+    >(UpdateUserStatusDocument, options);
+}
+export type UpdateUserStatusMutationHookResult = ReturnType<
+    typeof useUpdateUserStatusMutation
+>;
+export type UpdateUserStatusMutationResult =
+    Apollo.MutationResult<UpdateUserStatusMutation>;
+export type UpdateUserStatusMutationOptions = Apollo.BaseMutationOptions<
+    UpdateUserStatusMutation,
+    UpdateUserStatusMutationVariables
+>;