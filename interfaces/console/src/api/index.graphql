query getDataUsage($filter: TIME_FILTER!) {
    getDataUsage(filter: $filter) {
        id
        dataConsumed
        dataPackage
    }
}

subscription getLatestDataUsage {
    getDataUsage {
        id
        dataConsumed
        dataPackage
    }
}

query getConnectedUsers($filter: TIME_FILTER!) {
    getConnectedUsers(filter: $filter) {
        totalUser
    }
}

subscription getLatestConnectedUsers {
    getConnectedUsers {
        totalUser
    }
}

query getDataBill($filter: DATA_BILL_FILTER!) {
    getDataBill(filter: $filter) {
        id
        dataBill
        billDue
    }
}

subscription getLatestDataBill {
    getDataBill {
        id
        dataBill
        billDue
    }
}

query getAlerts($data: PaginationDto!) {
    getAlerts(data: $data) {
        meta {
            count
            page
            size
            pages
        }
        alerts {
            id
            type
            title
            description
            alertDate
        }
    }
}

subscription getLatestAlerts {
    getAlerts {
        id
        type
        title
        description
        alertDate
    }
}

query getNodesByOrg {
    getNodesByOrg {
        orgId
        nodes {
            id
            status
            name
            type
            description
            totalUser
            isUpdateAvailable
            updateVersion
            updateShortNote
            updateDescription
        }
        activeNodes
        totalNodes
    }
}
query getNodeAppsVersionLogs {
    getNodeAppsVersionLogs {
        version
        date
        notes
    }
}
query getNodeApps {
    getNodeApps {
        id
        title
        version
        cpu
        memory
    }
}
query getUsersByOrg {
    getUsersByOrg {
        id
        name
        email
        phone
        dataPlan
        dataUsage
    }
}
query getUser($userId: String!) {
    getUser(userId: $userId) {
        id
        status
        name
        eSimNumber
        iccid
        email
        phone
        roaming
        dataPlan
        dataUsage
    }
}

query getNetwork($filter: NETWORK_TYPE!) {
    getNetwork(filter: $filter) {
        id
        status
        description
    }
}

subscription getLatestNetwork {
    getNetwork {
        id
        status
        description
    }
}

mutation deactivateUser($id: String!) {
    deactivateUser(id: $id) {
        uuid
        name
        email
        phone
        isDeactivated
    }
}
mutation addUser($data: UserInputDto!) {
    addUser(data: $data) {
        name
        email
        iccid
        phone
        id
    }
}
mutation updateUser($userId: String!, $data: UserInputDto!) {
    updateUser(data: $data, userId: $userId) {
        name
        email
        iccid
        phone
        id
    }
}
mutation addNode($data: AddNodeDto!) {
    addNode(data: $data) {
        nodeId
        state
        type
        name
    }
}
mutation updateNode($data: UpdateNodeDto!) {
    updateNode(data: $data) {
        nodeId
        state
        type
        name
    }
}
query getMetricsByTab($data: MetricsByTabInputDTO!) {
    getMetricsByTab(data: $data) {
        to
        next
        metrics {
            type
            name
            next
            data {
                y
                x
            }
        }
    }
}

subscription getMetricsByTabS {
    getMetricsByTab {
        type
        name
        next
        data {
            x
            y
        }
    }
}

mutation updateUserStatus($data: UpdateUserServiceInput!) {
    updateUserStatus(data: $data) {
        iccid
        isPhysical
        ukama {
            status
            services {
                voice
                data
                sms
            }
        }
        carrier {
            status
            services {
                voice
                data
                sms
            }
        }
    }
}

query getNode($nodeId: String!) {
    getNode(nodeId: $nodeId) {
        nodeId
        type
        state
        name
        attached {
            nodeId
            type
            state
            name
        }
    }
}

<<<<<<< HEAD
query getUsersDataUsage($data: DataUsageInputDto!) {
    getUsersDataUsage(data: $data) {
        id
        name
        email
        phone
        dataPlan
        dataUsage
    }
}

subscription getUsersDataUsageS {
    getUsersDataUsage {
        id
        name
        email
        phone
        dataPlan
        dataUsage
=======
query getNode($nodeId: String!) {
    getNode(nodeId: $nodeId) {
        nodeId
        type
        state
        name
        attached {
            nodeId
            type
            state
            name
        }
    }
}

query getNodeStatus($data: GetNodeStatusInput!) {
    getNodeStatus(data: $data) {
        uptime
        status
>>>>>>> 816d81e6
    }
}<|MERGE_RESOLUTION|>--- conflicted
+++ resolved
@@ -255,7 +255,6 @@
     }
 }
 
-<<<<<<< HEAD
 query getUsersDataUsage($data: DataUsageInputDto!) {
     getUsersDataUsage(data: $data) {
         id
@@ -275,7 +274,6 @@
         phone
         dataPlan
         dataUsage
-=======
 query getNode($nodeId: String!) {
     getNode(nodeId: $nodeId) {
         nodeId
@@ -295,6 +293,5 @@
     getNodeStatus(data: $data) {
         uptime
         status
->>>>>>> 816d81e6
     }
 }