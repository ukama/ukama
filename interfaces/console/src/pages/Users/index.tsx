import {
    UserCard,
    ContainerHeader,
    UserDetailsDialog,
    PagePlaceholder,
    LoadingWrapper,
} from "../../components";
import {
    GetUserDto,
    GetUsersDto,
    useGetUserLazyQuery,
    useGetUsersByOrgQuery,
<<<<<<< HEAD
    useUpdateUserStatusMutation,
=======
    useAddUserMutation,
    useUpdateUserMutation,
>>>>>>> ade806b7
} from "../../generated";
import { useEffect, useState } from "react";
import { useRecoilValue, useSetRecoilState } from "recoil";
import { RoundedCard } from "../../styles";
import { Box, Card, Grid } from "@mui/material";
<<<<<<< HEAD
import { isSkeltonLoading } from "../../recoil";
=======
import { isSkeltonLoading, snackbarMessage, user } from "../../recoil";
>>>>>>> ade806b7

const userInit = {
    id: "",
    name: "",
    iccid: "",
    email: "",
    phone: "",
    dataPlan: 0,
    dataUsage: 0,
    roaming: true,
    eSimNumber: "",
    status: false,
};

const User = () => {
    const [users, setUsers] = useState<GetUsersDto[]>([]);
    const isSkeltonLoad = useRecoilValue(isSkeltonLoading);
    const [showSimDialog, setShowSimDialog] = useState(false);
    const [selectedUser, setSelectedUser] = useState<GetUserDto>(userInit);
    const setUserNotification = useSetRecoilState(snackbarMessage);
    const [
        addUser,
        { loading: addUserLoading, data: addUserRes, error: addUserError },
    ] = useAddUserMutation();
    const [
        updateUser,
        {
            loading: updateUserLoading,
            data: updateUserRes,
            error: updateUserError,
        },
    ] = useUpdateUserMutation();
    const { data: usersRes, loading: usersByOrgLoading } =
        useGetUsersByOrgQuery({
            onCompleted: res => setUsers(res.getUsersByOrg),
        });

    const [getUser, { loading: userLoading }] = useGetUserLazyQuery({
        onCompleted: res => {
            if (res.getUser) setSelectedUser(res.getUser);
        },
    });

    const [updateUserStatus, { loading: updateUserLoading }] =
        useUpdateUserStatusMutation();

    const handleSimDialogClose = () => setShowSimDialog(false);

    const onViewMoreClick = (_user: GetUsersDto) => {
        setShowSimDialog(true);
        getUser({
            variables: {
                userId: _user.id,
            },
        });
    };

    const handleSimInstallation = () => {
        setSelectedUser(userInit);
        setShowSimDialog(true);
    };

    const getSearchValue = (search: string) => {
        if (search.length > 2) {
            setUsers(
                users.filter((_user: GetUsersDto) =>
                    _user.name.toLocaleLowerCase().includes(search)
                )
            );
        } else {
            setUsers(usersRes?.getUsersByOrg || []);
        }
    };

<<<<<<< HEAD
    const handleUpdateUserStatus = (
        id: string,
        iccid: string,
        status: boolean
    ) => {
        updateUserStatus({
            variables: {
                data: {
                    userId: id,
                    simId: iccid,
                    status: status,
                },
            },
        });
    };

    const handleSave = () => {
=======
    const handleSaveUser = () => {
        setShowSimDialog(false);
        if (selectedUser.id) {
            addUser({
                variables: {
                    orgId: orgId,
                    data: {
                        email: selectedUser?.email || "",
                        name: selectedUser?.name,
                    },
                },
            });
        }
    };
    const handleUpdateUser = () => {
>>>>>>> ade806b7
        setShowSimDialog(false);
        if (selectedUser.id) {
            updateUser({
                variables: {
                    orgId: orgId,
                    data: {
                        email: selectedUser?.email || "",
                        name: selectedUser?.name,
                        phone: selectedUser?.phone || "",
                        id: selectedUser?.id,
                    },
                },
            });
        }
    };
    useEffect(() => {
        if (addUserRes) {
            setUserNotification({
                id: "addUserNotification",
                message: `The user has been added successfully!`,
                type: "success",
                show: true,
            });
        }
    }, [addUserRes]);
    useEffect(() => {
        if (updateUserRes) {
            setUserNotification({
                id: "updateUserNotification",
                message: `The user has been updated successfully!`,
                type: "success",
                show: true,
            });
        }
    }, [updateUserRes]);
    useEffect(() => {
        if (addUserError) {
            setUserNotification({
                id: "addUserNotification",
                message: `${addUserError.message}`,
                type: "error",
                show: true,
            });
        }
    }, [addUserError]);
    useEffect(() => {
        if (updateUserError) {
            setUserNotification({
                id: "updateUserNotification",
                message: `${updateUserError.message}`,
                type: "error",
                show: true,
            });
        }
    }, [updateUserError]);

    return (
        <Box component="div" sx={{ height: "calc(100% - 3%)" }}>
            <LoadingWrapper
                width="100%"
                height="inherit"
                isLoading={
                    isSkeltonLoad ||
                    usersByOrgLoading ||
                    addUserLoading ||
                    updateUserLoading
                }
            >
                {usersRes && usersRes?.getUsersByOrg?.length > 0 ? (
                    <RoundedCard sx={{ borderRadius: "4px", overflow: "auto" }}>
                        <ContainerHeader
                            title="My Users"
                            showButton={true}
                            showSearchBox={true}
                            buttonSize="medium"
                            buttonTitle="INSTALL SIMS"
                            handleSearchChange={getSearchValue}
                            handleButtonAction={handleSimInstallation}
                            stats={`${users.length}`}
                        />
                        <Grid container spacing={2} mt={{ xs: 2, md: 4 }}>
                            {users.map((item: GetUsersDto) => (
                                <Grid key={item.id} item xs={12} md={6} lg={3}>
                                    <Card
                                        variant="outlined"
                                        sx={{
                                            padding: "15px 18px 8px 18px",
                                        }}
                                    >
                                        <UserCard
                                            user={item}
                                            handleMoreUserdetails={
                                                onViewMoreClick
                                            }
                                        />
                                    </Card>
                                </Grid>
                            ))}
                        </Grid>
                    </RoundedCard>
                ) : (
                    <PagePlaceholder
                        hyperlink=""
                        showActionButton={true}
                        buttonTitle="Install sims"
                        handleAction={() => setShowSimDialog(true)}
                        description="No users on network. Install SIMs to get started."
                    />
                )}

                <UserDetailsDialog
                    user={selectedUser}
                    saveBtnLabel={"Save"}
                    closeBtnLabel="close"
                    loading={userLoading}
                    isOpen={showSimDialog}
                    handleUpdateUser={handleUpdateUser}
                    setUserForm={setSelectedUser}
                    simDetailsTitle="SIM Details"
                    handleSaveSimUser={handleSaveUser}
                    userDetailsTitle="User Details"
                    handleClose={handleSimDialogClose}
                    userStatusLoading={updateUserLoading}
                    handleServiceAction={handleUpdateUserStatus}
                />
            </LoadingWrapper>
        </Box>
    );
};

export default User;<|MERGE_RESOLUTION|>--- conflicted
+++ resolved
@@ -10,22 +10,14 @@
     GetUsersDto,
     useGetUserLazyQuery,
     useGetUsersByOrgQuery,
-<<<<<<< HEAD
+    useUpdateUserMutation,
     useUpdateUserStatusMutation,
-=======
-    useAddUserMutation,
-    useUpdateUserMutation,
->>>>>>> ade806b7
 } from "../../generated";
 import { useEffect, useState } from "react";
-import { useRecoilValue, useSetRecoilState } from "recoil";
 import { RoundedCard } from "../../styles";
 import { Box, Card, Grid } from "@mui/material";
-<<<<<<< HEAD
-import { isSkeltonLoading } from "../../recoil";
-=======
-import { isSkeltonLoading, snackbarMessage, user } from "../../recoil";
->>>>>>> ade806b7
+import { useRecoilValue, useSetRecoilState } from "recoil";
+import { isSkeltonLoading, snackbarMessage } from "../../recoil";
 
 const userInit = {
     id: "",
@@ -69,7 +61,7 @@
         },
     });
 
-    const [updateUserStatus, { loading: updateUserLoading }] =
+    const [updateUserStatus, { loading: useUpdateUserLoading }] =
         useUpdateUserStatusMutation();
 
     const handleSimDialogClose = () => setShowSimDialog(false);
@@ -100,7 +92,6 @@
         }
     };
 
-<<<<<<< HEAD
     const handleUpdateUserStatus = (
         id: string,
         iccid: string,
@@ -117,14 +108,11 @@
         });
     };
 
-    const handleSave = () => {
-=======
     const handleSaveUser = () => {
         setShowSimDialog(false);
         if (selectedUser.id) {
             addUser({
                 variables: {
-                    orgId: orgId,
                     data: {
                         email: selectedUser?.email || "",
                         name: selectedUser?.name,
@@ -133,16 +121,15 @@
             });
         }
     };
+
     const handleUpdateUser = () => {
->>>>>>> ade806b7
         setShowSimDialog(false);
         if (selectedUser.id) {
             updateUser({
                 variables: {
-                    orgId: orgId,
                     data: {
                         email: selectedUser?.email || "",
-                        name: selectedUser?.name,
+                        // name: selectedUser?.name,
                         phone: selectedUser?.phone || "",
                         id: selectedUser?.id,
                     },
@@ -265,4 +252,7 @@
     );
 };
 
-export default User;+export default User;
+function useAddUserMutation(): [any, { loading: any; data: any; error: any }] {
+    throw new Error("Function not implemented.");
+}