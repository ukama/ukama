import {
    TabPanel,
    NodeDialog,
    NodeStatus,
    NodeRadioTab,
    LoadingWrapper,
    NodeNetworkTab,
    NodeSoftwareTab,
    NodeOverviewTab,
    PagePlaceholder,
    NodeResourcesTab,
    NodeSchematicTab,
    SoftwareUpdateModal,
    NodeAppDetailsDialog,
    NodeSoftwareInfosDialog,
} from "../../components";
import {
    NodeDto,
    Node_Type,
    Org_Node_State,
    useAddNodeMutation,
    useGetNodeAppsQuery,
    useGetNodeLazyQuery,
    useGetNodeStatusQuery,
    useGetNodesByOrgLazyQuery,
    useGetMetricsByTabLazyQuery,
    useGetNodeAppsVersionLogsQuery,
    useGetMetricsByTabSSubscription,
    Time_Filter,
    useGetConnectedUsersQuery,
} from "../../generated";
import {
    getMetricPayload,
    getMetricsInitObj,
    getMetricObjectByKey,
} from "../../utils";
import Fab from "@mui/material/Fab";
import { TMetric } from "../../types";
import { globalUseStyles } from "../../styles";
import { Box, Grid, Tab, Tabs } from "@mui/material";
import { SpecsDocsData } from "../../constants/stubData";
import ArrowBackIcon from "@mui/icons-material/ArrowBack";
import { useRecoilValue, useSetRecoilState } from "recoil";
import { NodePageTabs, NODE_ACTIONS } from "../../constants";
import React, { useCallback, useEffect, useState } from "react";
import { isSkeltonLoading, snackbarMessage } from "../../recoil";

let abortController = new AbortController();

const NODE_INIT = {
    type: "HOME",
    name: "",
    nodeId: "",
    orgId: "",
};

const Nodes = () => {
    const classes = globalUseStyles();
    const [selectedTab, setSelectedTab] = useState(0);
    const getFirstMetricCallPayload = (nodeId: string) =>
        getMetricPayload({
            tab: selectedTab,
            regPolling: false,
            nodeId: nodeId,
            to: Math.floor(Date.now() / 1000) - 10,
            from: Math.floor(Date.now() / 1000) - 180,
            nodeType: selectedNode?.type || Node_Type.Home,
        });

    const getMetricPollingCallPayload = (from: number) =>
        getMetricPayload({
            nodeId: selectedNode?.id,
            from: from + 1,
            tab: selectedTab,
            nodeType: selectedNode?.type || Node_Type.Home,
        });
    const [isAddNode, setIsAddNode] = useState(false);
    const skeltonLoading = useRecoilValue(isSkeltonLoading);
    const [nodeAppDetails, setNodeAppDetails] = useState<any>();
    const [isNodeUpdate, setIsNodeUpdate] = useState<boolean>(false);
    const [isSwitchOffRF, setIsSwitchOffRF] = useState<boolean>(false);
    const setRegisterNodeNotification = useSetRecoilState(snackbarMessage);
    const [isNodeRestart, setIsNodeRestart] = useState<boolean>(false);
    const [isSwitchOffNode, setIsSwitchOffNode] = useState<boolean>(false);
    const [towerNodeGroup, setTowerNodeGroup] = useState<NodeDto>();
    const [isTowerNode, setIsTowerNode] = useState<any>();
    const [selectedNode, setSelectedNode] = useState<NodeDto | undefined>({
        id: "",
        name: "",
        totalUser: 0,
        description: "",
        updateVersion: "",
        updateShortNote: "",
        type: Node_Type.Home,
        updateDescription: "",
        isUpdateAvailable: false,
        status: Org_Node_State.Undefined,
    });

    const [showNodeAppDialog, setShowNodeAppDialog] = useState(false);
    const [isMetricPolling, setIsMetricPolling] = useState(false);
    const [metrics, setMetrics] = useState<TMetric>(getMetricsInitObj());
    const [showNodeSoftwareUpdatInfos, setShowNodeSoftwareUpdatInfos] =
        useState<boolean>(false);
    const [backToPreviousNode, setBackToPreviousNode] =
        useState<boolean>(false);
    const { data: nodeAppsRes, loading: nodeAppsLoading } =
        useGetNodeAppsQuery();

    const { data: nodeAppsLogsRes, loading: nodeAppsLogsLoading } =
        useGetNodeAppsVersionLogsQuery();

    const [
        getNodesByOrg,
        {
            data: nodesRes,
            loading: nodesLoading,
            refetch: refetchGetNodesByOrg,
        },
    ] = useGetNodesByOrgLazyQuery({
        fetchPolicy: "cache-and-network",
    });

    const [
        registerNode,
        { loading: registerNodeLoading, error: registerNodeError },
    ] = useAddNodeMutation({
        onCompleted: () => {
            setRegisterNodeNotification({
                id: "addNodeSuccess",
<<<<<<< HEAD
                message: `Your Node has been registered successfully!`,
=======
                message: `Your node registered successfully!`,
>>>>>>> 6d79134c
                type: "success",
                show: true,
            });
            refetchGetNodesByOrg();
        },

        onError: () =>
            setRegisterNodeNotification({
                id: "ErrorAddingNode",
                message: `${registerNodeError?.message}`,
                type: "error",
                show: true,
            }),
    });

    const [
        getNode,
        {
            data: getNodeData,
            loading: getNodeLoading,
            variables: getNodeVariables,
        },
    ] = useGetNodeLazyQuery();

    const { data: getNodeStatusData, loading: nodeStatusLoading } =
        useGetNodeStatusQuery({
            skip: !selectedNode?.id,
            variables: {
                data: {
                    nodeId: selectedNode?.id || "",
                    nodeType:
                        (selectedNode?.type as Node_Type) || Node_Type.Home,
                },
            },
        });

    const [
        getMetrics,
        {
            data: getMetricsRes,
            loading: metricsLoading,
            refetch: getMetricsRefetch,
            variables: lastMetricsFetchVariables,
        },
    ] = useGetMetricsByTabLazyQuery({
        context: {
            fetchOptions: {
                signal: abortController.signal,
            },
        },
        onCompleted: res => {
            if (res?.getMetricsByTab?.metrics.length > 0 && !isMetricPolling) {
                const _m: TMetric = getMetricsInitObj();
                setIsMetricPolling(true);

                for (const element of res.getMetricsByTab.metrics) {
                    _m[element.type] = {
                        name: element.name,
                        data: element.data,
                    };
                }

                setMetrics((_prev: TMetric) => ({ ..._m }));
            }
        },
        onError: () => {
            const obj: TMetric = getMetricsInitObj();
            Object.keys(obj).forEach(
                (k: string) =>
                    (obj[k as keyof TMetric] = getMetricObjectByKey(k))
            );
            setMetrics(() => ({ ...obj }));
        },
        fetchPolicy: "network-only",
    });

    const refetchMetrics = useCallback(() => {
        if (getMetricsRes && getMetricsRes.getMetricsByTab.to) {
            getMetricsRefetch({
                ...getMetricPollingCallPayload(
                    getMetricsRes?.getMetricsByTab.to
                ),
            });
        }
    }, [getMetricsRes]);

    useGetMetricsByTabSSubscription({
        fetchPolicy: "network-only",
        onSubscriptionData: res => {
            if (
                isMetricPolling &&
                res?.subscriptionData?.data?.getMetricsByTab &&
                res?.subscriptionData?.data?.getMetricsByTab.length > 0
            ) {
                const _m: TMetric = {};

                for (const element of res.subscriptionData.data
                    .getMetricsByTab) {
                    const metric = metrics[element.type];

                    if (
                        metric &&
                        metric.data &&
                        metric.data.length > 0 &&
                        element.data.length > 0 &&
                        element.data[element.data.length - 1].x >
                            metric.data[metric.data.length - 1].x
                    ) {
                        _m[element.type] = {
                            name: element.name,
                            data: [...(metric.data || []), ...element.data],
                        };
                    }
                }

                setMetrics((_prev: TMetric) => ({
                    ..._prev,
                    ..._m,
                }));

                let next = false;
                for (const element of res.subscriptionData.data
                    .getMetricsByTab) {
                    if (!next && element.next) next = true;
                }
                if (next) {
                    refetchMetrics();
                }
            }
        },
    });

    const { data: connectedUserRes } = useGetConnectedUsersQuery({
        variables: {
            filter: Time_Filter.Total,
        },
    });

    useEffect(() => {
        getNodesByOrg();
    }, []);

    useEffect(() => {
        if (
            !!selectedNode &&
            nodesRes?.getNodesByOrg &&
            nodesRes.getNodesByOrg.nodes.length > 0 &&
            !metricsLoading
        ) {
            if (nodesRes.getNodesByOrg.nodes[0].type === Node_Type.Tower) {
                getNode({
                    variables: { nodeId: nodesRes.getNodesByOrg.nodes[0].id },
                });
            }
            setSelectedNode(nodesRes.getNodesByOrg.nodes[0]);
            setMetrics(getMetricsInitObj());
            getMetrics({
                variables: {
                    ...getFirstMetricCallPayload(
                        nodesRes.getNodesByOrg.nodes[0].id || ""
                    ),
                },
            });
        }
    }, [nodesRes]);

    useEffect(() => {
        if (selectedNode && selectedNode.id && !metricsLoading) {
            if (
                selectedNode.type === Node_Type.Tower &&
                selectedNode.id !== getNodeVariables?.nodeId
            ) {
                getNode({
                    variables: { nodeId: selectedNode.id },
                });
            }
            abortController.abort();
            setTimeout(() => {
                setIsMetricPolling(false);
                abortController = new AbortController();
                setMetrics(getMetricsInitObj());
                getMetrics({
                    variables: {
                        ...getFirstMetricCallPayload(selectedNode?.id || ""),
                    },
                });
            }, 500);
        }
    }, [selectedNode, selectedTab]);

    useEffect(() => {
        if (
            isMetricPolling &&
            getMetricsRes &&
            getMetricsRes.getMetricsByTab.next &&
            !lastMetricsFetchVariables?.data.regPolling
        ) {
            getMetricsRefetch({
                ...getMetricPollingCallPayload(
                    getMetricsRes?.getMetricsByTab.to
                ),
            });
        }
    }, [isMetricPolling, getMetricsRes]);

    const onTabSelected = (event: React.SyntheticEvent, value: any) =>
        setSelectedTab(value);

    const onNodeSelected = (node: NodeDto) => {
        setSelectedNode(node);
        setIsTowerNode(selectedNode?.type);
    };

    const onNodeSelectedFromGroup = (id: string) => {
        if (id) {
            setSelectedNode(
                nodesRes?.getNodesByOrg?.nodes.find(ele => ele.id === id)
            );
            if (selectedNode?.type === "TOWER") {
                setTowerNodeGroup(selectedNode);

                setBackToPreviousNode(true);
            } else {
                setBackToPreviousNode(false);
            }
        }
    };
    useEffect(() => {
        if (isTowerNode === "AMPLIFIER" || isTowerNode === "HOME") {
            setBackToPreviousNode(false);
        }
    }, [isTowerNode]);
    const onUpdateNodeClick = () => {
        //TODO: Handle NODE RESTART ACTION
        setIsNodeUpdate(true);
    };
    const onRestartNode = () => {
        //TODO: Handle NODE RESTART ACTION
    };
    const handleNodeActionItemSelected = () => {
        //Todo :Handle nodeAction Itemselected
    };
    const onUpdateNode = () => {
        //Todo :Handle nodeAction update
        setIsNodeUpdate(true);
    };
    const handleCloseUpdateAllNode = () => {
        setIsNodeUpdate(false);
    };
    const onSwitchOffNode = () => {
        //Todo :Handle nodeAction Itemselected
    };
    const handleNodeActioOptionClicked = (nodeAction: any) => {
        if (nodeAction == "Turn node off") {
            setIsSwitchOffNode(true);
        } else if (nodeAction == "Turn RF off") {
            setIsSwitchOffRF(true);
        } else if (nodeAction == "Restart") {
            setIsNodeRestart(true);
        }
    };
    const onAddNode = () => {
        setIsAddNode(true);
    };
    const getSpecsSchematicSearch = () => {
        //GetSpecs search
    };
    const onSwitchOffRF = () => {
        // TODO: Handle Update node Action
    };
    const handleUpdateNode = () => {
        // TODO: Handle Update node Action
        setIsNodeUpdate(true);
    };
    const handleCloseTurnOffRF = () => {
        setIsSwitchOffRF(false);
    };
    const handleAddNodeClose = () => setIsAddNode(() => false);

    const handleActivationSubmit = (data: any) => {
        registerNode({
            variables: {
                data: {
                    name: data.name,
                    nodeId: data.nodeId,
<<<<<<< HEAD
                    associate: false,
                    attached: [],
=======
                    associate: data.isAssiociatedTowerNode
                        ? true
                        : false || false,
                    attached: data.associatedTowerNode || [],
>>>>>>> 6d79134c
                },
            },
        });
        setIsAddNode(() => registerNodeLoading);
    };
    const handleCloseNodeRestart = () => {
        setIsNodeRestart(false);
    };
    const getNodeAppDetails = (id: any) => {
        setShowNodeAppDialog(true);
        nodeAppsRes?.getNodeApps
            .filter(nodeApp => nodeApp.id == id)
            .map(filteredNodeApp => setNodeAppDetails(filteredNodeApp));
    };
    const handleNodAppDetailsDialog = () => {
        setShowNodeAppDialog(false);
    };

    const handleCloseNodeInfos = () => {
        setShowNodeSoftwareUpdatInfos(false);
    };

    const handleBackToSingleTowerNode = () => {
        setSelectedNode(towerNodeGroup);
        setBackToPreviousNode(false);
    };

    const handleSoftwareInfos = () => {
        setShowNodeSoftwareUpdatInfos(true);
    };
    const handleCloseTurnOffNode = () => {
        setIsSwitchOffNode(false);
    };
    const isLoading = skeltonLoading || nodesLoading;

    return (
        <Box
            component="div"
            sx={{
                p: 0,
                mt: 3,
                pb: 2,
                height: "100%",
            }}
        >
            {(nodesRes && nodesRes?.getNodesByOrg?.nodes.length > 0) ||
            isLoading ? (
                <Grid container spacing={3}>
                    <Grid item xs={12}>
                        <NodeStatus
                            onAddNode={onAddNode}
                            loading={
                                isLoading ||
                                nodesLoading ||
                                registerNodeLoading ||
                                skeltonLoading
                            }
                            handleNodeActionClick={handleNodeActioOptionClicked}
                            selectedNode={selectedNode}
                            onNodeActionItemSelected={
                                handleNodeActionItemSelected
                            }
                            onNodeSelected={onNodeSelected}
                            nodeActionOptions={NODE_ACTIONS}
                            onUpdateNodeClick={onUpdateNodeClick}
                            nodeStatus={getNodeStatusData?.getNodeStatus}
                            nodeStatusLoading={nodeStatusLoading}
                            nodes={nodesRes?.getNodesByOrg?.nodes || []}
                        />
                    </Grid>
                    <Grid item xs={12}>
                        <LoadingWrapper isLoading={isLoading} height={"40px"}>
                            <Tabs value={selectedTab} onChange={onTabSelected}>
                                {NodePageTabs.map(({ id, label, value }) => (
                                    <Tab
                                        key={id}
                                        label={label}
                                        id={`node-tab-${value}`}
                                        sx={{
                                            display:
                                                (selectedNode?.type ===
                                                    "HOME" &&
                                                    label === "Radio") ||
                                                (selectedNode?.type ===
                                                    "AMPLIFIER" &&
                                                    label === "Network")
                                                    ? "none"
                                                    : "block",
                                        }}
                                    />
                                ))}
                            </Tabs>
                        </LoadingWrapper>
                    </Grid>

                    <Grid item xs={12}>
                        <TabPanel
                            id={"node-tab-0"}
                            value={selectedTab}
                            index={0}
                        >
                            <NodeOverviewTab
                                metrics={metrics}
                                isUpdateAvailable={true}
                                selectedNode={selectedNode}
                                metricsLoading={metricsLoading}
                                nodeGroupLoading={getNodeLoading}
                                handleUpdateNode={handleUpdateNode}
                                nodeGroupData={getNodeData?.getNode}
                                connectedUsers={
                                    connectedUserRes?.getConnectedUsers
                                        .totalUser
                                }
                                onNodeSelected={onNodeSelectedFromGroup}
                                uptime={getNodeStatusData?.getNodeStatus.uptime}
                                getNodeSoftwareUpdateInfos={handleSoftwareInfos}
                                loading={
                                    isLoading || nodesLoading || !selectedNode
                                }
                            />
                        </TabPanel>
                        <TabPanel
                            id={"node-tab-1"}
                            value={selectedTab}
                            index={1}
                        >
                            <NodeNetworkTab
                                metrics={metrics}
                                loading={isLoading}
                            />
                        </TabPanel>
                        <TabPanel
                            id={"node-tab-2"}
                            value={selectedTab}
                            index={2}
                        >
                            <NodeResourcesTab
                                metrics={metrics}
                                selectedNode={selectedNode}
                                loading={isLoading}
                            />
                        </TabPanel>
                        <TabPanel
                            id={"node-tab-3"}
                            value={selectedTab}
                            index={3}
                        >
                            <NodeRadioTab
                                metrics={metrics}
                                loading={isLoading}
                            />
                        </TabPanel>
                        <TabPanel
                            id={"node-tab-4"}
                            value={selectedTab}
                            index={4}
                        >
                            <NodeSoftwareTab
                                loading={
                                    isLoading ||
                                    nodeAppsLogsLoading ||
                                    nodeAppsLoading
                                }
                                nodeApps={nodeAppsRes?.getNodeApps}
                                NodeLogs={
                                    nodeAppsLogsRes?.getNodeAppsVersionLogs
                                }
                                getNodeAppDetails={getNodeAppDetails}
                            />
                        </TabPanel>
                        <TabPanel
                            id={"node-tab-5"}
                            value={selectedTab}
                            index={5}
                        >
                            <NodeSchematicTab
                                getSearchValue={getSpecsSchematicSearch}
                                schematicsSpecsData={SpecsDocsData}
                                nodeTitle={selectedNode?.name}
                                loading={nodesLoading}
                            />
                        </TabPanel>
                    </Grid>
                </Grid>
            ) : (
                <PagePlaceholder
                    hyperlink="#"
                    linkText={"here"}
                    showActionButton={false}
                    buttonTitle="Install sims"
                    description="Your nodes have not arrived yet. View their status"
                />
            )}
            <NodeAppDetailsDialog
                closeBtnLabel="close"
                isOpen={showNodeAppDialog}
                nodeData={nodeAppDetails}
                handleClose={handleNodAppDetailsDialog}
            />
            <SoftwareUpdateModal
                submit={onSwitchOffNode}
                isOpen={isSwitchOffNode}
                handleClose={handleCloseTurnOffNode}
                btnLabel={"TURN NODE OFF"}
                title={"Continue Turning Node Off?"}
                content={`Continue turning node off? You will lose Ukama coverage where this node is located, but will still be able to connect to the network through roaming. `}
            />
            <SoftwareUpdateModal
                submit={onSwitchOffRF}
                isOpen={isSwitchOffRF}
                handleClose={handleCloseTurnOffRF}
                btnLabel={"TURN RF OFF"}
                title={"Continue Turning RF Off?"}
                content={`Continue turning RF off? You will lose Ukama coverage for a few minutes while it restarts, but will still be able to connect to the network through roaming.`}
            />
            <SoftwareUpdateModal
                submit={onRestartNode}
                isOpen={isNodeRestart}
                handleClose={handleCloseNodeRestart}
                btnLabel={"RESTART NODE"}
                title={"Continue Restarting Node?"}
                content={`Continue restarting node? You will lose Ukama coverage for a few minutes while it restarts, but will still be able to connect to the network through roaming. `}
            />
            <SoftwareUpdateModal
                submit={onUpdateNode}
                isOpen={isNodeUpdate}
                handleClose={handleCloseUpdateAllNode}
                title={"Node Update all Confirmation"}
                btnLabel="continue with update all"
                content={`The software updates for “Tryphena’s Node,” and “Tryphena’s Node 2” will disrupt your network, and will take approximately [insert time here]. Continue updating all?`}
            />

            <NodeSoftwareInfosDialog
                closeBtnLabel="close"
                isOpen={showNodeSoftwareUpdatInfos}
                handleClose={handleCloseNodeInfos}
            />
            <NodeDialog
                isOpen={isAddNode}
                nodeData={NODE_INIT}
                dialogTitle={"Register Node"}
                handleClose={handleAddNodeClose}
                handleNodeSubmitAction={handleActivationSubmit}
                subTitle={
                    "Ensure node is properly set up in desired location before completing this step. Enter serial number found in your confirmation email, or on the back of your node, and we’ll take care of the rest for you."
                }
            />
            {backToPreviousNode && (
                <Fab
                    variant="extended"
                    color="primary"
                    aria-label="back"
                    className={classes.backToNodeGroupButtonStyle}
                    onClick={() => handleBackToSingleTowerNode()}
                >
                    <ArrowBackIcon sx={{ mr: 1 }} />
                    RETURN TO ORIGINAL NODE
                </Fab>
            )}
        </Box>
    );
};

export default Nodes;<|MERGE_RESOLUTION|>--- conflicted
+++ resolved
@@ -128,11 +128,7 @@
         onCompleted: () => {
             setRegisterNodeNotification({
                 id: "addNodeSuccess",
-<<<<<<< HEAD
                 message: `Your Node has been registered successfully!`,
-=======
-                message: `Your node registered successfully!`,
->>>>>>> 6d79134c
                 type: "success",
                 show: true,
             });
@@ -418,15 +414,10 @@
                 data: {
                     name: data.name,
                     nodeId: data.nodeId,
-<<<<<<< HEAD
-                    associate: false,
-                    attached: [],
-=======
                     associate: data.isAssiociatedTowerNode
                         ? true
                         : false || false,
                     attached: data.associatedTowerNode || [],
->>>>>>> 6d79134c
                 },
             },
         });
