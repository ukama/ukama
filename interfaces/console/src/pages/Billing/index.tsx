--- conflicted
+++ resolved
@@ -15,12 +15,8 @@
 import { PaymentCards } from "../../constants/stubData";
 import { CurrentBillColumns } from "../../constants/tableColumns";
 import { BillingTabs, CurrentBillingData } from "../../constants";
-<<<<<<< HEAD
-import { PaymentCards } from "../../constants/stubData";
-=======
 import { Box, Grid, Tabs, Typography, Tab, AlertColor } from "@mui/material";
 
->>>>>>> 7578cb57
 const Billing = () => {
     const [isBilling, setIsBilling] = useState({
         isShow: false,
@@ -60,17 +56,8 @@
     };
 
     const addPaymentMethod = () => {
-<<<<<<< HEAD
-        setBillingAlert(prev => ({
-            ...prev,
-            type: "error",
-            title: "Service will be paused unless you set up your payment information.",
-        }));
-        setIsBilling(true);
-=======
         //handle add pyament method
         setIsBilling({ isShow: true, isOnlypaymentFlow: true });
->>>>>>> 7578cb57
     };
     return (
         <Box>
