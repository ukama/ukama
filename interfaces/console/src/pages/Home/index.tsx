import {
    StatsCard,
    StatusCard,
    NodeContainer,
    NetworkStatus,
    LoadingWrapper,
    ContainerHeader,
    ActivationDialog,
    DataTableWithOptions,
    UserActivationDialog,
    SoftwareUpdateModal,
    BasicDialog,
} from "../../components";
import {
    TIME_FILTER,
    MONTH_FILTER,
    UserActivation,
    DataTableWithOptionColumns,
    DEACTIVATE_EDIT_ACTION_MENU,
} from "../../constants";
import "../../i18n/i18n";
import {
    Node_Type,
    Time_Filter,
    Network_Type,
    Data_Bill_Filter,
    useGetNetworkQuery,
    useGetDataBillQuery,
    useGetDataUsageQuery,
    useGetUsersByOrgQuery,
    useGetNodesByOrgQuery,
    GetLatestNetworkDocument,
    useDeactivateUserMutation,
    useAddNodeMutation,
    useGetConnectedUsersQuery,
    GetLatestDataBillDocument,
    GetLatestDataUsageDocument,
    useGetMetricsByTabLazyQuery,
    GetLatestNetworkSubscription,
    GetLatestDataBillSubscription,
    GetLatestDataUsageSubscription,
    GetLatestConnectedUsersDocument,
    useGetMetricsByTabSSubscription,
    GetLatestConnectedUsersSubscription,
    useUpdateNodeMutation,
} from "../../generated";
import { TMetric } from "../../types";
import { Box, Grid } from "@mui/material";
import { RoundedCard } from "../../styles";
import { useEffect, useState } from "react";
import { useRecoilState, useRecoilValue, useSetRecoilState } from "recoil";
import {
    isFirstVisit,
    isSkeltonLoading,
    user,
    snackbarMessage,
} from "../../recoil";
import { DataBilling, DataUsage, UsersWithBG } from "../../assets/svg";
import { getMetricPayload, isContainNodeUpdate } from "../../utils";

const Home = () => {
    const isSkeltonLoad = useRecoilValue(isSkeltonLoading);
    const [_isFirstVisit, _setIsFirstVisit] = useRecoilState(isFirstVisit);
    const { id: orgId = "" } = useRecoilValue(user);
    const [isUserActivateOpen, setIsUserActivateOpen] = useState(false);
    const [isWelcomeDialog, setIsWelcomeDialog] = useState(false);
    const [userStatusFilter, setUserStatusFilter] = useState(Time_Filter.Total);
    const [dataStatusFilter, setDataStatusFilter] = useState(Time_Filter.Month);
    const [showNodeDialog, setShowNodeDialog] = useState({
        type: "add",
        isShow: false,
        title: "Register Node",
        subTitle:
            "Ensure node is properly set up in desired location before completing this step. Enter serial number found in your confirmation email, or on the back of your node, and we’ll take care of the rest for you.",
        nodeData: {
            type: "HOME",
            name: "",
            nodeId: "",
            orgId: "",
        },
    });

    const [isSoftwaUpdate, setIsSoftwaUpdate] = useState<boolean>(false);
    const [isMetricPolling, setIsMetricPolling] = useState<boolean>(false);
    const setRegisterNodeNotification = useSetRecoilState(snackbarMessage);
    const [billingStatusFilter, setBillingStatusFilter] = useState(
        Data_Bill_Filter.July
    );
    const [uptimeMetric, setUptimeMetrics] = useState<TMetric>({
        uptime: null,
    });
    const [deactivateUser, { loading: deactivateUserLoading }] =
        useDeactivateUserMutation();

    const {
        data: nodeRes,
        loading: nodeLoading,
        refetch: refetchGetNodesByOrg,
    } = useGetNodesByOrgQuery({ fetchPolicy: "network-only" });

    const [
        registerNode,
        {
            loading: registerNodeLoading,
            data: registerNodeRes,
            error: addNodError,
        },
    ] = useAddNodeMutation({
        onCompleted: () => refetchGetNodesByOrg(),
    });

    const [
        updateNode,
        {
            loading: updateNodeLoading,
            data: updateNodeRes,
            error: updateNodError,
        },
    ] = useUpdateNodeMutation({ onCompleted: () => refetchGetNodesByOrg() });

    const {
        data: connectedUserRes,
        loading: connectedUserloading,
        subscribeToMore: subscribeToLatestConnectedUsers,
    } = useGetConnectedUsersQuery({
        variables: {
            filter: userStatusFilter,
        },
    });
    const {
        data: dataBillingRes,
        loading: dataBillingloading,
        subscribeToMore: subscribeToLatestDataBill,
    } = useGetDataBillQuery({
        skip: true,
        variables: {
            filter: billingStatusFilter,
        },
    });
    const {
        data: dataUsageRes,
        loading: dataUsageloading,
        subscribeToMore: subscribeToLatestDataUsage,
    } = useGetDataUsageQuery({
        variables: {
            filter: dataStatusFilter,
        },
    });

    const { data: residentsRes, loading: residentsloading } =
        useGetUsersByOrgQuery();

    const {
        data: networkStatusRes,
        loading: networkStatusLoading,
        subscribeToMore: subscribeToLatestNetworkStatus,
    } = useGetNetworkQuery({
        variables: {
            filter: Network_Type.Public,
        },
    });

    const [
        getMetrics,
        {
            data: getMetricsRes,
            refetch: getMetricsRefetch,
            loading: getMetricLoading,
        },
    ] = useGetMetricsByTabLazyQuery({
        onCompleted: res => {
            if (res?.getMetricsByTab?.metrics.length > 0 && !isMetricPolling) {
                const _m: TMetric = {
                    uptime: null,
                };
                setIsMetricPolling(true);
                for (const element of res.getMetricsByTab.metrics) {
                    if (!uptimeMetric[element.type]) {
                        _m[element.type] = {
                            name: element.name,
                            data: element.data,
                        };
                    }
                }
                setUptimeMetrics({ ..._m });
            }
        },
        onError: () => {
            setUptimeMetrics(() => ({
                uptime: null,
            }));
        },
        fetchPolicy: "network-only",
    });

    useGetMetricsByTabSSubscription({
        onSubscriptionData: res => {
            if (
                isMetricPolling &&
                res?.subscriptionData?.data?.getMetricsByTab &&
                res?.subscriptionData?.data?.getMetricsByTab.length > 0
            ) {
                const _m: TMetric = {
                    uptime: null,
                };
                for (const element of res.subscriptionData.data
                    .getMetricsByTab) {
                    const metric = uptimeMetric[element.type];
                    if (
                        metric &&
                        metric.data &&
                        metric.data.length > 0 &&
                        element.data[element.data.length - 1].x >
                            metric.data[metric.data.length - 1].x
                    ) {
                        _m[element.type] = {
                            name: element.name,
                            data: [...(metric.data || []), ...element.data],
                        };
                    }
                }
                const filter = Object.fromEntries(
                    Object.entries(_m).filter(([_, v]) => v !== null)
                );

                setUptimeMetrics((_prev: TMetric) => ({
                    ..._prev,
                    ...filter,
                }));
            }
        },
    });

    useEffect(() => {
        if (_isFirstVisit && orgId) {
            setIsWelcomeDialog(true);
        }
    }, [_isFirstVisit, orgId]);

    const getFirstMetricCallPayload = () =>
        getMetricPayload({
            tab: 4,
            regPolling: false,
            nodeType: Node_Type.Home,
            nodeId: "uk-sa2209-comv1-a1-ee58",
            to: Math.floor(Date.now() / 1000) - 15,
            from: Math.floor(Date.now() / 1000) - 180,
        });

    const getMetricPollingCallPayload = (from: number) =>
        getMetricPayload({
            tab: 4,
            from: from,
            regPolling: true,
            nodeType: Node_Type.Home,
            nodeId: "uk-sa2209-comv1-a1-ee58",
        });

    useEffect(() => {
        if (nodeRes && nodeRes.getNodesByOrg.nodes.length > 0) {
            getMetrics({
                variables: {
                    ...getFirstMetricCallPayload(),
                },
            });
        }
    }, [nodeRes]);

    useEffect(() => {
        if (
            getMetricsRes &&
            getMetricsRes.getMetricsByTab.next &&
            getMetricsRes?.getMetricsByTab.metrics.length > 0
        ) {
            getMetricsRefetch({
                ...getMetricPollingCallPayload(
                    getMetricsRes?.getMetricsByTab.to
                ),
            });
        }
    }, [getMetricsRes]);

    const handleAddNodeClose = () => {
        setShowNodeDialog(prev => ({
            ...prev,
            isShow: false,
        }));
    };

    const subToConnectedUser = () =>
        subscribeToLatestConnectedUsers<GetLatestConnectedUsersSubscription>({
            document: GetLatestConnectedUsersDocument,
            updateQuery: (prev, { subscriptionData }) => {
                let data = { ...prev };
                const latestConnectedUser =
                    subscriptionData.data.getConnectedUsers;
                if (latestConnectedUser.__typename === "ConnectedUserDto")
                    data.getConnectedUsers = latestConnectedUser;
                return data;
            },
        });

    const subToDataUsage = () =>
        subscribeToLatestDataUsage<GetLatestDataUsageSubscription>({
            document: GetLatestDataUsageDocument,
            updateQuery: (prev, { subscriptionData }) => {
                let data = { ...prev };
                const latestDataUsage = subscriptionData.data.getDataUsage;
                if (latestDataUsage.__typename === "DataUsageDto")
                    data.getDataUsage = latestDataUsage;
                return data;
            },
        });

    const subToDataBill = () =>
        subscribeToLatestDataBill<GetLatestDataBillSubscription>({
            document: GetLatestDataBillDocument,
            updateQuery: (prev, { subscriptionData }) => {
                let data = { ...prev };
                const latestDataBill = subscriptionData.data.getDataBill;
                if (latestDataBill.__typename === "DataBillDto")
                    data.getDataBill = latestDataBill;
                return data;
            },
        });

    useEffect(() => {
        let unsub = subToConnectedUser();
        return () => {
            unsub && unsub();
        };
    }, [connectedUserRes]);

    useEffect(() => {
        let unsub = subToDataUsage();
        return () => {
            unsub && unsub();
        };
    }, [dataUsageRes]);

    useEffect(() => {
        let unsub = subToDataBill();
        return () => {
            unsub && unsub();
        };
    }, [dataBillingRes]);

    useEffect(() => {
        if (networkStatusRes) {
            subscribeToLatestNetworkStatus<GetLatestNetworkSubscription>({
                document: GetLatestNetworkDocument,
                updateQuery: (prev, { subscriptionData }) => {
                    let data = { ...prev };
                    const latestNewtworkStatus =
                        subscriptionData.data.getNetwork;
                    if (latestNewtworkStatus.__typename === "NetworkDto")
                        data.getNetwork = latestNewtworkStatus;
                    return data;
                },
            });
        }
    }, [networkStatusRes]);

    const handleSatusChange = (key: string, value: string) => {
        switch (key) {
            case "statusUser":
                return setUserStatusFilter(value as Time_Filter);
            case "statusUsage":
                return setDataStatusFilter(value as Time_Filter);
            case "statusBill":
                return setBillingStatusFilter(value as Data_Bill_Filter);
        }
    };
    const handleCloseSoftwareUpdate = () => {
        setIsSoftwaUpdate(false);
    };

    const getStatus = (key: string) => {
        switch (key) {
            case "statusUser":
                return userStatusFilter;
            case "statusUsage":
                return dataStatusFilter;
            case "statusBill":
                return billingStatusFilter;
            default:
                return "";
        }
    };

    const handleUserActivateClose = () => {
        setIsUserActivateOpen(() => false);
    };
    const onResidentsTableMenuItem = (id: string, type: string) => {
        if (type === "deactivate") {
            deactivateUser({
                variables: {
                    id,
                },
            });
        }
    };

    const handleNodeActions = (id: string, type: string) => {
        const node = nodeRes?.getNodesByOrg.nodes.filter(
            item => item.id === id
        );
        if (type == "edit" && node && node.length > 0) {
            setShowNodeDialog({
                ...showNodeDialog,
                type: "editNode",
                isShow: true,
                title: "Edit Node",
                nodeData: {
                    type: node[0].type,
                    name: node[0].name,
                    nodeId: node[0].id,
                    orgId: orgId,
                },
            });
        }
    };

    const handleAddNode = () => {
        setShowNodeDialog(prev => ({
            ...prev,
            type: "add",
            isShow: true,
            title: "Register Node",
        }));
    };

    const onUpdateAllNodes = () => {
        /* TODO: Handle Node Updates */
    };

    const handleNodeSubmitAction = (data: any) => {
        setShowNodeDialog(prev => ({
            ...prev,
            type: "add",
            isShow: false,
            title: "Register Node",
        }));
        if (showNodeDialog.type === "add") {
            registerNode({
                variables: {
                    data: {
                        name: data.name,
                        nodeId: data.nodeId,
                    },
                },
            });
        } else if (showNodeDialog.type === "editNode") {
            updateNode({
                variables: {
                    data: {
                        name: data.name,
                        nodeId: data.nodeId,
                    },
                },
            });
        }
    };

    useEffect(() => {
        if (registerNodeRes) {
            setRegisterNodeNotification({
                id: "addNodeNotification",
                message: `${registerNodeRes?.addNode?.name} has been registered successfully!`,
                type: "success",
                show: true,
            });
        }
    }, [registerNodeRes]);

    useEffect(() => {
        if (updateNodeRes) {
            setRegisterNodeNotification({
                id: "UpdateNodeNotification",
                message: `${updateNodeRes?.updateNode?.nodeId} has been updated successfully!`,
                type: "success",
                show: true,
            });
        }
    }, [updateNodeRes]);

    useEffect(() => {
        if (updateNodError) {
            setRegisterNodeNotification({
                id: "UpdateNodeErrorNotification",
                message: `${updateNodError.message}`,
                type: "error",
                show: true,
            });
        }
    }, [updateNodError]);

    useEffect(() => {
        if (addNodError) {
            setRegisterNodeNotification({
                id: "AddNodeErrorNotification",
                message: `${addNodError.message}`,
                type: "error",
                show: true,
            });
        }
    }, [addNodError]);

    const onActivateUser = () => setIsUserActivateOpen(() => true);

    // eslint-disable-next-line no-unused-vars
    const handleNodeUpdateActin = (id: string) => {
        setIsSoftwaUpdate(true);
        /* Handle node update  action */
    };

    const handleCloseWelcome = () => {
        if (_isFirstVisit) {
            _setIsFirstVisit(false);
            setIsWelcomeDialog(false);
        }
    };
    return (
        <Box component="div" sx={{ flexGrow: 1, pb: "18px" }}>
            <Grid container spacing={3}>
                <Grid xs={12} item>
                    <NetworkStatus
                        handleAddNode={handleAddNode}
                        handleActivateUser={onActivateUser}
                        loading={networkStatusLoading || isSkeltonLoad}
                        regLoading={registerNodeLoading || updateNodeLoading}
                        statusType={networkStatusRes?.getNetwork?.status || ""}
                        duration={
                            networkStatusRes?.getNetwork?.description || ""
                        }
                    />
                </Grid>
<<<<<<< HEAD
                <Grid item container xs={12} spacing={{ xs: 1.5, md: 3 }}>
                    <Grid item xs={4} md={6} lg={4}>
                        <StatusCard
                            Icon={UsersWithBG}
                            title={"Connected Users"}
                            options={TIME_FILTER}
                            subtitle1={`${
                                connectedUserRes?.getConnectedUsers
                                    ?.totalUser || 0
                            }`}
                            subtitle2={""}
                            option={getStatus("statusUser")}
                            loading={connectedUserloading || isSkeltonLoad}
                            handleSelect={(value: string) =>
                                handleSatusChange("statusUser", value)
                            }
                        />
                    </Grid>
                    <Grid item xs={4} md={6} lg={4}>
                        <StatusCard
                            title={"Data Usage"}
                            subtitle1={`${
                                dataUsageRes?.getDataUsage?.dataConsumed || 0
                            }`}
                            subtitle2={`/ ${
                                dataUsageRes?.getDataUsage?.dataPackage || "-"
                            }`}
                            Icon={DataUsage}
                            options={TIME_FILTER}
                            option={getStatus("statusUsage")}
                            loading={dataUsageloading || isSkeltonLoad}
                            handleSelect={(value: string) =>
                                handleSatusChange("statusUsage", value)
                            }
                        />
                    </Grid>
                    <Grid item xs={4} md={6} lg={4}>
                        <StatusCard
                            title={"Data Bill"}
                            subtitle1={`$ ${
                                dataBillingRes?.getDataBill?.dataBill || 0
                            }`}
                            subtitle2={
                                dataBillingRes?.getDataBill?.dataBill
                                    ? ` / due in ${dataBillingRes?.getDataBill?.billDue} days`
                                    : " due"
                            }
                            Icon={DataBilling}
                            options={MONTH_FILTER}
                            loading={dataBillingloading || isSkeltonLoad}
                            option={getStatus("statusBill")}
                            handleSelect={(value: string) =>
                                handleSatusChange("statusBill", value)
                            }
                        />
                    </Grid>
=======
                <Grid item xs={12} md={6} lg={4}>
                    <StatusCard
                        Icon={UsersWithBG}
                        title={"Connected Users"}
                        options={TIME_FILTER}
                        subtitle1={
                            connectedUserRes?.getConnectedUsers?.totalUser ||
                            "0"
                        }
                        subtitle2={""}
                        option={getStatus("statusUser")}
                        loading={connectedUserloading || isSkeltonLoad}
                        handleSelect={(value: string) =>
                            handleSatusChange("statusUser", value)
                        }
                    />
                </Grid>
                <Grid item xs={12} md={6} lg={4}>
                    <StatusCard
                        title={"Data Usage"}
                        subtitle1={`${
                            dataUsageRes?.getDataUsage?.dataConsumed || 0
                        }`}
                        subtitle2={`/ ${
                            dataUsageRes?.getDataUsage?.dataPackage || "-"
                        }`}
                        Icon={DataUsage}
                        options={TIME_FILTER}
                        option={getStatus("statusUsage")}
                        loading={dataUsageloading || isSkeltonLoad}
                        handleSelect={(value: string) =>
                            handleSatusChange("statusUsage", value)
                        }
                    />
                </Grid>
                <Grid item xs={12} md={6} lg={4}>
                    <StatusCard
                        title={"Data Bill"}
                        subtitle1={`$ ${
                            dataBillingRes?.getDataBill?.dataBill || 0
                        }`}
                        subtitle2={
                            dataBillingRes?.getDataBill?.dataBill
                                ? ` / due in ${dataBillingRes?.getDataBill?.billDue} days`
                                : " due"
                        }
                        Icon={DataBilling}
                        options={MONTH_FILTER}
                        loading={dataBillingloading || isSkeltonLoad}
                        option={getStatus("statusBill")}
                        handleSelect={(value: string) =>
                            handleSatusChange("statusBill", value)
                        }
                    />
>>>>>>> 5ccb54e7
                </Grid>
                <Grid xs={12} item>
                    <StatsCard
                        metricData={uptimeMetric}
                        loading={
                            nodeLoading || isSkeltonLoad || getMetricLoading
                        }
                    />
                </Grid>
                <Grid xs={12} lg={8} item>
                    <LoadingWrapper
                        height={318}
                        isLoading={nodeLoading || isSkeltonLoad}
                    >
                        <RoundedCard>
                            <ContainerHeader
                                stats={``}
                                title="My Nodes"
                                showButton={isContainNodeUpdate(
                                    nodeRes?.getNodesByOrg.nodes
                                )}
                                buttonSize={"small"}
                                buttonTitle={"Update All"}
                            />
                            <NodeContainer
                                handleNodeUpdate={handleNodeUpdateActin}
                                items={nodeRes?.getNodesByOrg.nodes || []}
                                handleItemAction={handleNodeActions}
                            />
                        </RoundedCard>
                    </LoadingWrapper>
                </Grid>
                <Grid xs={12} lg={4} item>
                    <LoadingWrapper
                        height={318}
                        isLoading={
                            residentsloading ||
                            deactivateUserLoading ||
                            isSkeltonLoad
                        }
                    >
                        <RoundedCard sx={{ height: "100%" }}>
                            <ContainerHeader
                                title="Residents"
                                showButton={false}
                            />
                            <DataTableWithOptions
                                columns={DataTableWithOptionColumns}
                                dataset={residentsRes?.getUsersByOrg}
                                menuOptions={DEACTIVATE_EDIT_ACTION_MENU}
                                onMenuItemClick={onResidentsTableMenuItem}
                            />
                        </RoundedCard>
                    </LoadingWrapper>
                </Grid>
            </Grid>
            <SoftwareUpdateModal
                submit={onUpdateAllNodes}
                isOpen={isSoftwaUpdate}
                handleClose={handleCloseSoftwareUpdate}
                title={" Node Update all Confirmation"}
                content={` The software updates for “Tryphena’s Node,” and
                “Tryphena’s Node 2” will disrupt your network, and will
                take approximately [insert time here]. Continue updating
                all?`}
            />
            <BasicDialog
                isClosable={false}
                btnVariant="contained"
                isOpen={isWelcomeDialog}
                title={"Welcome to Ukama Console!"}
                content={
                    "This is where you can manage your network, and troubleshoot things, if necessary. For now, while your nodes have not shipped, you can monitor your users’ data usage, and [insert other main use]. "
                }
                btnLabel={"continue to console"}
                handleClose={handleCloseWelcome}
            />
            {isUserActivateOpen && (
                <UserActivationDialog
                    isOpen={isUserActivateOpen}
                    dialogTitle={UserActivation.title}
                    subTitle={UserActivation.subTitle}
                    handleClose={handleUserActivateClose}
                />
            )}

            {showNodeDialog.isShow && (
                <ActivationDialog
                    action={showNodeDialog.type}
                    isOpen={showNodeDialog.isShow}
                    handleClose={handleAddNodeClose}
                    nodeData={showNodeDialog.nodeData}
                    dialogTitle={showNodeDialog.title}
                    subTitle={showNodeDialog.subTitle}
                    handleNodeSubmitAction={handleNodeSubmitAction}
                />
            )}
        </Box>
    );
};
export default Home;<|MERGE_RESOLUTION|>--- conflicted
+++ resolved
@@ -535,7 +535,6 @@
                         }
                     />
                 </Grid>
-<<<<<<< HEAD
                 <Grid item container xs={12} spacing={{ xs: 1.5, md: 3 }}>
                     <Grid item xs={4} md={6} lg={4}>
                         <StatusCard
@@ -592,62 +591,6 @@
                             }
                         />
                     </Grid>
-=======
-                <Grid item xs={12} md={6} lg={4}>
-                    <StatusCard
-                        Icon={UsersWithBG}
-                        title={"Connected Users"}
-                        options={TIME_FILTER}
-                        subtitle1={
-                            connectedUserRes?.getConnectedUsers?.totalUser ||
-                            "0"
-                        }
-                        subtitle2={""}
-                        option={getStatus("statusUser")}
-                        loading={connectedUserloading || isSkeltonLoad}
-                        handleSelect={(value: string) =>
-                            handleSatusChange("statusUser", value)
-                        }
-                    />
-                </Grid>
-                <Grid item xs={12} md={6} lg={4}>
-                    <StatusCard
-                        title={"Data Usage"}
-                        subtitle1={`${
-                            dataUsageRes?.getDataUsage?.dataConsumed || 0
-                        }`}
-                        subtitle2={`/ ${
-                            dataUsageRes?.getDataUsage?.dataPackage || "-"
-                        }`}
-                        Icon={DataUsage}
-                        options={TIME_FILTER}
-                        option={getStatus("statusUsage")}
-                        loading={dataUsageloading || isSkeltonLoad}
-                        handleSelect={(value: string) =>
-                            handleSatusChange("statusUsage", value)
-                        }
-                    />
-                </Grid>
-                <Grid item xs={12} md={6} lg={4}>
-                    <StatusCard
-                        title={"Data Bill"}
-                        subtitle1={`$ ${
-                            dataBillingRes?.getDataBill?.dataBill || 0
-                        }`}
-                        subtitle2={
-                            dataBillingRes?.getDataBill?.dataBill
-                                ? ` / due in ${dataBillingRes?.getDataBill?.billDue} days`
-                                : " due"
-                        }
-                        Icon={DataBilling}
-                        options={MONTH_FILTER}
-                        loading={dataBillingloading || isSkeltonLoad}
-                        option={getStatus("statusBill")}
-                        handleSelect={(value: string) =>
-                            handleSatusChange("statusBill", value)
-                        }
-                    />
->>>>>>> 5ccb54e7
                 </Grid>
                 <Grid xs={12} item>
                     <StatsCard
