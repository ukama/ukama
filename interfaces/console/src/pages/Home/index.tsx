import {
    StatsCard,
    NodeDialog,
    StatusCard,
    BasicDialog,
    NodeContainer,
    NetworkStatus,
    LoadingWrapper,
    DeactivateUser,
    ContainerHeader,
    DataTableWithOptions,
    SoftwareUpdateModal,
    UserDetailsDialog,
    AddUser,
} from "../../components";
import {
    TIME_FILTER,
    MONTH_FILTER,
    DataTableWithOptionColumns,
    DEACTIVATE_EDIT_ACTION_MENU,
} from "../../constants";
import "../../i18n/i18n";
import {
    Node_Type,
    Time_Filter,
    GetUsersDto,
    UserInputDto,
    Data_Bill_Filter,
    useGetUserLazyQuery,
    useAddNodeMutation,
    useUpdateUserMutation,
    useAddUserMutation,
    useGetDataBillQuery,
    useGetDataUsageQuery,
    useUpdateNodeMutation,
    useGetUsersByOrgQuery,
    GetUserDto,
    useGetNodesByOrgQuery,
    useDeleteNodeMutation,
    useGetEsimQrLazyQuery,
    useDeactivateUserMutation,
    useGetConnectedUsersQuery,
    GetLatestDataBillDocument,
    GetLatestDataUsageDocument,
    useGetMetricsByTabLazyQuery,
    GetLatestDataBillSubscription,
    useGetUsersDataUsageLazyQuery,
    GetLatestDataUsageSubscription,
    useUpdateUserStatusMutation,
    GetLatestConnectedUsersDocument,
    useGetMetricsByTabSSubscription,
    useGetUsersDataUsageSSubscription,
    GetLatestConnectedUsersSubscription,
    useGetNetworkStatusQuery,
    GetNetworkStatusSDocument,
    GetNetworkStatusSSubscription,
    useUpdateUserRoamingMutation,
} from "../../generated";
import {
    user,
    isFirstVisit,
    isSkeltonLoading,
    snackbarMessage,
} from "../../recoil";
import { Box, Grid } from "@mui/material";
import { RoundedCard } from "../../styles";
import { useCallback, useEffect, useState } from "react";
import { TMetric } from "../../types";
import { useRecoilState, useRecoilValue, useSetRecoilState } from "recoil";
import {
    getMetricPayload,
    getTowerNodeFromNodes,
    isContainNodeUpdate,
} from "../../utils";
import { DataBilling, DataUsage, UsersWithBG } from "../../assets/svg";
const userInit = {
    id: "",
    name: "",
    iccid: "",
    email: "",
    dataPlan: "0",
    dataUsage: "0",
    roaming: false,
    eSimNumber: "",
    status: false,
};
const Home = () => {
    const isSkeltonLoad = useRecoilValue(isSkeltonLoading);
    const [_isFirstVisit, _setIsFirstVisit] = useRecoilState(isFirstVisit);
    const { id: orgId = "" } = useRecoilValue(user);
    const [users, setUsers] = useState<GetUsersDto[]>([]);
    const [isWelcomeDialog, setIsWelcomeDialog] = useState(false);
    const [userStatusFilter, setUserStatusFilter] = useState(Time_Filter.Total);
    const [dataStatusFilter, setDataStatusFilter] = useState(Time_Filter.Month);
    const [newAddedUserName, setNewAddedUserName] = useState<any>();
    const [isEsimAdded, setIsEsimAdded] = useState<boolean>(false);
    const [isPsimAdded, setIsPsimAdded] = useState<boolean>(false);
    const [simFlow, setSimFlow] = useState<number>(1);
    const [userStatus, setUserStatus] = useState<boolean>(true);
    const [showNodeDialog, setShowNodeDialog] = useState({
        type: "add",
        isShow: false,
        title: "Register Node",
        subTitle:
            "Ensure node is properly set up in desired location before completing this step. Enter serial number found in your confirmation email, or on the back of your node, and we’ll take care of the rest for you.",
        nodeData: {
            type: "HOME",
            name: "",
            nodeId: "",
            orgId: "",
        },
    });
    const [deactivateUserDialog, setDeactivateUserDialog] = useState({
        isShow: false,
        userId: "",
        userName: "",
    });
    const [deleteNodeDialog, setDeleteNodeDialog] = useState({
        isShow: false,
        nodeId: "",
    });
    const [simDialog, setSimDialog] = useState({
        isShow: false,
        type: "add",
    });
    const [selectedUser, setSelectedUser] = useState<GetUserDto>(userInit);
    const [qrCodeId, setqrCodeId] = useState<any>();
    const [isSoftwaUpdate, setIsSoftwaUpdate] = useState<boolean>(false);
    const [showInstallSim, setShowInstallSim] = useState(false);
    const [isMetricPolling, setIsMetricPolling] = useState<boolean>(false);
    const setNodeToastNotification = useSetRecoilState(snackbarMessage);
    const [serviceStatusIndicator, setServiceStatusIndicator] = useState<any>();
    const [billingStatusFilter, setBillingStatusFilter] = useState(
        Data_Bill_Filter.July
    );
    const [uptimeMetric, setUptimeMetrics] = useState<TMetric>({
        memorytrxused: null,
    });

    const {
        data: nodeRes,
        loading: nodeLoading,
        refetch: refetchGetNodesByOrg,
    } = useGetNodesByOrgQuery({ fetchPolicy: "network-only" });

    const [deleteNode, { loading: deleteNodeLoading }] = useDeleteNodeMutation({
        onCompleted: res => {
            setNodeToastNotification({
                id: "delete-node-success",
                message: `${res?.deleteNode?.nodeId} has been deleted successfully!`,
                type: "success",
                show: true,
            });
            refetchGetNodesByOrg();
        },
        onError: err => {
            setNodeToastNotification({
                id: "delete-node-success",
                message: `${err?.message}`,
                type: "error",
                show: true,
            });
        },
    });

    const [addUser, { loading: addUserLoading }] = useAddUserMutation({
        onCompleted: res => {
            if (res?.addUser) {
                setIsEsimAdded(true);
                setNewAddedUserName(res?.addUser?.name);
                handleGetSimQrCode(res?.addUser.id, res?.addUser?.iccid || "");
                refetchResidents();

                handleUpdateUserStatus(
                    res.addUser.id,
                    res.addUser.iccid || "",
                    userStatus
                );
            }
        },
        onError: err => {
            if (err?.message) {
                setNodeToastNotification({
                    id: "error-add-user-success",
                    message: `${err?.message}`,
                    type: "error",
                    show: true,
                });
            }
        },
    });

    const [getEsimQrdcodeId, { data: getEsimQrCodeRes }] =
        useGetEsimQrLazyQuery();

    const handleGetSimQrCode = async (userId: string, simId: string) => {
        await getEsimQrdcodeId({
            variables: {
                data: {
                    userId: userId,
                    simId: simId,
                },
            },
        });
    };

    useEffect(() => {
        setqrCodeId(getEsimQrCodeRes?.getEsimQR?.qrCode);
    }, [getEsimQrCodeRes]);

    const [registerNode, { loading: registerNodeLoading }] = useAddNodeMutation(
        {
            onCompleted: res => {
                if (res?.addNode) {
                    setNodeToastNotification({
                        id: "addNodeSuccess",
                        message: `${res?.addNode?.name} has been registered successfully!`,
                        type: "success",
                        show: true,
                    });
                    refetchGetNodesByOrg();
                }
            },

            onError: err => {
                if (err?.message) {
                    setNodeToastNotification({
                        id: "ErrorAddingNode",
                        message: `${err?.message}`,
                        type: "error",
                        show: true,
                    });
                }
            },
        }
    );

    const [updateNode, { loading: updateNodeLoading }] = useUpdateNodeMutation({
        onCompleted: res => {
            if (res?.updateNode) {
                setNodeToastNotification({
                    id: "UpdateNodeNotification",
                    message: `${res?.updateNode?.nodeId} has been updated successfully!`,
                    type: "success",
                    show: true,
                });
                refetchGetNodesByOrg();
            }
        },
        onError: err => {
            if (err?.message) {
                setNodeToastNotification({
                    id: "UpdateNodeErrorNotification",
                    message: `${err?.message}`,
                    type: "error",
                    show: true,
                });
            }
        },
    });

    const {
        data: connectedUserRes,
        loading: connectedUserloading,
        subscribeToMore: subscribeToLatestConnectedUsers,
    } = useGetConnectedUsersQuery({
        variables: {
            filter: userStatusFilter,
        },
    });
    const {
        data: dataBillingRes,
        loading: dataBillingloading,
        subscribeToMore: subscribeToLatestDataBill,
    } = useGetDataBillQuery({
        skip: true,
        variables: {
            filter: billingStatusFilter,
        },
    });
    const {
        data: dataUsageRes,
        loading: dataUsageloading,
        subscribeToMore: subscribeToLatestDataUsage,
    } = useGetDataUsageQuery({
        variables: {
            filter: dataStatusFilter,
        },
    });

    const [getUsersDataUsage] = useGetUsersDataUsageLazyQuery();

    useGetUsersDataUsageSSubscription({
        fetchPolicy: "network-only",
        onSubscriptionData: res => {
            if (res.subscriptionData.data?.getUsersDataUsage?.id) {
                const userRes = res.subscriptionData.data?.getUsersDataUsage;
                const index = users.findIndex(item => item.id === userRes.id);
                setUsers([
                    ...users.slice(0, index),
                    {
                        id: userRes.id,
                        name: userRes.name,
                        email: userRes.email,
                        dataPlan: userRes.dataPlan,
                        dataUsage: userRes.dataUsage,
                    },
                    ...users.slice(index + 1),
                ]);
            }
        },
    });

    const { loading: residentsloading, refetch: refetchResidents } =
        useGetUsersByOrgQuery({
            nextFetchPolicy: "network-only",
            onCompleted: res => {
                setUsers(res.getUsersByOrg);
                getUsersDataUsage({
                    variables: {
                        data: { ids: res.getUsersByOrg.map(u => u.id) },
                    },
                });
            },
        });

    const [deactivateUser, { loading: deactivateUserLoading }] =
        useDeactivateUserMutation({
            onCompleted: res => {
                setNodeToastNotification({
                    id: "userDeactivated",
                    message: `${res.deactivateUser.name} has been deactivated successfully!`,
                    type: "success",
                    show: true,
                });
                refetchResidents();
            },
            onError: err =>
                setNodeToastNotification({
                    id: "userDeactivated",
                    message: `${err?.message}`,
                    type: "error",
                    show: true,
                }),
        });

    const {
        data: networkStatusRes,
        loading: networkStatusLoading,
        subscribeToMore: subscribeToLatestNetworkStatus,
    } = useGetNetworkStatusQuery();

    const [
        getMetrics,
        {
            data: getMetricsRes,
            refetch: getMetricsRefetch,
            loading: getMetricLoading,
        },
    ] = useGetMetricsByTabLazyQuery({
        onCompleted: res => {
            if (res?.getMetricsByTab?.metrics.length > 0 && !isMetricPolling) {
                const _m: TMetric = {
                    memorytrxused: null,
                };
                setIsMetricPolling(true);
                for (const element of res.getMetricsByTab.metrics) {
                    if (!uptimeMetric[element.type]) {
                        _m[element.type] = {
                            name: element.name,
                            data: element.data,
                        };
                    }
                }
                setUptimeMetrics({ ..._m });
            }
        },
        onError: () => {
            setUptimeMetrics(() => ({
                memorytrxused: null,
            }));
        },
        fetchPolicy: "network-only",
    });

    useGetMetricsByTabSSubscription({
        onSubscriptionData: res => {
            if (
                isMetricPolling &&
                res?.subscriptionData?.data?.getMetricsByTab &&
                res?.subscriptionData?.data?.getMetricsByTab.length > 0
            ) {
                const _m: TMetric = {
                    memorytrxused: null,
                };
                for (const element of res.subscriptionData.data
                    .getMetricsByTab) {
                    const metric = uptimeMetric[element.type];
                    if (
                        metric &&
                        metric.data &&
                        metric.data.length > 0 &&
                        element.data[element.data.length - 1].x >
                            metric.data[metric.data.length - 1].x
                    ) {
                        _m[element.type] = {
                            name: element.name,
                            data: [...(metric.data || []), ...element.data],
                        };
                    }
                }
                const filter = Object.fromEntries(
                    Object.entries(_m).filter(([_, v]) => v !== null)
                );

                setUptimeMetrics((_prev: TMetric) => ({
                    ..._prev,
                    ...filter,
                }));
            }
        },
    });

    const [getUser, { loading: getUserLoading }] = useGetUserLazyQuery({
        onCompleted: res => {
            if (res.getUser) {
                setSelectedUser(res.getUser);
            }
        },
    });

    const [updateUser, { loading: updateUserLoading }] = useUpdateUserMutation({
        onCompleted: res => {
            if (res?.updateUser) {
                setNodeToastNotification({
                    id: "updateUserNotification",
                    message: `The ${res?.updateUser?.name} has been updated successfully!`,
                    type: "success",
                    show: true,
                });
                refetchResidents();
            }
        },
        onError: err => {
            if (err?.message) {
                setNodeToastNotification({
                    id: "updateUserNotification",
                    message: `${err?.message}`,
                    type: "error",
                    show: true,
                });
            }
        },
    });
    const [updateUserStatus, { loading: updateUserStatusLoading }] =
        useUpdateUserStatusMutation({
            onCompleted: res => {
                setServiceStatusIndicator(
                    res.updateUserStatus.ukama.services.data
                );
                if (res) {
                    setSelectedUser({
                        ...selectedUser,
                        status: res.updateUserStatus.ukama.services.data,
                        roaming: res.updateUserStatus.carrier.services.data,
                    });
                }
            },
        });

    const [updateUserRoaming, { loading: updateUserRoamingLoading }] =
        useUpdateUserRoamingMutation({
            onCompleted: () => {
                setNodeToastNotification({
                    id: "updateUserRoaming",
                    message: `User roaming status updated.`,
                    type: "success",
                    show: true,
                });
            },
        });

    useEffect(() => {
        if (_isFirstVisit && orgId) {
            setIsWelcomeDialog(true);
        }
    }, [_isFirstVisit, orgId]);

    useEffect(() => {
        if (
            nodeRes &&
            nodeRes.getNodesByOrg.nodes.length > 0 &&
            !getMetricsRes
        ) {
            getMetrics({
                variables: {
                    ...getFirstMetricCallPayload(),
                },
            });
        }
    }, [nodeRes]);

    useEffect(() => {
        if (
            getMetricsRes &&
            getMetricsRes.getMetricsByTab.next &&
            getMetricsRes?.getMetricsByTab.metrics.length > 0
        ) {
            getMetricsRefetch({
                ...getMetricPollingCallPayload(
                    getMetricsRes?.getMetricsByTab.to
                ),
            });
        }
    }, [getMetricsRes]);

    useEffect(() => {
        let unsub = subToConnectedUser();
        return () => {
            unsub && unsub();
        };
    }, [connectedUserRes]);

    useEffect(() => {
        let unsub = subToDataUsage();
        return () => {
            unsub && unsub();
        };
    }, [dataUsageRes]);

    useEffect(() => {
        let unsub = subToDataBill();
        return () => {
            unsub && unsub();
        };
    }, [dataBillingRes]);

    useEffect(() => {
        if (networkStatusRes) {
            subscribeToLatestNetworkStatus<GetNetworkStatusSSubscription>({
                document: GetNetworkStatusSDocument,
                updateQuery: (prev, { subscriptionData }) => {
                    let data = { ...prev };
                    const latestNewtworkStatus =
                        subscriptionData.data.getNetworkStatus;
                    if (latestNewtworkStatus.__typename === "NetworkDto")
                        data.getNetworkStatus = latestNewtworkStatus;
                    return data;
                },
            });
        }
    }, [networkStatusRes]);

    const handleSimInstallationClose = () => {
        setSimFlow(1);
        setIsEsimAdded(false);
        setShowInstallSim(false);
    };

    const getFirstMetricCallPayload = () =>
        getMetricPayload({
            tab: 4,
            regPolling: false,
            nodeType: Node_Type.Home,
            nodeId: getTowerNodeFromNodes(nodeRes?.getNodesByOrg.nodes || []),
            to: Math.floor(Date.now() / 1000) - 10,
            from: Math.floor(Date.now() / 1000) - 180,
        });

    const getMetricPollingCallPayload = (from: number) =>
        getMetricPayload({
            tab: 4,
            from: from,
            regPolling: true,
            nodeType: Node_Type.Home,
            nodeId: getTowerNodeFromNodes(nodeRes?.getNodesByOrg.nodes || []),
        });

    const handleAddNodeClose = () => {
        setShowNodeDialog(prev => ({
            ...prev,
            isShow: false,
        }));
    };

    const subToConnectedUser = () =>
        subscribeToLatestConnectedUsers<GetLatestConnectedUsersSubscription>({
            document: GetLatestConnectedUsersDocument,
            updateQuery: (prev, { subscriptionData }) => {
                let data = { ...prev };
                const latestConnectedUser =
                    subscriptionData.data.getConnectedUsers;
                if (latestConnectedUser.__typename === "ConnectedUserDto")
                    data.getConnectedUsers = latestConnectedUser;
                return data;
            },
        });

    const subToDataUsage = () =>
        subscribeToLatestDataUsage<GetLatestDataUsageSubscription>({
            document: GetLatestDataUsageDocument,
            updateQuery: (prev, { subscriptionData }) => {
                let data = { ...prev };
                const latestDataUsage = subscriptionData.data.getDataUsage;
                if (latestDataUsage.__typename === "DataUsageDto")
                    data.getDataUsage = latestDataUsage;
                return data;
            },
        });

    const subToDataBill = () =>
        subscribeToLatestDataBill<GetLatestDataBillSubscription>({
            document: GetLatestDataBillDocument,
            updateQuery: (prev, { subscriptionData }) => {
                let data = { ...prev };
                const latestDataBill = subscriptionData.data.getDataBill;
                if (latestDataBill.__typename === "DataBillDto")
                    data.getDataBill = latestDataBill;
                return data;
            },
        });

    const handleSatusChange = (key: string, value: string) => {
        switch (key) {
            case "statusUser":
                return setUserStatusFilter(value as Time_Filter);
            case "statusUsage":
                return setDataStatusFilter(value as Time_Filter);
            case "statusBill":
                return setBillingStatusFilter(value as Data_Bill_Filter);
        }
    };
    const handleCloseSoftwareUpdate = () => {
        setIsSoftwaUpdate(false);
    };

    const getStatus = (key: string) => {
        switch (key) {
            case "statusUser":
                return userStatusFilter;
            case "statusUsage":
                return dataStatusFilter;
            case "statusBill":
                return billingStatusFilter;
            default:
                return "";
        }
    };

    const handleCloseDeactivateUser = () =>
        setDeactivateUserDialog({ ...deactivateUserDialog, isShow: false });

    const handleDeactivateUser = () => {
        handleCloseDeactivateUser();
        deactivateUser({
            variables: {
                id: deactivateUserDialog.userId,
            },
        });
    };

    const handleDeleteNode = () => {
        deleteNode({
            variables: {
                id: deleteNodeDialog.nodeId,
            },
        });
        handleCloseDeleteNode();
    };

    const onResidentsTableMenuItem = (id: string, type: string) => {
        if (type === "deactivate") {
            setDeactivateUserDialog({
                isShow: true,
                userId: id,
                userName: users?.find(item => item.id === id)?.name || "",
            });
        } else if (type === "edit") {
            getUser({
                variables: {
                    userId: id,
                },
            });
            setSimDialog({ isShow: true, type: "edit" });
        }
    };
    const handleUserSubmitAction = () => {
        handleSimDialogClose();
        if (simDialog.type === "edit" && selectedUser.id) {
            updateUser({
                variables: {
                    userId: selectedUser.id,
                    data: {
                        email: selectedUser.email,
                        name: selectedUser.name,
                        status: selectedUser.status,
                    },
                },
            });
        }
    };

    const handleAddNode = () => {
        setShowNodeDialog(prev => ({
            ...prev,
            type: "add",
            isShow: true,
            title: "Register Node",
        }));
    };

    const handleUpdateUserStatus = (
        id: string,
        iccid: string,
        status: boolean
    ) => {
        updateUserStatus({
            variables: {
                data: {
                    userId: id,
                    simId: iccid,
                    status: status,
                },
            },
        });
    };
    const onUpdateAllNodes = () => {
        /* TODO: Handle Node Updates */
    };
    const handleSimDialogClose = () =>
        setSimDialog({ ...simDialog, isShow: false });

    const handleCloseDeleteNode = () =>
        setDeleteNodeDialog({ ...deleteNodeDialog, isShow: false });
    const handleNodeSubmitAction = (data: any) => {
        setShowNodeDialog(prev => ({
            ...prev,
            type: "add",
            isShow: false,
            title: "Register Node",
        }));
        if (showNodeDialog.type === "add") {
            registerNode({
                variables: {
                    data: {
                        name: data.name,
                        nodeId: data.nodeId,
                    },
                },
            });
        } else if (showNodeDialog.type === "editNode") {
            updateNode({
                variables: {
                    data: {
                        name: data.name,
                        nodeId: data.nodeId,
                    },
                },
            });
        }
    };

    const onActivateUser = () => setShowInstallSim(() => true);

    const handleNodeUpdateAction = useCallback(() => {
        setIsSoftwaUpdate(true);
    }, []);

    const handleNodeActions = (id: string, type: string) => {
        const node = nodeRes?.getNodesByOrg?.nodes?.filter(
            item => item.id === id
        );
<<<<<<< HEAD
        if (type === "edit" && node) {
=======

        if (!node) {
            return null;
        }

        if (type == "edit") {
>>>>>>> 71b00013
            setShowNodeDialog({
                ...showNodeDialog,
                type: "editNode",
                isShow: true,
                title: "Edit Node",
                nodeData: {
                    type: node[0].type,
                    name: node[0].name,
                    nodeId: node[0].id,
                    orgId: orgId,
                },
            });
        } else if (type === "delete") {
            setDeleteNodeDialog({
                isShow: true,
                nodeId: id || "",
            });
        } else if (type === "update") {
            handleNodeUpdateAction();
        }
    };

    const handleCloseWelcome = () => {
        if (_isFirstVisit) {
            _setIsFirstVisit(false);
            setIsWelcomeDialog(false);
        }
    };
    const handleEsimInstallation = (eSimData: UserInputDto) => {
        setUserStatus(eSimData?.status || true);
        if (eSimData) {
            addUser({
                variables: {
                    data: {
                        email: eSimData.email,
                        name: eSimData.name,
                        status: eSimData.status,
                    },
                },
            });
        }
    };
    const handlePhysicalSimEmailFlow = () => {
        setSimFlow(simFlow + 1);
    };

    const handlePhysicalSimSecurityFlow = () => {
        setSimFlow(simFlow + 1);
        setIsPsimAdded(true);
    };

    const handleDeactivateAction = (userId: any) => {
        setSimDialog({ ...simDialog, isShow: false });
        setDeactivateUserDialog({
            isShow: true,
            userId: userId,
            userName: users?.find(item => item.id === userId)?.name || "",
        });
    };

    const handleUserRoamingAction = (status: boolean) => {
        updateUserRoaming({
            variables: {
                data: {
                    simId: selectedUser.iccid,
                    userId: selectedUser.id,
                    status: status,
                },
            },
        });
    };
    return (
        <Box component="div" sx={{ flexGrow: 1, pb: "18px" }}>
            <Grid container rowSpacing={3} columnSpacing={3}>
                <Grid xs={12} item>
                    <NetworkStatus
                        handleAddNode={handleAddNode}
                        handleActivateUser={onActivateUser}
                        loading={networkStatusLoading || isSkeltonLoad}
                        regLoading={registerNodeLoading || updateNodeLoading}
                        statusType={
                            networkStatusRes?.getNetworkStatus?.status ||
                            undefined
                        }
                        liveNodes={
                            networkStatusRes?.getNetworkStatus?.liveNode ||
                            undefined
                        }
                        totalNodes={
                            networkStatusRes?.getNetworkStatus?.totalNodes ||
                            undefined
                        }
                    />
                </Grid>
                <Grid
                    item
                    container
                    columnSpacing={{ xs: 1.5, md: 3 }}
                    rowSpacing={{ xs: 1.5, md: 3 }}
                >
                    <Grid item xs={4} md={6} lg={4}>
                        <StatusCard
                            Icon={UsersWithBG}
                            title={"Connected Users"}
                            options={TIME_FILTER}
                            subtitle1={`${
                                connectedUserRes?.getConnectedUsers
                                    ?.totalUser || 0
                            }`}
                            subtitle2={""}
                            option={getStatus("statusUser")}
                            loading={connectedUserloading || isSkeltonLoad}
                            handleSelect={(value: string) =>
                                handleSatusChange("statusUser", value)
                            }
                        />
                    </Grid>
                    <Grid item xs={4} md={6} lg={4}>
                        <StatusCard
                            title={"Data Usage"}
                            subtitle1={`${
                                dataUsageRes?.getDataUsage?.dataConsumed || 0
                            }`}
                            subtitle2={`${
                                dataUsageRes?.getDataUsage?.dataPackage || ""
                            }`}
                            Icon={DataUsage}
                            options={TIME_FILTER}
                            option={getStatus("statusUsage")}
                            loading={dataUsageloading || isSkeltonLoad}
                            handleSelect={(value: string) =>
                                handleSatusChange("statusUsage", value)
                            }
                        />
                    </Grid>
                    <Grid item xs={4} md={6} lg={4}>
                        <StatusCard
                            title={"Data Bill"}
                            subtitle1={`$ ${
                                dataBillingRes?.getDataBill?.dataBill || 0
                            }`}
                            subtitle2={
                                dataBillingRes?.getDataBill?.dataBill
                                    ? ` / due in ${dataBillingRes?.getDataBill?.billDue} days`
                                    : " due"
                            }
                            Icon={DataBilling}
                            options={MONTH_FILTER}
                            loading={dataBillingloading || isSkeltonLoad}
                            option={getStatus("statusBill")}
                            handleSelect={(value: string) =>
                                handleSatusChange("statusBill", value)
                            }
                        />
                    </Grid>
                </Grid>
                <Grid xs={12} item>
                    <StatsCard
                        metricData={uptimeMetric}
                        loading={isSkeltonLoad || getMetricLoading}
                    />
                </Grid>
                <Grid xs={12} lg={8} item>
                    <LoadingWrapper
                        height={318}
                        isLoading={
                            nodeLoading || isSkeltonLoad || deleteNodeLoading
                        }
                    >
                        <RoundedCard>
                            <ContainerHeader
                                stats={``}
                                title="My Nodes"
                                showButton={isContainNodeUpdate(
                                    nodeRes?.getNodesByOrg.nodes
                                )}
                                buttonSize={"small"}
                                buttonTitle={"Update All"}
                            />
                            <NodeContainer
<<<<<<< HEAD
                                items={nodeRes?.getNodesByOrg.nodes || []}
=======
                                handleNodeUpdate={handleNodeUpdateAction}
                                items={nodeRes?.getNodesByOrg?.nodes || []}
>>>>>>> 71b00013
                                handleItemAction={handleNodeActions}
                            />
                        </RoundedCard>
                    </LoadingWrapper>
                </Grid>
                <Grid xs={12} lg={4} item>
                    <LoadingWrapper
                        height={318}
                        isLoading={
                            residentsloading ||
                            deactivateUserLoading ||
                            isSkeltonLoad ||
                            addUserLoading ||
                            updateUserLoading
                        }
                    >
                        <RoundedCard sx={{ height: "100%" }}>
                            <ContainerHeader
                                title="Residents"
                                showButton={false}
                            />
                            <DataTableWithOptions
                                dataset={users}
                                columns={DataTableWithOptionColumns}
                                menuOptions={DEACTIVATE_EDIT_ACTION_MENU}
                                onMenuItemClick={onResidentsTableMenuItem}
                            />
                        </RoundedCard>
                    </LoadingWrapper>
                </Grid>
            </Grid>
            <SoftwareUpdateModal
                submit={onUpdateAllNodes}
                isOpen={isSoftwaUpdate}
                handleClose={handleCloseSoftwareUpdate}
                title={" Node Update all Confirmation"}
                content={` The software updates for “Tryphena’s Node,” and
                “Tryphena’s Node 2” will disrupt your network, and will
                take approximately [insert time here]. Continue updating
                all?`}
            />
            {isWelcomeDialog && (
                <BasicDialog
                    isClosable={false}
                    isOpen={isWelcomeDialog}
                    title={"Welcome to Ukama Console!"}
                    description={
                        "This is where you can manage your network, and troubleshoot things, if necessary. For now, while your nodes have not shipped, you can monitor your users’ data usage, and [insert other main use]. "
                    }
                    labelSuccessBtn={"continue to console"}
                    handleCloseAction={handleCloseWelcome}
                />
            )}

            {showNodeDialog.isShow && (
                <NodeDialog
                    action={showNodeDialog.type}
                    isOpen={showNodeDialog.isShow}
                    handleClose={handleAddNodeClose}
                    nodeData={showNodeDialog.nodeData}
                    dialogTitle={showNodeDialog.title}
                    subTitle={showNodeDialog.subTitle}
                    handleNodeSubmitAction={handleNodeSubmitAction}
                />
            )}

            {deactivateUserDialog.isShow && (
                <DeactivateUser
                    isClosable={true}
                    isOpen={deactivateUserDialog.isShow}
                    title={"Deactivate User Confirmation"}
                    description={`${deactivateUserDialog.userName} will be deactivated permanently. Other copy depends on surrounding policy.`}
                    labelSuccessBtn={"DEACTIVATE USER"}
                    labelNegativeBtn={"cancel"}
                    handleCloseAction={handleCloseDeactivateUser}
                    handleSuccessAction={handleDeactivateUser}
                />
            )}
            {deleteNodeDialog.isShow && (
                <DeactivateUser
                    isClosable={true}
                    isOpen={deleteNodeDialog.isShow}
                    title={"Delete Node Confirmation"}
                    description={`${deleteNodeDialog?.nodeId} will be deleted permanently.`}
                    labelSuccessBtn={"DELETE NODE"}
                    labelNegativeBtn={"cancel"}
                    handleCloseAction={handleCloseDeleteNode}
                    handleSuccessAction={handleDeleteNode}
                />
            )}
            {simDialog.isShow && (
                <UserDetailsDialog
                    user={selectedUser}
                    type={simDialog.type}
                    saveBtnLabel={"Save"}
                    closeBtnLabel="close"
                    serviceStatusIndicator={serviceStatusIndicator}
                    loading={getUserLoading}
                    isOpen={simDialog.isShow}
                    setUserForm={setSelectedUser}
                    simDetailsTitle="SIM Details"
                    userDetailsTitle="User Details"
                    handleClose={handleSimDialogClose}
                    roamingLoading={updateUserRoamingLoading}
                    userStatusLoading={updateUserStatusLoading}
                    handleServiceAction={handleUpdateUserStatus}
                    handleSubmitAction={handleUserSubmitAction}
                    handleDeactivateAction={handleDeactivateAction}
                    handleUserRoamingAction={handleUserRoamingAction}
                />
            )}

            {showInstallSim && (
                <AddUser
                    loading={addUserLoading}
                    handleEsimInstallation={handleEsimInstallation}
                    addedUserName={newAddedUserName}
                    qrCodeId={qrCodeId}
                    isPsimAdded={isPsimAdded}
                    iSeSimAdded={isEsimAdded}
                    handlePhysicalSimInstallationFlow1={
                        handlePhysicalSimEmailFlow
                    }
                    handlePhysicalSimInstallationFlow2={
                        handlePhysicalSimSecurityFlow
                    }
                    step={simFlow}
                    isOpen={showInstallSim}
                    handleClose={handleSimInstallationClose}
                />
            )}
        </Box>
    );
};
export default Home;<|MERGE_RESOLUTION|>--- conflicted
+++ resolved
@@ -770,16 +770,7 @@
         const node = nodeRes?.getNodesByOrg?.nodes?.filter(
             item => item.id === id
         );
-<<<<<<< HEAD
         if (type === "edit" && node) {
-=======
-
-        if (!node) {
-            return null;
-        }
-
-        if (type == "edit") {
->>>>>>> 71b00013
             setShowNodeDialog({
                 ...showNodeDialog,
                 type: "editNode",
@@ -960,12 +951,7 @@
                                 buttonTitle={"Update All"}
                             />
                             <NodeContainer
-<<<<<<< HEAD
                                 items={nodeRes?.getNodesByOrg.nodes || []}
-=======
-                                handleNodeUpdate={handleNodeUpdateAction}
-                                items={nodeRes?.getNodesByOrg?.nodes || []}
->>>>>>> 71b00013
                                 handleItemAction={handleNodeActions}
                             />
                         </RoundedCard>
@@ -1062,7 +1048,6 @@
                     type={simDialog.type}
                     saveBtnLabel={"Save"}
                     closeBtnLabel="close"
-                    serviceStatusIndicator={serviceStatusIndicator}
                     loading={getUserLoading}
                     isOpen={simDialog.isShow}
                     setUserForm={setSelectedUser}
@@ -1073,6 +1058,7 @@
                     userStatusLoading={updateUserStatusLoading}
                     handleServiceAction={handleUpdateUserStatus}
                     handleSubmitAction={handleUserSubmitAction}
+                    serviceStatusIndicator={serviceStatusIndicator}
                     handleDeactivateAction={handleDeactivateAction}
                     handleUserRoamingAction={handleUserRoamingAction}
                 />
