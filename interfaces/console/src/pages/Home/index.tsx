import {
    StatsCard,
    NodeDialog,
    StatusCard,
    BasicDialog,
    NodeContainer,
    NetworkStatus,
    LoadingWrapper,
    DeactivateUser,
    ContainerHeader,
    DataTableWithOptions,
    SoftwareUpdateModal,
    UserDetailsDialog,
    AddUser,
} from "../../components";
import {
    TIME_FILTER,
    MONTH_FILTER,
    DataTableWithOptionColumns,
    DEACTIVATE_EDIT_ACTION_MENU,
} from "../../constants";
import "../../i18n/i18n";
import {
    Node_Type,
    Time_Filter,
    GetUsersDto,
    UserInputDto,
    Data_Bill_Filter,
    useGetUserLazyQuery,
    useAddNodeMutation,
    useUpdateUserMutation,
    useAddUserMutation,
    useGetDataBillQuery,
    useGetDataUsageQuery,
    useUpdateNodeMutation,
    useGetUsersByOrgQuery,
    GetUserDto,
    useGetNodesByOrgQuery,
    useDeleteNodeMutation,
    useGetEsimQrLazyQuery,
    useDeactivateUserMutation,
    useGetConnectedUsersQuery,
    GetLatestDataBillDocument,
    GetLatestDataUsageDocument,
    useGetMetricsByTabLazyQuery,
    GetLatestDataBillSubscription,
    useGetUsersDataUsageLazyQuery,
    GetLatestDataUsageSubscription,
    useUpdateUserStatusMutation,
    GetLatestConnectedUsersDocument,
    useGetMetricsByTabSSubscription,
    useGetUsersDataUsageSSubscription,
    GetLatestConnectedUsersSubscription,
    useGetNetworkStatusQuery,
    GetNetworkStatusSDocument,
    GetNetworkStatusSSubscription,
    useUpdateUserRoamingMutation,
} from "../../generated";
import {
    user,
    isFirstVisit,
    isSkeltonLoading,
    snackbarMessage,
} from "../../recoil";
import { Box, Grid } from "@mui/material";
import { RoundedCard } from "../../styles";
import { useCallback, useEffect, useState } from "react";
import { TMetric } from "../../types";
import { useRecoilState, useRecoilValue, useSetRecoilState } from "recoil";
import {
    getMetricPayload,
    // getTowerNodeFromNodes,
    isContainNodeUpdate,
} from "../../utils";
import { DataBilling, DataUsage, UsersWithBG } from "../../assets/svg";
const userInit = {
    id: "",
    name: "",
    iccid: "",
    email: "",
    dataPlan: "0",
    dataUsage: "0",
    roaming: false,
    eSimNumber: "",
    status: false,
};
const Home = () => {
    const isSkeltonLoad = useRecoilValue(isSkeltonLoading);
    const [_isFirstVisit, _setIsFirstVisit] = useRecoilState(isFirstVisit);
    const { id: orgId = "" } = useRecoilValue(user);
    const [users, setUsers] = useState<GetUsersDto[]>([]);
    const [isWelcomeDialog, setIsWelcomeDialog] = useState(false);
    const [userStatusFilter, setUserStatusFilter] = useState(Time_Filter.Total);
    const [dataStatusFilter, setDataStatusFilter] = useState(Time_Filter.Month);
    const [newAddedUserName, setNewAddedUserName] = useState<any>();
    const [isEsimAdded, setIsEsimAdded] = useState<boolean>(false);
    const [isPsimAdded, setIsPsimAdded] = useState<boolean>(false);
    const [simFlow, setSimFlow] = useState<number>(1);
    const [userStatus, setUserStatus] = useState<boolean>(true);
    const [showNodeDialog, setShowNodeDialog] = useState({
        type: "add",
        isShow: false,
        title: "Register Node",
        subTitle:
            "Ensure node is properly set up in desired location before completing this step. Enter serial number found in your confirmation email, or on the back of your node, and we’ll take care of the rest for you.",
        nodeData: {
            type: "HOME",
            name: "",
            nodeId: "",
            orgId: "",
        },
    });
    const [deactivateUserDialog, setDeactivateUserDialog] = useState({
        isShow: false,
        userId: "",
        userName: "",
    });
    const [deleteNodeDialog, setDeleteNodeDialog] = useState({
        isShow: false,
        nodeId: "",
    });
    const [simDialog, setSimDialog] = useState({
        isShow: false,
        type: "add",
    });
    const [selectedUser, setSelectedUser] = useState<GetUserDto>(userInit);
    const [qrCodeId, setqrCodeId] = useState<any>();
    const [isSoftwaUpdate, setIsSoftwaUpdate] = useState<boolean>(false);
    const [showInstallSim, setShowInstallSim] = useState(false);
    const [isMetricPolling, setIsMetricPolling] = useState<boolean>(false);
    const setNodeToastNotification = useSetRecoilState(snackbarMessage);
    const [serviceStatusIndicator, setServiceStatusIndicator] = useState<any>();
    const [billingStatusFilter, setBillingStatusFilter] = useState(
        Data_Bill_Filter.July
    );
    const [uptimeMetric, setUptimeMetrics] = useState<TMetric>({
        uptimetrx: null,
    });

    const {
        data: nodeRes,
        loading: nodeLoading,
        refetch: refetchGetNodesByOrg,
    } = useGetNodesByOrgQuery({ fetchPolicy: "network-only" });

    const [deleteNode, { loading: deleteNodeLoading }] = useDeleteNodeMutation({
        onCompleted: res => {
            setNodeToastNotification({
                id: "delete-node-success",
                message: `${res?.deleteNode?.nodeId} has been deleted successfully!`,
                type: "success",
                show: true,
            });
            refetchGetNodesByOrg();
        },
        onError: err => {
            setNodeToastNotification({
                id: "delete-node-success",
                message: `${err?.message}`,
                type: "error",
                show: true,
            });
        },
    });

    const [addUser, { loading: addUserLoading }] = useAddUserMutation({
        onCompleted: res => {
            if (res?.addUser) {
                setIsEsimAdded(true);
                setNewAddedUserName(res?.addUser?.name);
                handleGetSimQrCode(res?.addUser.id, res?.addUser?.iccid || "");
                refetchResidents();

                handleUpdateUserStatus(
                    res.addUser.id,
                    res.addUser.iccid || "",
                    userStatus
                );
            }
        },
        onError: err => {
            if (err?.message) {
                setNodeToastNotification({
                    id: "error-add-user-success",
                    message: `${err?.message}`,
                    type: "error",
                    show: true,
                });
            }
        },
    });

    const [getEsimQrdcodeId, { data: getEsimQrCodeRes }] =
        useGetEsimQrLazyQuery();

    const handleGetSimQrCode = async (userId: string, simId: string) => {
        await getEsimQrdcodeId({
            variables: {
                data: {
                    userId: userId,
                    simId: simId,
                },
            },
        });
    };

    useEffect(() => {
        setqrCodeId(getEsimQrCodeRes?.getEsimQR?.qrCode);
    }, [getEsimQrCodeRes]);

    const [registerNode, { loading: registerNodeLoading }] = useAddNodeMutation(
        {
            onCompleted: res => {
                if (res?.addNode) {
                    setNodeToastNotification({
                        id: "addNodeSuccess",
                        message: `${res?.addNode?.name} has been registered successfully!`,
                        type: "success",
                        show: true,
                    });
                    refetchGetNodesByOrg();
                }
            },

            onError: err => {
                if (err?.message) {
                    setNodeToastNotification({
                        id: "ErrorAddingNode",
                        message: `${err?.message}`,
                        type: "error",
                        show: true,
                    });
                }
            },
        }
    );

    const [updateNode, { loading: updateNodeLoading }] = useUpdateNodeMutation({
        onCompleted: res => {
            if (res?.updateNode) {
                setNodeToastNotification({
                    id: "UpdateNodeNotification",
                    message: `${res?.updateNode?.nodeId} has been updated successfully!`,
                    type: "success",
                    show: true,
                });
                refetchGetNodesByOrg();
            }
        },
        onError: err => {
            if (err?.message) {
                setNodeToastNotification({
                    id: "UpdateNodeErrorNotification",
                    message: `${err?.message}`,
                    type: "error",
                    show: true,
                });
            }
        },
    });

    const {
        data: connectedUserRes,
        loading: connectedUserloading,
        subscribeToMore: subscribeToLatestConnectedUsers,
    } = useGetConnectedUsersQuery({
        variables: {
            filter: userStatusFilter,
        },
    });
    const {
        data: dataBillingRes,
        loading: dataBillingloading,
        subscribeToMore: subscribeToLatestDataBill,
    } = useGetDataBillQuery({
        skip: true,
        variables: {
            filter: billingStatusFilter,
        },
    });
    const {
        data: dataUsageRes,
        loading: dataUsageloading,
        subscribeToMore: subscribeToLatestDataUsage,
    } = useGetDataUsageQuery({
        variables: {
            filter: dataStatusFilter,
        },
    });

    const [getUsersDataUsage] = useGetUsersDataUsageLazyQuery();

    useGetUsersDataUsageSSubscription({
        fetchPolicy: "network-only",
        onSubscriptionData: res => {
            if (res.subscriptionData.data?.getUsersDataUsage?.id) {
                const userRes = res.subscriptionData.data?.getUsersDataUsage;
                const index = users.findIndex(item => item.id === userRes.id);
                setUsers([
                    ...users.slice(0, index),
                    {
                        id: userRes.id,
                        name: userRes.name,
                        email: userRes.email,
                        dataPlan: userRes.dataPlan,
                        dataUsage: userRes.dataUsage,
                    },
                    ...users.slice(index + 1),
                ]);
            }
        },
    });

    const { loading: residentsloading, refetch: refetchResidents } =
        useGetUsersByOrgQuery({
            nextFetchPolicy: "network-only",
            onCompleted: res => {
                setUsers(res.getUsersByOrg);
                getUsersDataUsage({
                    variables: {
                        data: { ids: res.getUsersByOrg.map(u => u.id) },
                    },
                });
            },
        });

    const [deactivateUser, { loading: deactivateUserLoading }] =
        useDeactivateUserMutation({
            onCompleted: res => {
                setNodeToastNotification({
                    id: "userDeactivated",
                    message: `${res.deactivateUser.name} has been deactivated successfully!`,
                    type: "success",
                    show: true,
                });
                refetchResidents();
            },
            onError: err =>
                setNodeToastNotification({
                    id: "userDeactivated",
                    message: `${err?.message}`,
                    type: "error",
                    show: true,
                }),
        });

    const {
        data: networkStatusRes,
        loading: networkStatusLoading,
        subscribeToMore: subscribeToLatestNetworkStatus,
    } = useGetNetworkStatusQuery();

    const [
        getMetrics,
        {
            data: getMetricsRes,
            refetch: getMetricsRefetch,
            loading: getMetricLoading,
            variables: lastMetricsFetchVariables,
        },
    ] = useGetMetricsByTabLazyQuery({
        onCompleted: res => {
            if (res?.getMetricsByTab?.metrics.length > 0 && !isMetricPolling) {
                const _m: TMetric = {
                    uptimetrx: null,
                };
                setIsMetricPolling(true);
                for (const element of res.getMetricsByTab.metrics) {
                    if (!uptimeMetric[element.type]) {
                        _m[element.type] = {
                            name: element.name,
                            data: element.data,
                        };
                    }
                }
                setUptimeMetrics({ ..._m });
            }
        },
        onError: () => {
            setUptimeMetrics(() => ({
<<<<<<< HEAD
                uptimetrx: {
                    name: "Uptime",
=======
                memorytrxused: {
                    name: "Memory TRX",
>>>>>>> fcc6f489
                    data: [],
                },
            }));
        },
        fetchPolicy: "network-only",
    });

    const refetchMetrics = useCallback(() => {
        if (getMetricsRes && getMetricsRes.getMetricsByTab.to) {
            getMetricsRefetch({
                ...getMetricPollingCallPayload(
                    getMetricsRes?.getMetricsByTab.to
                ),
            });
        }
    }, [getMetricsRes]);

    useGetMetricsByTabSSubscription({
        onSubscriptionData: res => {
            if (
                isMetricPolling &&
                res?.subscriptionData?.data?.getMetricsByTab &&
                res?.subscriptionData?.data?.getMetricsByTab.length > 0
            ) {
                const _m: TMetric = {
                    uptimetrx: null,
                };
                for (const element of res.subscriptionData.data
                    .getMetricsByTab) {
                    const metric = uptimeMetric[element.type];
                    if (
                        metric &&
                        metric.data &&
                        metric.data.length > 0 &&
                        element.data[element.data.length - 1].x >
                            metric.data[metric.data.length - 1].x
                    ) {
                        _m[element.type] = {
                            name: element.name,
                            data: [...(metric.data || []), ...element.data],
                        };
                    }
                }
                const filter = Object.fromEntries(
                    Object.entries(_m).filter(([_, v]) => v !== null)
                );

                setUptimeMetrics((_prev: TMetric) => ({
                    ..._prev,
                    ...filter,
                }));

                if (res.subscriptionData.data.getMetricsByTab[0].next) {
                    refetchMetrics();
                }
            }
        },
    });

    const [getUser, { loading: getUserLoading }] = useGetUserLazyQuery({
        onCompleted: res => {
            if (res.getUser) {
                setSelectedUser(res.getUser);
            }
        },
    });

    const [updateUser, { loading: updateUserLoading }] = useUpdateUserMutation({
        onCompleted: res => {
            if (res?.updateUser) {
                setNodeToastNotification({
                    id: "updateUserNotification",
                    message: `The ${res?.updateUser?.name} has been updated successfully!`,
                    type: "success",
                    show: true,
                });
                refetchResidents();
            }
        },
        onError: err => {
            if (err?.message) {
                setNodeToastNotification({
                    id: "updateUserNotification",
                    message: `${err?.message}`,
                    type: "error",
                    show: true,
                });
            }
        },
    });
    const [updateUserStatus, { loading: updateUserStatusLoading }] =
        useUpdateUserStatusMutation({
            onCompleted: res => {
                setServiceStatusIndicator(
                    res.updateUserStatus.ukama.services.data
                );
                if (res) {
                    setSelectedUser({
                        ...selectedUser,
                        status: res.updateUserStatus.ukama.services.data,
                        roaming: res.updateUserStatus.carrier.services.data,
                    });
                }
            },
        });

    const [updateUserRoaming, { loading: updateUserRoamingLoading }] =
        useUpdateUserRoamingMutation({
            onCompleted: () => {
                setNodeToastNotification({
                    id: "updateUserRoaming",
                    message: `User roaming status updated.`,
                    type: "success",
                    show: true,
                });
            },
        });

    useEffect(() => {
        if (_isFirstVisit && orgId) {
            setIsWelcomeDialog(true);
        }
    }, [_isFirstVisit, orgId]);

    useEffect(() => {
        if (
            nodeRes &&
            nodeRes.getNodesByOrg.nodes.length > 0 &&
            !getMetricsRes
        ) {
            getMetrics({
                variables: {
                    ...getFirstMetricCallPayload(),
                },
            });
        }
    }, [nodeRes]);

    useEffect(() => {
        if (
            getMetricsRes &&
            getMetricsRes.getMetricsByTab.next &&
            !lastMetricsFetchVariables?.data.regPolling
        ) {
            getMetricsRefetch({
                ...getMetricPollingCallPayload(
                    getMetricsRes?.getMetricsByTab.to
                ),
            });
        }
    }, [getMetricsRes]);

    useEffect(() => {
        let unsub = subToConnectedUser();
        return () => {
            unsub && unsub();
        };
    }, [connectedUserRes]);

    useEffect(() => {
        let unsub = subToDataUsage();
        return () => {
            unsub && unsub();
        };
    }, [dataUsageRes]);

    useEffect(() => {
        let unsub = subToDataBill();
        return () => {
            unsub && unsub();
        };
    }, [dataBillingRes]);

    useEffect(() => {
        if (networkStatusRes) {
            subscribeToLatestNetworkStatus<GetNetworkStatusSSubscription>({
                document: GetNetworkStatusSDocument,
                updateQuery: (prev, { subscriptionData }) => {
                    let data = { ...prev };
                    const latestNewtworkStatus =
                        subscriptionData.data.getNetworkStatus;
                    if (latestNewtworkStatus.__typename === "NetworkDto")
                        data.getNetworkStatus = latestNewtworkStatus;
                    return data;
                },
            });
        }
    }, [networkStatusRes]);

    const handleSimInstallationClose = () => {
        setSimFlow(1);
        setIsEsimAdded(false);
        setShowInstallSim(false);
    };

    const getFirstMetricCallPayload = () =>
        getMetricPayload({
            tab: 4,
            regPolling: false,
            nodeType: Node_Type.Home,
            nodeId: "uk-sa2222-tnode-a6-0030", //getTowerNodeFromNodes(nodeRes?.getNodesByOrg.nodes || []),
            to: Math.floor(Date.now() / 1000) - 10,
            from: Math.floor(Date.now() / 1000) - 180,
        });

    const getMetricPollingCallPayload = (from: number) =>
        getMetricPayload({
            tab: 4,
            from: from,
            regPolling: true,
            nodeType: Node_Type.Home,
            nodeId: "uk-sa2222-tnode-a6-0030", //getTowerNodeFromNodes(nodeRes?.getNodesByOrg.nodes || []),
        });

    const handleAddNodeClose = () => {
        setShowNodeDialog(prev => ({
            ...prev,
            isShow: false,
        }));
    };

    const subToConnectedUser = () =>
        subscribeToLatestConnectedUsers<GetLatestConnectedUsersSubscription>({
            document: GetLatestConnectedUsersDocument,
            updateQuery: (prev, { subscriptionData }) => {
                let data = { ...prev };
                const latestConnectedUser =
                    subscriptionData.data.getConnectedUsers;
                if (latestConnectedUser.__typename === "ConnectedUserDto")
                    data.getConnectedUsers = latestConnectedUser;
                return data;
            },
        });

    const subToDataUsage = () =>
        subscribeToLatestDataUsage<GetLatestDataUsageSubscription>({
            document: GetLatestDataUsageDocument,
            updateQuery: (prev, { subscriptionData }) => {
                let data = { ...prev };
                const latestDataUsage = subscriptionData.data.getDataUsage;
                if (latestDataUsage.__typename === "DataUsageDto")
                    data.getDataUsage = latestDataUsage;
                return data;
            },
        });

    const subToDataBill = () =>
        subscribeToLatestDataBill<GetLatestDataBillSubscription>({
            document: GetLatestDataBillDocument,
            updateQuery: (prev, { subscriptionData }) => {
                let data = { ...prev };
                const latestDataBill = subscriptionData.data.getDataBill;
                if (latestDataBill.__typename === "DataBillDto")
                    data.getDataBill = latestDataBill;
                return data;
            },
        });

    const handleSatusChange = (key: string, value: string) => {
        switch (key) {
            case "statusUser":
                return setUserStatusFilter(value as Time_Filter);
            case "statusUsage":
                return setDataStatusFilter(value as Time_Filter);
            case "statusBill":
                return setBillingStatusFilter(value as Data_Bill_Filter);
        }
    };
    const handleCloseSoftwareUpdate = () => {
        setIsSoftwaUpdate(false);
    };

    const getStatus = (key: string) => {
        switch (key) {
            case "statusUser":
                return userStatusFilter;
            case "statusUsage":
                return dataStatusFilter;
            case "statusBill":
                return billingStatusFilter;
            default:
                return "";
        }
    };

    const handleCloseDeactivateUser = () =>
        setDeactivateUserDialog({ ...deactivateUserDialog, isShow: false });

    const handleDeactivateUser = () => {
        handleCloseDeactivateUser();
        deactivateUser({
            variables: {
                id: deactivateUserDialog.userId,
            },
        });
    };

    const handleDeleteNode = () => {
        deleteNode({
            variables: {
                id: deleteNodeDialog.nodeId,
            },
        });
        handleCloseDeleteNode();
    };

    const onResidentsTableMenuItem = (id: string, type: string) => {
        if (type === "deactivate") {
            setDeactivateUserDialog({
                isShow: true,
                userId: id,
                userName: users?.find(item => item.id === id)?.name || "",
            });
        } else if (type === "edit") {
            getUser({
                variables: {
                    userId: id,
                },
            });
            setSimDialog({ isShow: true, type: "edit" });
        }
    };
    const handleUserSubmitAction = () => {
        handleSimDialogClose();
        if (simDialog.type === "edit" && selectedUser.id) {
            updateUser({
                variables: {
                    userId: selectedUser.id,
                    data: {
                        email: selectedUser.email,
                        name: selectedUser.name,
                        status: selectedUser.status,
                    },
                },
            });
        }
    };

    const handleAddNode = () => {
        setShowNodeDialog(prev => ({
            ...prev,
            type: "add",
            isShow: true,
            title: "Register Node",
        }));
    };

    const handleUpdateUserStatus = (
        id: string,
        iccid: string,
        status: boolean
    ) => {
        updateUserStatus({
            variables: {
                data: {
                    userId: id,
                    simId: iccid,
                    status: status,
                },
            },
        });
    };
    const onUpdateAllNodes = () => {
        /* TODO: Handle Node Updates */
    };
    const handleSimDialogClose = () =>
        setSimDialog({ ...simDialog, isShow: false });

    const handleCloseDeleteNode = () =>
        setDeleteNodeDialog({ ...deleteNodeDialog, isShow: false });
    const handleNodeSubmitAction = (data: any) => {
        setShowNodeDialog(prev => ({
            ...prev,
            type: "add",
            isShow: false,
            title: "Register Node",
        }));
        if (showNodeDialog.type === "add") {
            registerNode({
                variables: {
                    data: {
                        name: data.name,
                        nodeId: data.nodeId,
                    },
                },
            });
        } else if (showNodeDialog.type === "editNode") {
            updateNode({
                variables: {
                    data: {
                        name: data.name,
                        nodeId: data.nodeId,
                    },
                },
            });
        }
    };

    const onActivateUser = () => setShowInstallSim(() => true);

    const handleNodeUpdateAction = useCallback(() => {
        setIsSoftwaUpdate(true);
    }, []);

    const handleNodeActions = (id: string, type: string) => {
        const node = nodeRes?.getNodesByOrg?.nodes?.filter(
            item => item.id === id
        );
        if (type === "edit" && node) {
            setShowNodeDialog({
                ...showNodeDialog,
                type: "editNode",
                isShow: true,
                title: "Edit Node",
                nodeData: {
                    type: node[0].type,
                    name: node[0].name,
                    nodeId: node[0].id,
                    orgId: orgId,
                },
            });
        } else if (type === "delete") {
            setDeleteNodeDialog({
                isShow: true,
                nodeId: id || "",
            });
        } else if (type === "update") {
            handleNodeUpdateAction();
        }
    };

    const handleCloseWelcome = () => {
        if (_isFirstVisit) {
            _setIsFirstVisit(false);
            setIsWelcomeDialog(false);
        }
    };
    const handleEsimInstallation = (eSimData: UserInputDto) => {
        setUserStatus(eSimData?.status || true);
        if (eSimData) {
            addUser({
                variables: {
                    data: {
                        email: eSimData.email,
                        name: eSimData.name,
                        status: eSimData.status,
                    },
                },
            });
        }
    };
    const handlePhysicalSimEmailFlow = () => {
        setSimFlow(simFlow + 1);
    };

    const handlePhysicalSimSecurityFlow = () => {
        setSimFlow(simFlow + 1);
        setIsPsimAdded(true);
    };

    const handleDeactivateAction = (userId: any) => {
        setSimDialog({ ...simDialog, isShow: false });
        setDeactivateUserDialog({
            isShow: true,
            userId: userId,
            userName: users?.find(item => item.id === userId)?.name || "",
        });
    };

    const handleUserRoamingAction = (status: boolean) => {
        updateUserRoaming({
            variables: {
                data: {
                    simId: selectedUser.iccid,
                    userId: selectedUser.id,
                    status: status,
                },
            },
        });
    };
    return (
        <Box component="div" sx={{ flexGrow: 1, pb: "18px" }}>
            <Grid container rowSpacing={3} columnSpacing={3}>
                <Grid xs={12} item>
                    <NetworkStatus
                        handleAddNode={handleAddNode}
                        handleActivateUser={onActivateUser}
                        loading={networkStatusLoading || isSkeltonLoad}
                        regLoading={registerNodeLoading || updateNodeLoading}
                        statusType={
                            networkStatusRes?.getNetworkStatus?.status ||
                            undefined
                        }
                        liveNodes={
                            networkStatusRes?.getNetworkStatus?.liveNode ||
                            undefined
                        }
                        totalNodes={
                            networkStatusRes?.getNetworkStatus?.totalNodes ||
                            undefined
                        }
                    />
                </Grid>
                <Grid
                    item
                    container
                    columnSpacing={{ xs: 1.5, md: 3 }}
                    rowSpacing={{ xs: 1.5, md: 3 }}
                >
                    <Grid item xs={4} md={6} lg={4}>
                        <StatusCard
                            Icon={UsersWithBG}
                            title={"Connected Users"}
                            options={TIME_FILTER}
                            subtitle1={`${
                                connectedUserRes?.getConnectedUsers
                                    ?.totalUser || 0
                            }`}
                            subtitle2={""}
                            option={getStatus("statusUser")}
                            loading={connectedUserloading || isSkeltonLoad}
                            handleSelect={(value: string) =>
                                handleSatusChange("statusUser", value)
                            }
                        />
                    </Grid>
                    <Grid item xs={4} md={6} lg={4}>
                        <StatusCard
                            title={"Data Usage"}
                            subtitle1={`${
                                dataUsageRes?.getDataUsage?.dataConsumed || 0
                            }`}
                            subtitle2={`${
                                dataUsageRes?.getDataUsage?.dataPackage || ""
                            }`}
                            Icon={DataUsage}
                            options={TIME_FILTER}
                            option={getStatus("statusUsage")}
                            loading={dataUsageloading || isSkeltonLoad}
                            handleSelect={(value: string) =>
                                handleSatusChange("statusUsage", value)
                            }
                        />
                    </Grid>
                    <Grid item xs={4} md={6} lg={4}>
                        <StatusCard
                            title={"Data Bill"}
                            subtitle1={`$ ${
                                dataBillingRes?.getDataBill?.dataBill || 0
                            }`}
                            subtitle2={
                                dataBillingRes?.getDataBill?.dataBill
                                    ? ` / due in ${dataBillingRes?.getDataBill?.billDue} days`
                                    : " due"
                            }
                            Icon={DataBilling}
                            options={MONTH_FILTER}
                            loading={dataBillingloading || isSkeltonLoad}
                            option={getStatus("statusBill")}
                            handleSelect={(value: string) =>
                                handleSatusChange("statusBill", value)
                            }
                        />
                    </Grid>
                </Grid>
                <Grid xs={12} item>
                    <StatsCard
                        metricData={uptimeMetric}
                        loading={isSkeltonLoad || getMetricLoading}
                    />
                </Grid>
                <Grid xs={12} lg={8} item>
                    <LoadingWrapper
                        height={318}
                        isLoading={
                            nodeLoading || isSkeltonLoad || deleteNodeLoading
                        }
                    >
                        <RoundedCard>
                            <ContainerHeader
                                stats={``}
                                title="My Nodes"
                                showButton={isContainNodeUpdate(
                                    nodeRes?.getNodesByOrg.nodes
                                )}
                                buttonSize={"small"}
                                buttonTitle={"Update All"}
                            />
                            <NodeContainer
                                items={nodeRes?.getNodesByOrg.nodes || []}
                                handleItemAction={handleNodeActions}
                            />
                        </RoundedCard>
                    </LoadingWrapper>
                </Grid>
                <Grid xs={12} lg={4} item>
                    <LoadingWrapper
                        height={318}
                        isLoading={
                            residentsloading ||
                            deactivateUserLoading ||
                            isSkeltonLoad ||
                            addUserLoading ||
                            updateUserLoading
                        }
                    >
                        <RoundedCard sx={{ height: "100%" }}>
                            <ContainerHeader
                                title="Residents"
                                showButton={false}
                            />
                            <DataTableWithOptions
                                dataset={users}
                                columns={DataTableWithOptionColumns}
                                menuOptions={DEACTIVATE_EDIT_ACTION_MENU}
                                onMenuItemClick={onResidentsTableMenuItem}
                            />
                        </RoundedCard>
                    </LoadingWrapper>
                </Grid>
            </Grid>
            <SoftwareUpdateModal
                submit={onUpdateAllNodes}
                isOpen={isSoftwaUpdate}
                handleClose={handleCloseSoftwareUpdate}
                title={" Node Update all Confirmation"}
                content={` The software updates for “Tryphena’s Node,” and
                “Tryphena’s Node 2” will disrupt your network, and will
                take approximately [insert time here]. Continue updating
                all?`}
            />
            {isWelcomeDialog && (
                <BasicDialog
                    isClosable={false}
                    isOpen={isWelcomeDialog}
                    title={"Welcome to Ukama Console!"}
                    description={
                        "This is where you can manage your network, and troubleshoot things, if necessary. For now, while your nodes have not shipped, you can monitor your users’ data usage, and [insert other main use]. "
                    }
                    labelSuccessBtn={"continue to console"}
                    handleCloseAction={handleCloseWelcome}
                />
            )}

            {showNodeDialog.isShow && (
                <NodeDialog
                    action={showNodeDialog.type}
                    isOpen={showNodeDialog.isShow}
                    handleClose={handleAddNodeClose}
                    nodeData={showNodeDialog.nodeData}
                    dialogTitle={showNodeDialog.title}
                    subTitle={showNodeDialog.subTitle}
                    handleNodeSubmitAction={handleNodeSubmitAction}
                />
            )}

            {deactivateUserDialog.isShow && (
                <DeactivateUser
                    isClosable={true}
                    isOpen={deactivateUserDialog.isShow}
                    title={"Deactivate User Confirmation"}
                    description={`${deactivateUserDialog.userName} will be deactivated permanently. Other copy depends on surrounding policy.`}
                    labelSuccessBtn={"DEACTIVATE USER"}
                    labelNegativeBtn={"cancel"}
                    handleCloseAction={handleCloseDeactivateUser}
                    handleSuccessAction={handleDeactivateUser}
                />
            )}
            {deleteNodeDialog.isShow && (
                <DeactivateUser
                    isClosable={true}
                    isOpen={deleteNodeDialog.isShow}
                    title={"Delete Node Confirmation"}
                    description={`${deleteNodeDialog?.nodeId} will be deleted permanently.`}
                    labelSuccessBtn={"DELETE NODE"}
                    labelNegativeBtn={"cancel"}
                    handleCloseAction={handleCloseDeleteNode}
                    handleSuccessAction={handleDeleteNode}
                />
            )}
            {simDialog.isShow && (
                <UserDetailsDialog
                    user={selectedUser}
                    type={simDialog.type}
                    saveBtnLabel={"Save"}
                    closeBtnLabel="close"
                    loading={getUserLoading}
                    isOpen={simDialog.isShow}
                    setUserForm={setSelectedUser}
                    simDetailsTitle="SIM Details"
                    userDetailsTitle="User Details"
                    handleClose={handleSimDialogClose}
                    roamingLoading={updateUserRoamingLoading}
                    userStatusLoading={updateUserStatusLoading}
                    handleServiceAction={handleUpdateUserStatus}
                    handleSubmitAction={handleUserSubmitAction}
                    serviceStatusIndicator={serviceStatusIndicator}
                    handleDeactivateAction={handleDeactivateAction}
                    handleUserRoamingAction={handleUserRoamingAction}
                />
            )}

            {showInstallSim && (
                <AddUser
                    loading={addUserLoading}
                    handleEsimInstallation={handleEsimInstallation}
                    addedUserName={newAddedUserName}
                    qrCodeId={qrCodeId}
                    isPsimAdded={isPsimAdded}
                    iSeSimAdded={isEsimAdded}
                    handlePhysicalSimInstallationFlow1={
                        handlePhysicalSimEmailFlow
                    }
                    handlePhysicalSimInstallationFlow2={
                        handlePhysicalSimSecurityFlow
                    }
                    step={simFlow}
                    isOpen={showInstallSim}
                    handleClose={handleSimInstallationClose}
                />
            )}
        </Box>
    );
};
export default Home;<|MERGE_RESOLUTION|>--- conflicted
+++ resolved
@@ -378,13 +378,8 @@
         },
         onError: () => {
             setUptimeMetrics(() => ({
-<<<<<<< HEAD
                 uptimetrx: {
                     name: "Uptime",
-=======
-                memorytrxused: {
-                    name: "Memory TRX",
->>>>>>> fcc6f489
                     data: [],
                 },
             }));
