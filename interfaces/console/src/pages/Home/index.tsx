--- conflicted
+++ resolved
@@ -131,11 +131,8 @@
     const [isUpdatAllNodes, setIsUpdatAllNodes] = useState(false);
     const [isMetricPolling, setIsMetricPolling] = useState<boolean>(false);
     const setNodeToastNotification = useSetRecoilState(snackbarMessage);
-<<<<<<< HEAD
     const [availableTowerNode, setAvailableTowerNode] = useState<any>();
-=======
     const [serviceStatusIndicator, setServiceStatusIndicator] = useState<any>();
->>>>>>> d459386e
     const [billingStatusFilter, setBillingStatusFilter] = useState(
         Data_Bill_Filter.July
     );
