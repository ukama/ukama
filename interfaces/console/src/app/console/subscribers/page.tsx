/*
 * This Source Code Form is subject to the terms of the Mozilla Public
 * License, v. 2.0. If a copy of the MPL was not distributed with this
 * file, You can obtain one at https://mozilla.org/MPL/2.0/.
 *
 * Copyright (c) 2023-present, Ukama Inc.
 */
'use client';
import {
  AllocateSimApiDto,
  Sim_Status,
  Sim_Types,
  SimsUsageInputDto,
  SubscribersResDto,
  useAddPackagesToSimMutation,
  useAddSubscriberMutation,
  useAllocateSimMutation,
  useDeleteSubscriberMutation,
  useGetDataUsagesLazyQuery,
  useGetPackagesQuery,
  useGetSimsBySubscriberLazyQuery,
  useGetSimsQuery,
  useGetSubscribersByNetworkQuery,
  useToggleSimStatusMutation,
  useUpdateSubscriberMutation,
} from '@/client/graphql/generated';
import AddSubscriberStepperDialog from '@/components/AddSubscriber';
import DataTableWithOptions from '@/components/DataTableWithOptions';
import DeleteConfirmation from '@/components/DeleteDialog';
import LoadingWrapper from '@/components/LoadingWrapper';
import PageContainerHeader from '@/components/PageContainerHeader';
import PlanCard from '@/components/PlanCard';
import SubscriberDetails from '@/components/SubscriberDetails';
import TopUpData from '@/components/TopUpData';
import { SUBSCRIBER_TABLE_COLUMNS, SUBSCRIBER_TABLE_MENU } from '@/constants';
import { useAppContext } from '@/context';
import {
  CardWrapper,
  DataPlanEmptyView,
  NavigationButton,
  NavigationWrapper,
  ScrollableContent,
  ScrollContainer,
} from '@/styles/global';
import colors from '@/theme/colors';
import { formatBytesToMB } from '@/utils';
import KeyboardArrowLeftIcon from '@mui/icons-material/KeyboardArrowLeft';
import KeyboardArrowRightIcon from '@mui/icons-material/KeyboardArrowRight';
import SubscriberIcon from '@mui/icons-material/PeopleAlt';
import UpdateIcon from '@mui/icons-material/SystemUpdateAltRounded';
import { AlertColor, Box, Paper, Stack, Typography } from '@mui/material';
import { useSearchParams } from 'next/navigation';
import { useCallback, useEffect, useRef, useState } from 'react';

const Page = () => {
  const query = useSearchParams();
  const [search, setSearch] = useState<string>('');
  const { setSnackbarMessage, network, env } = useAppContext();
  const [openAddSubscriber, setOpenAddSubscriber] = useState(false);
  const [isTopupData, setIsTopupData] = useState<boolean>(false);
  const [subscriberDetails, setSubscriberDetails] = useState<any>();
  const [isSubscriberDetailsOpen, setIsSubscriberDetailsOpen] =
    useState<boolean>(false);
  const [subscriberSimList, setSubscriberSimList] = useState<any[]>();
  const [isConfirmationOpen, setIsConfirmationOpen] = useState(false);
  const [deletedSubscriber, setDeletedSubscriber] = useState<string>('');
  const scrollContainerRef = useRef<HTMLDivElement | null>(null);
  const [topUpSubscriberName, setTopUpSubscriberName] = useState('');
  const [subscriber, setSubscriber] = useState<SubscribersResDto>({
    subscribers: [],
  });

  const { data: packagesData, loading: packagesLoading } = useGetPackagesQuery({
    fetchPolicy: 'cache-and-network',
    onError: (error) => {
      setSnackbarMessage({
        id: 'packages',
        message: error.message,
        type: 'error' as AlertColor,
        show: true,
      });
    },
  });

  const [getDataUsages, { data: dataUsageData, loading: dataUsageLoading }] =
    useGetDataUsagesLazyQuery({
      pollInterval: 180000,
      fetchPolicy: 'network-only',
<<<<<<< HEAD
      onCompleted: (res) => {
        console.log(res);
      },
=======
>>>>>>> e1282863
    });

  const { data: simPoolData, refetch: refetchSims } = useGetSimsQuery({
    variables: {
      data: {
        status: Sim_Status.Unassigned,
        type: env.SIM_TYPE as Sim_Types,
      },
    },
    fetchPolicy: 'network-only',
    onError: (error) => {
      setSnackbarMessage({
        id: 'sims-error-msg',
        message: error.message,
        type: 'error' as AlertColor,
        show: true,
      });
    },
  });

  const [getSimBySubscriber] = useGetSimsBySubscriberLazyQuery({
    onCompleted: (res) => {
      if (res.getSimsBySubscriber) {
        setSubscriberSimList(res.getSimsBySubscriber.sims);
      }
    },
  });

  const {
    data,
    loading: getSubscriberByNetworkLoading,
    refetch: refetchSubscribers,
  } = useGetSubscribersByNetworkQuery({
    skip: !network.id,
    variables: {
      networkId: network.id,
    },
    fetchPolicy: 'network-only',
    onCompleted: (data) => {
      setSubscriber({
        subscribers: [...data.getSubscribersByNetwork.subscribers],
      });
      if (query.size > 0) {
        const iccid = query.get('iccid');
        setSearch(iccid ?? '');
      }
      const simUsageData: SimsUsageInputDto[] = [];
      data.getSubscribersByNetwork.subscribers.map((s) => {
        if (s && s.sim && s.sim[0]) {
          simUsageData.push({
            simId: s.sim[0].id,
            iccid: s.sim[0].iccid,
          });
        }
      });

      getDataUsages({
        variables: {
          data: {
            for: simUsageData,
            type: Sim_Types.UkamaData,
          },
        },
      });
    },
    onError: (error) => {
      setSnackbarMessage({
        id: 'subscriber-msg',
        message: error.message,
        type: 'error' as AlertColor,
        show: true,
      });
    },
  });

  const [toggleSimStatus, { loading: toggleSimStatusLoading }] =
    useToggleSimStatusMutation({
      onCompleted: () => {
        setSnackbarMessage({
          id: 'sim-activated-success',
          message: 'Sim state updated successfully!',
          type: 'success' as AlertColor,
          show: true,
        });
        refetchSubscribers();
      },
      onError: (error) => {
        setSnackbarMessage({
          id: 'sim-activated-error',
          message: error.message,
          type: 'error' as AlertColor,
          show: true,
        });
      },
    });

  const [addPackagesToSim, { loading: addPackagesToSimLoading }] =
    useAddPackagesToSimMutation({
      onCompleted: () => {
        setSnackbarMessage({
          id: 'packages-added-success',
          message: 'Packages added successfully!',
          type: 'success' as AlertColor,
          show: true,
        });
      },
      onError: (error) => {
        setSnackbarMessage({
          id: 'packages-added-error',
          message: error.message,
          type: 'error' as AlertColor,
          show: true,
        });
      },
    });
  const [allocateSim, { loading: allocateSimLoading }] = useAllocateSimMutation(
    {
      onCompleted: (res) => {
        setSnackbarMessage({
          id: 'allocate-sim-success',
          message: 'SIM allocated successfully!',
          type: 'success' as AlertColor,
          show: true,
        });
      },
      onError: (error) => {
        setSnackbarMessage({
          id: 'allocate-sim-error',
          message: error.message,
          type: 'error' as AlertColor,
          show: true,
        });
      },
    },
  );

  const [addSubscriber, { loading: addSubscriberLoading }] =
    useAddSubscriberMutation({
      onCompleted: (res) => {
        refetchSubscribers().then((data) => {
          setSubscriber(() => ({
            subscribers: [...data.data.getSubscribersByNetwork.subscribers],
          }));
        });
        setSnackbarMessage({
          id: 'add-subscriber-success',
          message: 'Subscriber added successfully!',
          type: 'success' as AlertColor,
          show: true,
        });
        refetchSims();
      },
      onError: (error) => {
        setSnackbarMessage({
          id: 'add-subscriber-error',
          message: error.message,
          type: 'error' as AlertColor,
          show: true,
        });
      },
    });

  const [deleteSubscriber, { loading: deleteSubscriberLoading }] =
    useDeleteSubscriberMutation({
      onCompleted: () => {
        refetchSubscribers();
        setSnackbarMessage({
          id: 'delete-subscriber-success',
          message: 'Subscriber deleted successfully!',
          type: 'success' as AlertColor,
          show: true,
        });
        setIsConfirmationOpen(false);
      },
      onError: (error) => {
        setSnackbarMessage({
          id: 'delete-subscriber-error',
          message: error.message,
          type: 'error' as AlertColor,
          show: true,
        });
      },
    });

  const [updateSubscriber, { loading: updateSubscriberLoading }] =
    useUpdateSubscriberMutation({
      onCompleted: (res) => {
        refetchSubscribers().then((data) => {
          setSubscriber(() => ({
            subscribers: [...data.data.getSubscribersByNetwork.subscribers],
          }));
        });
        setSnackbarMessage({
          id: 'update-subscriber-success',
          message: 'Subscriber updated successfully!',
          type: 'success' as AlertColor,
          show: true,
        });
      },
      onError: (error) => {
        setSnackbarMessage({
          id: 'update-subscriber-error',
          message: error.message,
          type: 'error' as AlertColor,
          show: true,
        });
      },
    });

<<<<<<< HEAD
  useEffect(() => {
    if (data?.getSubscribersByNetwork.subscribers) {
      setSubscriber({
        subscribers: [...data.getSubscribersByNetwork.subscribers],
      });
    }
  }, [data?.getSubscribersByNetwork.subscribers]);

=======
>>>>>>> e1282863
  const handleDeleteSubscriber = () => {
    deleteSubscriber({
      variables: {
        subscriberId: deletedSubscriber,
      },
    });
  };

  const handleTopUpDataPreparation = (id: string) => {
    const subscriberInfo = data?.getSubscribersByNetwork.subscribers.find(
      (subscriber) => subscriber.uuid === id,
    );

    setIsTopupData(true);

    getSimBySubscriber({
      variables: {
        data: {
          subscriberId: id,
        },
      },
    });

    if (subscriberInfo) {
      setTopUpSubscriberName(subscriberInfo.name);
    }
  };

  const onTableMenuItem = async (id: string, type: string) => {
    switch (type) {
      case 'delete-sub':
        setIsConfirmationOpen(true);
        setDeletedSubscriber(id);
        break;

      case 'top-up-data':
        handleTopUpDataPreparation(id);
        break;

      case 'edit-sub':
        handleOpenSubscriberDetails(id);
        break;
    }
  };

  const structureData = useCallback(
    (data: SubscribersResDto) => {
      if ((packagesData?.getPackages.packages?.length ?? 0) > 0 && network) {
        return data.subscribers.map((subscriber) => {
          const sim =
            subscriber?.sim && subscriber.sim?.length > 0
              ? subscriber?.sim[0]
              : null;
          const pkg = packagesData?.getPackages.packages.find(
            (pkg) => pkg.uuid === sim?.package?.package_id,
          );
          const dataUsage = dataUsageData?.getDataUsages.usages.find(
            (usage) => usage.simId === sim?.id,
          );
          return {
            id: subscriber.uuid,
            name: subscriber.name,
            dataPlan: pkg?.name ?? 'No active plan',
            email: subscriber.email,
            dataUsage: `${formatBytesToMB(Number(dataUsage?.usage)) || 0} MB`,
            actions: '',
          };
        });
      }
    },
    [
      packagesData?.getPackages.packages,
      dataUsageData?.getDataUsages.usages,
      network,
    ],
  );

  const handleOpenSubscriberDetails = useCallback(
    (id: string) => {
      const subscriberInfo = data?.getSubscribersByNetwork.subscribers.find(
        (subscriber) => subscriber.uuid === id,
      );
      setIsSubscriberDetailsOpen(true);
      if (subscriberInfo) {
        const usageData = dataUsageData?.getDataUsages.usages.find(
          (usage) => usage.simId === subscriberInfo.sim?.[0]?.id,
        );
        const plan = packagesData?.getPackages.packages.find(
          (pkg) => pkg.uuid === subscriberInfo.sim?.[0]?.package?.package_id,
        );
        setSubscriberDetails({
          ...subscriberInfo,
          dataUsage: `${formatBytesToMB(Number(usageData?.usage)) || 0} MB`,
          dataPlan: plan?.name ?? 'No active plan',
        });
      }
    },
    [
      data?.getSubscribersByNetwork.subscribers,
      dataUsageData?.getDataUsages.usages,
      packagesData?.getPackages.packages,
    ],
  );

  const handleAddSubscriberModal = () => {
    setOpenAddSubscriber(true);
    refetchSims();
  };

  const handleCloseSubscriberDetails = () => {
    setIsSubscriberDetailsOpen(false);
  };

  const handleCancel = () => {
    setIsConfirmationOpen(false);
  };

  const handleSimAction = (action: string, simId: string) => {
    switch (action) {
      case 'deactivateSim':
      case 'activateSim':
        toggleSimStatus({
          variables: {
            data: {
              sim_id: simId,
              status: action === 'deactivateSim' ? 'inactive' : 'active',
            },
          },
        });
        break;
      case 'topUp':
        setIsTopupData(true);
        break;
      default:
        break;
    }
  };
  const handleCloseTopUp = () => {
    setIsTopupData(false);
  };

  const handleTopUp = async (simId: string, planIds: string[]) => {
    try {
      const packages = planIds.map((planId) => ({
        package_id: planId,
        start_date: new Date(Date.now() + 1 * 60000).toISOString(),
      }));

      await addPackagesToSim({
        variables: {
          data: {
            sim_id: simId,
            packages: packages,
          },
        },
      });

      setIsTopupData(false);
    } catch (error) {
      console.error('Error handling top up:', error);
      setIsTopupData(false);
      throw error;
    }
  };
  const handleUpdateSubscriber = (
    subscriberId: string,
    updates: { name?: string; phone?: string },
  ) => {
    updateSubscriber({
      variables: {
        subscriberId: subscriberId,
        data: updates,
      },
    });
    refetchSubscribers();
  };

  const handleSubscriberMenuAction = async (
    action: string,
    subscriberId: string,
  ) => {
    if (action === 'deleteSubscriber') {
      deleteSubscriber({
        variables: {
          subscriberId: subscriberId,
        },
      });
    }
  };

  const handleAddSubscriber = async (
    subscriber: any,
  ): Promise<AllocateSimApiDto> => {
    try {
      setSubscriberDetails(subscriber);

      const subscriberResponse = await addSubscriber({
        variables: {
          data: {
            name: subscriber.name,
            network_id: network.id,
            email: subscriber.email,
            phone: subscriber.phone,
          },
        },
      });

      if (!subscriberResponse.data) {
        throw new Error('Failed to add subscriber');
      }

      const simResponse = await allocateSim({
        variables: {
          data: {
            network_id: subscriberResponse.data.addSubscriber.networkId,
            package_id: subscriber.plan,
            subscriber_id: subscriberResponse.data.addSubscriber.uuid,
            sim_type: env.SIM_TYPE,
            iccid: subscriber.simIccid,
            traffic_policy: 0,
          },
        },
      });

      if (!simResponse.data) {
        throw new Error('Failed to allocate SIM');
      }

      return simResponse.data.allocateSim;
    } catch (error) {
      throw error;
    }
  };

  const scroll = (direction: 'left' | 'right'): void => {
    if (scrollContainerRef.current) {
      const scrollAmount = scrollContainerRef.current.clientWidth / 2;
      scrollContainerRef.current.scrollLeft +=
        direction === 'left' ? -scrollAmount : scrollAmount;
    }
  };
  return (
    <Stack
      mt={2}
      spacing={2}
      direction={'column'}
      sx={{ height: { xs: 'calc(100vh - 158px)', md: 'calc(100vh - 172px)' } }}
    >
      {getSubscriberByNetworkLoading || dataUsageLoading ? (
        <LoadingWrapper
          radius="small"
          width={'100%'}
          isLoading={true}
          cstyle={{
            height: '240px',
          }}
        >
          <br />
        </LoadingWrapper>
      ) : (
        <Paper
          elevation={1}
          sx={{
            borderRadius: '10px',
            p: { xs: 2, md: 4 },
          }}
        >
          <Stack direction="column" spacing={{ xs: 0.5, md: 1.5 }}>
            <Box sx={{ display: 'flex', alignItems: 'center' }}>
              <Stack direction={'row'} spacing={1} alignItems={'center'}>
                <Typography variant="h6">Data plans</Typography>
                <Typography variant="subtitle2" sx={{ color: colors.black38 }}>
                  ({packagesData?.getPackages.packages?.length ?? 0})
                </Typography>
              </Stack>

              {packagesData &&
                packagesData?.getPackages.packages?.length > 4 && (
                  <NavigationWrapper>
                    <NavigationButton
                      onClick={() => scroll('left')}
                      disabled={!packagesData?.getPackages.packages?.length}
                    >
                      <KeyboardArrowLeftIcon fontSize="small" />
                    </NavigationButton>

                    <NavigationButton
                      onClick={() => scroll('right')}
                      disabled={!packagesData?.getPackages.packages?.length}
                    >
                      <KeyboardArrowRightIcon fontSize="small" />
                    </NavigationButton>
                  </NavigationWrapper>
                )}
            </Box>

            <ScrollContainer>
              <ScrollableContent ref={scrollContainerRef}>
                {!packagesData?.getPackages.packages?.length ? (
                  <DataPlanEmptyView>
                    <UpdateIcon sx={{ fontSize: 40, mb: 1 }} />
                    <Typography variant="body1">
                      No data plan created yet!
                    </Typography>
                  </DataPlanEmptyView>
                ) : (
                  packagesData.getPackages.packages.map(
                    ({
                      uuid,
                      name,
                      duration,
                      currency,
                      dataVolume,
                      dataUnit,
                      amount,
                    }: any) => (
                      <CardWrapper key={uuid}>
                        <PlanCard
                          uuid={uuid}
                          name={name}
                          amount={amount}
                          isOptions={false}
                          dataUnit={dataUnit}
                          duration={duration}
                          currency={currency}
                          dataVolume={dataVolume}
                        />
                      </CardWrapper>
                    ),
                  )
                )}
              </ScrollableContent>
            </ScrollContainer>
          </Stack>
        </Paper>
      )}
      {getSubscriberByNetworkLoading || dataUsageLoading ? (
        <LoadingWrapper
          radius="small"
          width={'100%'}
          isLoading={true}
          cstyle={{
            height: '100%',
          }}
        >
          <br />
        </LoadingWrapper>
      ) : (
        <Paper
          sx={{
            height: '100%',
            overflow: 'auto',
            borderRadius: '10px',
            px: { xs: 2, md: 3 },
            py: { xs: 2, md: 4 },
          }}
        >
          <PageContainerHeader
            search={search}
            title={'My subscribers'}
            buttonTitle={'Add Subscriber'}
            handleButtonAction={handleAddSubscriberModal}
            onSearchChange={(e: string) => setSearch(e)}
            subtitle={`${data?.getSubscribersByNetwork.subscribers.length}`}
          />
          <br />

          <DataTableWithOptions
            icon={SubscriberIcon}
            isRowClickable={false}
            columns={SUBSCRIBER_TABLE_COLUMNS}
            dataset={structureData(subscriber)}
            menuOptions={SUBSCRIBER_TABLE_MENU}
            onMenuItemClick={onTableMenuItem}
            emptyViewLabel={'No subscribers yet!'}
          />
        </Paper>
      )}
      <AddSubscriberStepperDialog
        isOpen={openAddSubscriber}
        handleCloseAction={() => setOpenAddSubscriber(false)}
        handleAddSubscriber={handleAddSubscriber}
        sims={simPoolData?.getSims.sim ?? []}
        packages={packagesData?.getPackages.packages ?? []}
        isLoading={addSubscriberLoading || allocateSimLoading}
      />

      <DeleteConfirmation
        open={isConfirmationOpen}
        onDelete={handleDeleteSubscriber}
        onCancel={handleCancel}
        itemName={deletedSubscriber}
        loading={deleteSubscriberLoading}
      />
      <SubscriberDetails
        ishowSubscriberDetails={isSubscriberDetailsOpen}
        handleClose={handleCloseSubscriberDetails}
        subscriberInfo={subscriberDetails}
        handleSimActionOption={handleSimAction}
        handleUpdateSubscriber={handleUpdateSubscriber}
        loading={updateSubscriberLoading}
        handleDeleteSubscriber={handleSubscriberMenuAction}
        simStatusLoading={toggleSimStatusLoading}
      />
      <TopUpData
        isToPup={isTopupData}
        onCancel={handleCloseTopUp}
        handleTopUp={handleTopUp}
        loadingTopUp={packagesLoading || addPackagesToSimLoading}
        packages={packagesData?.getPackages.packages ?? []}
        sims={subscriberSimList ?? []}
        subscriberName={topUpSubscriberName}
      />
    </Stack>
  );
};

export default Page;<|MERGE_RESOLUTION|>--- conflicted
+++ resolved
@@ -50,7 +50,7 @@
 import UpdateIcon from '@mui/icons-material/SystemUpdateAltRounded';
 import { AlertColor, Box, Paper, Stack, Typography } from '@mui/material';
 import { useSearchParams } from 'next/navigation';
-import { useCallback, useEffect, useRef, useState } from 'react';
+import { useCallback, useRef, useState } from 'react';
 
 const Page = () => {
   const query = useSearchParams();
@@ -86,12 +86,6 @@
     useGetDataUsagesLazyQuery({
       pollInterval: 180000,
       fetchPolicy: 'network-only',
-<<<<<<< HEAD
-      onCompleted: (res) => {
-        console.log(res);
-      },
-=======
->>>>>>> e1282863
     });
 
   const { data: simPoolData, refetch: refetchSims } = useGetSimsQuery({
@@ -301,17 +295,6 @@
       },
     });
 
-<<<<<<< HEAD
-  useEffect(() => {
-    if (data?.getSubscribersByNetwork.subscribers) {
-      setSubscriber({
-        subscribers: [...data.getSubscribersByNetwork.subscribers],
-      });
-    }
-  }, [data?.getSubscribersByNetwork.subscribers]);
-
-=======
->>>>>>> e1282863
   const handleDeleteSubscriber = () => {
     deleteSubscriber({
       variables: {
