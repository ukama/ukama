--- conflicted
+++ resolved
@@ -3,11 +3,7 @@
 import Highcharts from 'highcharts/highstock';
 import PubSub from 'pubsub-js';
 import GraphTitleWrapper from '../GraphTitleWrapper';
-<<<<<<< HEAD
-import { MetricSub } from './metricSub';
-=======
 import MetricSubscription from './metricSubscription';
->>>>>>> 13690b26
 
 interface ILineChart {
   metricFrom: any;
